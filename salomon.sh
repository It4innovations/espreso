--- conflicted
+++ resolved
@@ -63,13 +63,10 @@
 #. $INTEL/bin/compilervars.sh intel64
 #. $IMPI/bin64/mpivars.sh
 
-<<<<<<< HEAD
 #module load CMake/3.0.0-intel-2015b 
 #module load tbb/4.3.5.187
-=======
 #. $INTEL/tbb/bin/tbbvars.sh intel64
 
->>>>>>> 9ce76411
 export LC_CTYPE=""
 
 if [ "$#" -eq 0 ]; then
@@ -129,12 +126,10 @@
   export OMP_NUM_THREADS=1
   export MKL_NUM_THREADS=1
   export SOLVER_NUM_THREADS=24
-<<<<<<< HEAD
   export PAR_NUM_THREADS=24
-=======
+i
 #  export CILK_NWORKERS=1 # 24
 #  export CILK_NPROC=1
->>>>>>> 9ce76411
   export MKL_PARDISO_OOC_MAX_CORE_SIZE=3500
   export MKL_PARDISO_OOC_MAX_SWAP_SIZE=2000
 
@@ -148,7 +143,6 @@
 
   #               OM OK OK
   #               0   1   2   3   4   5   6   7   8   9
-<<<<<<< HEAD
   dom_size=(      5  16  16  16  16  16  16  16  13  14 )
   clustt_size_x=( 2  10  10  10  10  10  10  10  10  10 )
 # clustt_size_y=( 2   5   5   5   5   5   5   5   5   5 )
@@ -161,24 +155,6 @@
   corners=(       0   0   0   0   0   0   0   0   0   0 )
 
   for i in 0 # 0 1 2 3 4 5 6
-=======
- dom_size=(       8  16  17  18  19  15  16  16  16  16  10 )
- clustt_size_x=(  8   6   6   6   6  10  10  10  10  10  5 )
-
-#  dom_size=(      25  25  25  25  25  25  33  24  24  24  24 )
-#  clustt_size_x=(  6   6   6   6   6   6  10  10  10  10  5 )
-
-# clustt_size_y=( 2   5   5   5   5   5   5   5   5   5 )
-# clustt_size_z=( 1   5   5   5   5   5   5   5   5   5 )
-
-  clusters_x=(    1   1   1   1   1   6   7   8   9   1   4 )
-  clusters_y=(    1   1   1   1   1   6   7   8   9   1   4 )
-  clusters_z=(    1   1   1   1   1   6   7   8   9   1   4 )
-
-  corners=(       0   0   0   0   0   0   0   0   0   0 )
-
-  for i in 0 
->>>>>>> 9ce76411
   do
     d=${dom_size[${i}]}
     c=${corners[${i}]}
@@ -202,20 +178,11 @@
     #                                          ./espreso ${el_type[0]} ${X} ${Y} ${Z} ${x} ${y} ${z} ${d} ${d} ${d}   | tee -a $log_file
     #mpirun -bind-to-none -n $(( X * Y * Z ))  ./espreso ${el_type[0]} ${X} ${Y} ${Z} ${x} ${y} ${z} ${d} ${d} ${d}   | tee -a $log_file
     #mpirun -bind-to none -n $(( X * Y * Z ))  ./espreso ${el_type[0]} ${X} ${Y} ${Z} ${x} ${y} ${z} ${d} ${d} ${d}               # | tee -a $log_file
-<<<<<<< HEAD
-   
     mpirun -n $(( X * Y * Z ))  ./espreso ${el_type[0]} ${X} ${Y} ${Z} ${x} ${y} ${z} ${d} ${d} ${d}                   | tee -a $log_file
     #mpirun -n 10 ./espreso | tee -a $log_file
-
    
     #ddt -noqueue -start -n $(( X * Y * Z ))    ./espreso ${el_type[0]} ${X} ${Y} ${Z} ${x} ${y} ${z} ${d} ${d} ${d} # | tee -a $log_file
-=======
    	
-    mpirun -n $(( X * Y * Z ))  /home/lriha/espreso/espreso ${el_type[0]} ${X} ${Y} ${Z} ${x} ${y} ${z} ${d} ${d} ${d}                   | tee -a $log_file #"
-    
-    #map -noqueue -start -n $(( X * Y * Z ))    ./espreso ${el_type[0]} ${X} ${Y} ${Z} ${x} ${y} ${z} ${d} ${d} ${d} # | tee -a $log_file
->>>>>>> 9ce76411
-
     #cp mesh.vtk mesh-$X:$Y:$Z-$x:$y:$z-$d:$d:$d-$c:$c:$c.vtk
     #rm mesh.vtk
   done
