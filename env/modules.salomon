--- conflicted
+++ resolved
@@ -7,12 +7,6 @@
 #module load CMake/3.3.1-intel-2016.01
 
 ml load zlib/1.2.11-GCCcore-6.3.0
-<<<<<<< HEAD
-ml load intel/2017.01
-ml load tbb/4.4.2.152
-ml load CMake/3.6.2
-=======
 ml load CMake/3.7.2-intel-2017a
 ml load intel/2017a
-ml load tbb/4.4.2.152
->>>>>>> db6c20e6
+ml load tbb/4.4.2.152