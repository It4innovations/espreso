--- conflicted
+++ resolved
@@ -48,15 +48,9 @@
 
 	void CheckSolution( std::vector < std::vector < double > > & prim_solution );
 
-<<<<<<< HEAD
 	void createCMat();
 
-
-
 	Instance *instance;
-=======
-	Instance 			*instance;
->>>>>>> 6bbda59a
 	const ESPRESOSolver &configuration;
 
 	TimeEval timeEvalMain;
