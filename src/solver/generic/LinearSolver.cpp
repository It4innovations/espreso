/*
 * LinearSolver.cpp
 *
 *  Created on: Sep 24, 2015
 *      Author: lriha
 */

#include "LinearSolver.h"
#include "../../basis/utilities/utils.h"


//#include <Eigen/Dense>
//using Eigen::MatrixXd;

using namespace espreso;

LinearSolver::LinearSolver(Instance *instance, const ESPRESOSolver &configuration)
: instance(instance),
  configuration(configuration),
  timeEvalMain("ESPRESO Solver Overal Timing"),
  physics(NULL),
  constraints(NULL),
  cluster(NULL),
  solver(NULL)
{
}


LinearSolver::LinearSolver(const ESPRESOSolver &configuration, OldPhysics &physics, Constraints &constraints)
: instance(NULL),
  configuration(configuration),
  timeEvalMain("ESPRESO Solver Overal Timing"),
  physics(&physics),
  constraints(&constraints)
{
//	cluster  = new SuperCluster(configuration, instance);
//	solver = new IterSolver(configuration);
}

LinearSolver::~LinearSolver() {

	if (cluster != NULL) {
		;//delete cluster;
	}

	if (solver != NULL) {
		;//delete solver;
	}
}


// make full initialization of solver
void LinearSolver::init()
{
	if (cluster != NULL) {
		delete cluster;
	}

	if (solver != NULL) {
		delete solver;
	}

	solver  = new IterSolver	(configuration);
	cluster = new SuperCluster	(configuration, instance);

	init(instance->neighbours);

}

// make partial initialization according to updated matrices
void LinearSolver::update(Matrices matrices)
{
	// TODO update appropriate solver objects and stop steeling matrices! :)

	if (matrices & Matrices::K) {
		// factorization and preconditioners and HFETI preprocessing

		delete cluster;
		delete solver;

		cluster = new SuperCluster(configuration, instance);
		solver  = new IterSolver(configuration);

		init(instance->neighbours);

	}

	if (matrices & (Matrices::N | Matrices::B1)) { // N is kernel of matrix K
		// updateGGt();
		setup_CreateG_GGt_CompressG();
	}

	if (matrices & (Matrices::B1c | Matrices::f)) {
		// update dual RHS
		//for f:
		// - updated by solve

		//for B1c:
		setup_SetDirichletBoundaryConditions();
	}

	if (matrices & Matrices::B0) {
		// HFETI preprocessing
		setup_HTFETI();
	}

	if (matrices & Matrices::B1duplicity) {
		// update duplicity vector
		#pragma omp parallel for
		for (eslocal d = 0; d < cluster->domains.size(); d++) {
			cluster->domains[d]->B1_scale_vec = instance->B1duplicity[d];
		}
	}

	// TODO: remove full re-initialization
	//	delete cluster;
	//	delete solver;
	//	cluster = new Cluster(configuration);
	//	solver = new IterSolver(configuration);
	//	setup();
	//	init(instance->neighbours);
}

// run solver and store primal and dual solution
void LinearSolver::run()
{
	Solve(instance->f, instance->primalSolution, instance->dualSolution);
}


void LinearSolver::setup_HTFETI() {
// Setup Hybrid FETI part of the solver

	if (cluster->USE_HFETI == 1) {
		 TimeEvent timeHFETIprec(string("Solver - HFETI preprocessing"));
		 timeHFETIprec.start();

		cluster->SetClusterHFETI();

		 timeHFETIprec.endWithBarrier();
		 timeEvalMain.addEvent(timeHFETIprec);

		ESLOG(MEMORY) << "After HFETI preprocessing process " << environment->MPIrank << " uses " << Measure::processMemory() << " MB";
		ESLOG(MEMORY) << "Total used RAM " << Measure::usedRAM() << "/" << Measure::availableRAM() << " [MB]";
	}
}

void LinearSolver::setup_LocalSchurComplement() {
// Computation of the Local Schur Complements
//TODO: update for multiple clusters

	if (cluster->USE_KINV == 1) {
		 TimeEvent KSCMem(string("Solver - SC asm. w PARDISO-SC mem [MB]")); KSCMem.startWithoutBarrier(GetProcessMemory_u());
		 TimeEvent timeSolSC2(string("Solver - Schur Complement asm. - using PARDISO-SC"));timeSolSC2.start();
		bool USE_FLOAT = false;
		if (configuration.schur_precision == FLOAT_PRECISION::SINGLE) {
			USE_FLOAT = true;
		}
		cluster->Create_SC_perDomain(USE_FLOAT);
		 timeSolSC2.endWithBarrier(); timeEvalMain.addEvent(timeSolSC2);
		 KSCMem.endWithoutBarrier(GetProcessMemory_u()); //KSCMem.printLastStatMPIPerNode();
		 ESLOG(MEMORY) << "After K inv. process " << environment->MPIrank << " uses " << Measure::processMemory() << " MB";
		 ESLOG(MEMORY) << "Total used RAM " << Measure::usedRAM() << "/" << Measure::availableRAM() << " [MB]";
	} else {
		for (size_t d = 0; d < cluster->domains.size(); d++) {
			cluster->domains[d]->isOnACC = 0;
		}
	}

}

void LinearSolver::createCMat() {


	//int d = 0;


	cluster->SetupPreconditioner();

	SEQ_VECTOR<SparseMatrix> Ml_per_dom (cluster->domains.size());
	SEQ_VECTOR<SparseMatrix> Ml_fin_pd  (cluster->domains.size());

	SEQ_VECTOR<SparseMatrix> Bdec   (cluster->domains.size());
	SEQ_VECTOR<SparseMatrix> Btdec  (cluster->domains.size());



	for (size_t d = 0; d < cluster->domains.size(); d++) {


		cluster->domains[d].B1 = instance->B1[d];

		SparseMatrix B1full = instance->B1[d];
		B1full.ConvertToCSR(0);

		SparseMatrix B1tfull = instance->B1[d];
		B1tfull.ConvertToCSR(0);
		B1tfull.MatTranspose();

		SparseMatrix PrecFull = cluster->domains[d].Prec;

		PrecFull.ConvertDenseToCSR(1);


		SparseMatrix Bt = cluster->domains[d].B1t_DirPr;
		SparseMatrix B;
		Bt.MatTranspose(B);

		Bdec[d] = B;
		Bdec[d].ConvertToCOO(1);

		Btdec[d] = Bt;
		Btdec[d].ConvertToCOO(1);

		SparseMatrix Tmp  = PrecFull;
		Tmp.SetDiagonalOfSymmetricMatrix(0.0);
		Tmp.MatTranspose();
		PrecFull.MatAddInPlace(Tmp,'N',1.0);
		PrecFull.ConvertToCOO(1);
		PrecFull.type='G';

		SEQ_VECTOR <eslocal> prec_map_vec;
		prec_map_vec = cluster->domains[d].B1t_Dir_perm_vec;

		for (size_t i = 0; i < PrecFull.I_row_indices.size(); i++) {
			PrecFull.I_row_indices[i] = prec_map_vec[PrecFull.I_row_indices[i]-1];
			PrecFull.J_col_indices[i] = prec_map_vec[PrecFull.J_col_indices[i]-1];
		}

		PrecFull.rows = cluster->domains[d].B1.cols;
		PrecFull.cols = cluster->domains[d].B1.cols;
		PrecFull.ConvertToCSR(0);

		SparseMatrix TmpBt, Ml;

		TmpBt.MatMat(PrecFull,'N',B1tfull);
		Ml.MatMat(B1full,'N',TmpBt);
		//std::cout << Ml.SpyText();


		//Decompress matrix
		Ml.ConvertToCOO(0);

//		eslocal dl_size = cluster->my_lamdas_indices.size();
//		Ml.rows = dl_size;
//		Ml.cols = dl_size;
//
//
//		for (eslocal i = 0; i < Ml.I_row_indices.size(); i++) {
//			eslocal I 		= Ml.I_row_indices[i] - 1;
//			eslocal J 		= Ml.J_col_indices[i] - 1;
//			eslocal I_dec   = cluster->domains[d].lambda_map_sub_local[I] + 1;
//			eslocal J_dec   = cluster->domains[d].lambda_map_sub_local[J] + 1;
//			Ml.I_row_indices[i] = I_dec;
//			Ml.J_col_indices[i] = J_dec;
//
//		}
//
//		Ml.ConvertToCSR(1);
		Ml_per_dom[d].swap(Ml);
//
//		Bdec[d].rows = dl_size;
//		Btdec[d].cols = dl_size;
//		for (eslocal i = 0; i < Bdec[d].I_row_indices.size(); i++) {
//			eslocal I     = Bdec[d].I_row_indices[i] - 1;
//			eslocal I_dec = cluster->domains[d].lambda_map_sub_local[I] + 1;
//
//			Bdec[d].I_row_indices[i]  = I_dec;
//			Btdec[d].J_col_indices[i] = I_dec;
//		}
//		Bdec[d].ConvertToCSR(1);
//		Btdec[d].ConvertToCSR(1);

	}

	//TODO: can be done as log N
	SparseMatrix Ml_per_cluster;
	Ml_per_cluster = Ml_per_dom[0];
	for (size_t d = 1; d < cluster->domains.size(); d++) {
		Ml_per_cluster.MatAddInPlace(Ml_per_dom[d],'N',1.0);
	}

	SparseMatrix C_per_cluster;

	std::cout << Ml_per_cluster.SpyText();

	for (size_t d = 0; d < cluster->domains.size(); d++) {

		SparseMatrix B1tfull = instance->B1[d];
		SparseMatrix B1full;

		B1tfull.ConvertToCSR(1);
		B1tfull.MatTranspose();
		Esutils::removeDuplicity(B1tfull.CSR_I_row_indices);
		B1tfull.rows = B1tfull.CSR_I_row_indices.size() - 1;

		B1full = B1tfull;
		B1tfull.ConvertToCOO(0);
		B1full.MatTranspose();
		B1full.ConvertToCOO(0);

		SparseMatrix tmp;
		tmp.MatMat(Ml_per_cluster,'N',B1full);
		Ml_fin_pd[d].MatMat(B1tfull,'N',tmp);
		std::cout << Ml_fin_pd[d].SpyText();
		Ml_fin_pd[d].ConvertToCOO(0);

		SparseMatrix Prec = cluster->domains[d].Prec;
		Prec.ConvertDenseToCSR(1);
		SparseMatrix Tmp2 = Prec;
		Tmp2.SetDiagonalOfSymmetricMatrix(0.0);
		Tmp2.MatTranspose();
		Prec.MatAddInPlace(Tmp2,'N',1.0);
		Prec.type='G';

		SparseMatrix A = Prec;
		A.type = 'G';
		SparseMatrix B = Ml_fin_pd[d];
		B.type = 'G';

		A.ConvertCSRToDense(0);
		B.ConvertCSRToDense(0);




//		SparseMatrix Ab = A;
//		SparseMatrix Bb = B;
//
//		int info = 0;
//		info = LAPACKE_dsyev (
//				LAPACK_COL_MAJOR, //int matrix_layout,
//				'N', // char jobz,
//				'U', // char uplo,
//				n, // lapack_int n,
//				&Ab.dense_values[0], //float* a,
//				n, //lapack_int lda,
//				&w[0]); //float* w);
//
//
//		info = 0;
//		info = LAPACKE_dsyev (
//				LAPACK_COL_MAJOR, //int matrix_layout,
//				'N', // char jobz,
//				'U', // char uplo,
//				n, // lapack_int n,
//				&Bb.dense_values[0], //float* a,
//				n, //lapack_int lda,
//				&w[0]); //float* w);
//
//		SparseMatrix Ac = A;
//		SparseMatrix Bc = B;
//
//		info = 0;
//		info = LAPACKE_dsygv (
//				LAPACK_COL_MAJOR, //int matrix_layout,
//				1, //lapack_int itype - itype = 1, the problem type is A*x = lambda*B*x;
//				'V', //char jobz, - If jobz = 'V', then compute eigenvalues and eigenvectors.
//				'U', // char uplo,
//				n, // lapack_int n,
//				&Ac.dense_values[0], // float* a,
//				n, // lapack_int lda,
//				&Bc.dense_values[0], // float* b,
//				n, // lapack_int ldb,
//				&w[0]); //float* w);
//
//		std:fill(w.begin(), w.end(), 0.0);



		int il = 1; // first eigen value to be calculated
		int iv = 4; // last  eigen value to be calculated


		int eig_n = (iv-il+1);
		eslocal n = A.rows;
		SEQ_VECTOR <double> w (eig_n);				// eigen values storage
		SEQ_VECTOR <double> eig_vectors (eig_n*n);	// eigen vectors storage
		SEQ_VECTOR <eslocal> ifail (n);				// dummy
		SEQ_VECTOR <eslocal> m (n);					// dummy
		double tmpd = 0;							// dummy
		double abstol = 0.0;						// dummy



		LAPACKE_dsygvx (
				LAPACK_COL_MAJOR, 	// int matrix_layout,
				1, 					//lapack_int itype,
				'V', 				//char jobz,
				'I', 				//char range,
				'U', 				//char uplo,
				n, 					//lapack_int n,
				&A.dense_values[0], //double* a,
				n, 					//lapack_int lda,
				&B.dense_values[0], //double* b,
				n, 					//lapack_int ldb,
				tmpd, 				//double vl,
				tmpd, 				//double vu,
				il, 				//lapack_int il,
				iv, 				//lapack_int iu,
				abstol, 			//double abstol,
				&m[0],				//lapack_int* m,
				&w[0],				//double* w,
				&eig_vectors[0], 	//double* z,
				n, 					//lapack_int ldz,
				&ifail[0]); 		//lapack_int* ifail);

            int copy_ind_begin = 0;
            for (int i = 0; i < eig_n; i++) {
        		if ( w[i] > 1e-10 ) {
        			copy_ind_begin = n*(i);
        			break;
        		}
        	}

            SparseMatrix Vi;
            Vi.dense_values = std::vector<double> (eig_vectors.begin() + copy_ind_begin, eig_vectors.end() );
            Vi.type = 'G';
            Vi.nnz  = Vi.dense_values.size();
            Vi.rows = n;
			Vi.cols = eig_n - (copy_ind_begin/n);
			Vi.ConvertDenseToCSR(0);

			SparseMatrix BtVi;
			BtVi.MatMat(B1full,'N',Vi);
			BtVi.MatTranspose();

			C_per_cluster.MatAppend(BtVi);

	}

	C_per_cluster.MatTranspose();
	C_per_cluster.ConvertCSRToDense(0);

	SparseMatrix CP_per_cluster;
	SparseMatrix CPt_per_cluster;
	SparseMatrix ACP_per_cluster;

	solver->Projector_l_inv_compG(solver->timeEvalProj, *cluster, C_per_cluster, CP_per_cluster );

	solver->apply_A_l_Mat (solver->timeEvalAppa, *cluster, CP_per_cluster, ACP_per_cluster);

	SparseMatrix Proj_per_cluster;
	SparseMatrix Proj_per_cluster2;

	SparseMatrix Proj_per_cluster_sp;

	CPt_per_cluster = CP_per_cluster;
	CPt_per_cluster.ConvertDenseToCSR(1);
	CPt_per_cluster.MatTranspose();
	CPt_per_cluster.ConvertCSRToDense(1);

	Proj_per_cluster.DenseMatMat(CPt_per_cluster,'N',ACP_per_cluster,'N');

	Proj_per_cluster2.DenseMatMat(CP_per_cluster,'T',ACP_per_cluster,'N'); // TODO : DGEMM nefunguje s transpose turned on - needs to be fixed

	ACP_per_cluster.ConvertDenseToCSR(0);
	CPt_per_cluster.ConvertDenseToCSR(0);

	Proj_per_cluster_sp.MatMat(CPt_per_cluster,'N',ACP_per_cluster);
	Proj_per_cluster_sp.ConvertCSRToDense(0);


	Proj_per_cluster.RemoveLowerDense();
	Proj_per_cluster.mtype = espreso::MatrixType::REAL_SYMMETRIC_POSITIVE_DEFINITE;

	DenseSolverMKL ProjSolver;

	ProjSolver.ImportMatrix(Proj_per_cluster);

	ProjSolver.Factorization("Geneo projector factorization");




	exit(0);



	SEQ_VECTOR<double> y_out, x_in;

	#pragma omp parallel for
	for (size_t d = 0; d < cluster->domains.size(); d++) {

		SEQ_VECTOR < double > x_in_tmp ( cluster->domains[d].B1_comp_dom.rows, 0.0 );

		for (size_t i = 0; i < cluster->domains[d].lambda_map_sub_local.size(); i++)
			x_in_tmp[i] = x_in[ cluster->domains[d].lambda_map_sub_local[i]] * cluster->domains[d].B1_scale_vec[i]; // includes B1 scaling

		cluster->domains[d].B1t_DirPr.MatVec (x_in_tmp, cluster->x_prim_cluster1[d], 'N');
		//cluster.domains[d].Prec.MatVec(cluster.x_prim_cluster1[d], cluster.x_prim_cluster2[d],'N');
		cluster->domains[d].Prec.DenseMatVec(cluster->x_prim_cluster1[d], cluster->x_prim_cluster2[d],'N');



	}



	std::fill( cluster->compressed_tmp.begin(), cluster->compressed_tmp.end(), 0.0);
	SEQ_VECTOR < double > y_out_tmp;
	for (size_t d = 0; d < cluster->domains.size(); d++) {
		y_out_tmp.resize( cluster->domains[d].B1_comp_dom.rows );


		cluster->domains[d].B1t_DirPr.MatVec (cluster->x_prim_cluster2[d], y_out_tmp, 'T', 0, 0, 0.0); // will add (summation per elements) all partial results into y_out

	}

	//solver->All_Reduce_lambdas_compB(cluster, cluster->compressed_tmp, y_out);


}

void LinearSolver::setup_Preconditioner() {
// Load Matrix K, Regularization
		 TimeEvent timeRegKproc(string("Solver - Setup preconditioners")); timeRegKproc.start();
		 ESLOG(MEMORY) << "Before - Setup preconditioners - process " << environment->MPIrank << " uses " << Measure::processMemory() << " MB";
		 ESLOG(MEMORY) << "Total used RAM " << Measure::usedRAM() << "/" << Measure::availableRAM() << " [MB]";

		 TimeEvent KregMem(string("Solver - Setup preconditioners mem. [MB]")); KregMem.startWithoutBarrier(GetProcessMemory_u());
		 ESINFO(PROGRESS3) << "Setup preconditioners";

		cluster->SetupPreconditioner();

		 KregMem.endWithoutBarrier(GetProcessMemory_u()); //KregMem.printLastStatMPIPerNode();

		 ESLOG(MEMORY) << "After - Setup preconditioners " << environment->MPIrank << " uses " << Measure::processMemory() << " MB";
		 ESLOG(MEMORY) << "Total used RAM " << Measure::usedRAM() << "/" << Measure::availableRAM() << " [MB]";
		 timeRegKproc.endWithBarrier();
		 timeEvalMain.addEvent(timeRegKproc);
}

void LinearSolver::setup_FactorizationOfStiffnessMatrices() {
// K Factorization
		 TimeEvent timeSolKproc(string("Solver - K factorization")); timeSolKproc.start();
		 TimeEvent KFactMem(string("Solver - K factorization mem. [MB]")); KFactMem.startWithoutBarrier(GetProcessMemory_u());
		 ESINFO(PROGRESS3) << "Factorize K";

		cluster->SetupKsolvers();

		 KFactMem.endWithoutBarrier(GetProcessMemory_u()); //KFactMem.printLastStatMPIPerNode();
		 ESLOG(MEMORY) << "After K solver setup process " << environment->MPIrank << " uses " << Measure::processMemory() << " MB";
		 ESLOG(MEMORY) << "Total used RAM " << Measure::usedRAM() << "/" << Measure::availableRAM() << " [MB]";
		 timeSolKproc.endWithBarrier();
		 timeEvalMain.addEvent(timeSolKproc);
}


void LinearSolver::setup_SetDirichletBoundaryConditions() {
// Set Dirichlet Boundary Condition

		 TimeEvent timeSetInitialCondition(string("Solver - Set Dirichlet Boundary Condition"));
		 timeSetInitialCondition.start();

		#pragma omp parallel for
		for (int d = 0; d < cluster->domains.size(); d++) {
			cluster->domains[d]->vec_c  = instance->B1c[d];
			cluster->domains[d]->vec_lb = instance->LB[d];
		}

		 timeSetInitialCondition.endWithBarrier();
		 timeEvalMain.addEvent(timeSetInitialCondition);
}

void LinearSolver::setup_CreateG_GGt_CompressG() {

		 TimeEvent timeSolPrec(string("Solver - FETI Preprocessing")); timeSolPrec.start();

		 ESLOG(MEMORY) << "Solver Preprocessing - HFETI with regularization from K matrix";
		 ESLOG(MEMORY) << "process " << environment->MPIrank << " uses "<< Measure::processMemory() << " MB";
		 ESLOG(MEMORY) << "Total used RAM " << Measure::usedRAM() << "/" << Measure::availableRAM() << " [MB]";

		 TimeEvent G1_perCluster_time("Setup G1 per Cluster time   - preprocessing"); G1_perCluster_time.start();

		 TimeEvent G1_perCluster_mem("Setup G1 per Cluster memory - preprocessing"); G1_perCluster_mem.startWithoutBarrier(GetProcessMemory_u());
		cluster->Create_G_perCluster();

		 G1_perCluster_time.end(); G1_perCluster_time.printStatMPI();
		 G1_perCluster_mem.endWithoutBarrier(GetProcessMemory_u()); G1_perCluster_mem.printStatMPI();

		 ESLOG(MEMORY) << "Created G1 per cluster";
		 ESLOG(MEMORY) << "Before HFETI create GGt process " << environment->MPIrank << " uses " << Measure::processMemory() << " MB";
		 ESLOG(MEMORY) << "Total used RAM " << Measure::usedRAM() << "/" << Measure::availableRAM() << " [MB]";

		 TimeEvent solver_Preprocessing_time("Setup GGt time   - preprocessing"); solver_Preprocessing_time.start();
		 TimeEvent solver_Preprocessing_mem("Setup GGt memory - preprocessing"); solver_Preprocessing_mem.start();

		solver->Preprocessing(*cluster);

		 solver_Preprocessing_time.end(); solver_Preprocessing_time.printStatMPI();
		 solver_Preprocessing_mem.end();  solver_Preprocessing_mem.printStatMPI();

		 ESLOG(MEMORY) << "Create GGtInv";
		 ESLOG(MEMORY) << "process " << environment->MPIrank << " uses " << Measure::processMemory() << " MB";
		 ESLOG(MEMORY) << "Total used RAM " << Measure::usedRAM() << "/" << Measure::availableRAM() << " [MB]";

		 TimeEvent solver_G1comp_time("Setup G1 compression time   - preprocessing"); solver_G1comp_time.start();
		 TimeEvent solver_G1comp_mem("Setup G1 compression memory - preprocessing");  solver_G1comp_mem.start();

		cluster->Compress_G1(); // Compression of Matrix G1 to work with compressed lambda vectors

		 solver_G1comp_time.end(); solver_G1comp_time.printStatMPI();
		 solver_G1comp_mem.end();  solver_G1comp_mem.printStatMPI();
		 ESLOG(MEMORY) << "G1 compression";
		 ESLOG(MEMORY) << "process " << environment->MPIrank << " uses " << Measure::processMemory() << " MB";
		 ESLOG(MEMORY) << "Total used RAM " << Measure::usedRAM() << "/" << Measure::availableRAM() << " [MB]";

		 timeSolPrec.endWithBarrier(); timeEvalMain.addEvent(timeSolPrec);


}



void LinearSolver::setup_InitClusterAndSolver( )
{

	cluster->SetupCommunicationLayer();


	// *** Iter Solver Set-up ***************************************************************************************************************************
	solver->CG_max_iter 		= configuration.iterations;
	solver->USE_GGtINV  		= 1;
	solver->epsilon 			= configuration.epsilon;
	solver->USE_PREC 			= configuration.preconditioner;

	solver->USE_KINV 			= configuration.use_schur_complement ? 1 : 0;
	solver->PAR_NUM_THREADS 	= environment->PAR_NUM_THREADS;
	solver->SOLVER_NUM_THREADS  = environment->SOLVER_NUM_THREADS;

	switch (configuration.method) {
	case ESPRESO_METHOD::TOTAL_FETI:
		solver->USE_HFETI = false;
		break;
	case ESPRESO_METHOD::HYBRID_FETI:
		solver->USE_HFETI = true;
		break;
	default:
		ESINFO(GLOBAL_ERROR) << "Unsupported FETI METHOD";
	}


}

// TODO: const parameters
void LinearSolver::init(const std::vector<int> &neighbours)
{
	if (physics != NULL) {
		instance = new Instance(physics->K.size(), neighbours);

		physics->K.swap(instance->K);
		for (size_t i = 0; i < physics->K.size(); i++) {
			instance->K[i].mtype = physics->mtype;
		}

		physics->R1.swap(instance->N1);
		physics->R2.swap(instance->N2);
		physics->RegMat.swap(instance->RegMat);

		constraints->B1.swap(instance->B1);
		constraints->B1c.swap(instance->B1c);
		constraints->B1subdomainsMap.swap(instance->B1subdomainsMap);
		constraints->B1clustersMap.swap(instance->B1clustersMap);
		constraints->B1duplicity.swap(instance->B1duplicity);

		constraints->B0.swap(instance->B0);
		constraints->B0subdomainsMap.swap(instance->B0subdomainsMap);

		constraints->LB.swap(instance->LB);
		constraints->inequality.swap(instance->inequality);
		constraints->inequalityC.swap(instance->inequalityC);

		cluster->instance  = instance;
		//SCluster->instance = instance;

	}


	//mkl_cbwr_set(MKL_CBWR_COMPATIBLE);

	// Overall Linear Solver Time measurement structure
	timeEvalMain.totalTime.startWithBarrier();



	// *** Initialize the Cluster and Solver structures
	setup_InitClusterAndSolver();

<<<<<<< HEAD




	// *** Setup B0 matrix
	// setup_B0Matrices();

	// *** Setup B1 matrix
	// setup_B1Matrices();

	// *** Setup R matrix
	// setup_KernelMatrices();

=======
>>>>>>> 6bbda59a
	// *** Set Dirichlet Boundary Condition
	// setup_SetDirichletBoundaryConditions();

	// *** if TFETI is used or if HTFETI and analytical kernel are used we can compute GGt here - between solution in terms of peak memory
	if (  !(cluster->USE_HFETI == 1 && configuration.regularization == REGULARIZATION::NULL_PIVOTS)  ) {
		setup_CreateG_GGt_CompressG();
	}

	// *** setup all preconditioners
	setup_Preconditioner();

	// *** Computation of the Schur Complement
	setup_LocalSchurComplement();

	// *** K Factorization
	setup_FactorizationOfStiffnessMatrices();

	// *** Setup Hybrid FETI part of the solver
	setup_HTFETI();

	// *** For algebraic kernels, GGt needs to be computed after HTFETI preprocessing
	if (cluster->USE_HFETI == 1 && configuration.regularization == REGULARIZATION::NULL_PIVOTS) {
		setup_CreateG_GGt_CompressG();
	}

	// Setup Conj Projector

	if ( configuration.conj_projector == CONJ_PROJECTOR::GENEO ) {
		solver->CreateConjProjector(*cluster);
	}

	// Cleanup of unnecessary objects
	// TODO: This can be a problem in some cases - need to be verified
	cluster->my_lamdas_map_indices.clear();

	#pragma omp parallel for
	for (size_t d = 0; d < cluster->domains.size(); d++) {
		cluster->domains[d]->B1.Clear();
	}

	ESLOG(MEMORY) << "End of preprocessing - process " << environment->MPIrank << " uses " << Measure::processMemory() << " MB";
	ESLOG(MEMORY) << "Total used RAM " << Measure::usedRAM() << "/" << Measure::availableRAM() << " [MB]";

}

void LinearSolver::Solve( std::vector < std::vector < double > >  & f_vec,
		                  std::vector < std::vector < double > >  & prim_solution)
{

	std::vector < std::vector < double > > dual_solution;
	Solve(f_vec, prim_solution, dual_solution);
}

void LinearSolver::Solve( std::vector < std::vector < double > >  & f_vec,
		                  std::vector < std::vector < double > >  & prim_solution,
		                  std::vector < std::vector < double > > & dual_solution) {

	 	 TimeEvent timeSolCG(string("Solver - CG Solver runtime"));
	 	 timeSolCG.start();

	 solver->Solve    ( *cluster, f_vec, prim_solution, dual_solution );

	 	 timeSolCG.endWithBarrier();
	 	 timeEvalMain.addEvent(timeSolCG);

}

void LinearSolver::Postprocessing( ) {

}

void LinearSolver::finilize() {

	// Show Linear Solver Runtime Evaluation
	solver->preproc_timing.printStatsMPI();
	solver->timing.printStatsMPI();
	solver->postproc_timing.printStatsMPI();
	solver->timeEvalAppa.printStatsMPI();
	solver->timeEvalProj.printStatsMPI();

	if ( solver->USE_PREC != ESPRESO_PRECONDITIONER::NONE ) solver->timeEvalPrec.printStatsMPI();

	//TODO: Fix timing:  if ( cluster->USE_HFETI == 1 ) cluster->ShowTiming();

	 timeEvalMain.totalTime.endWithBarrier();
	 timeEvalMain.printStatsMPI();
}

void LinearSolver::CheckSolution( vector < vector < double > > & prim_solution ) {
    // *** Solutin correctnes test **********************************************************************************************

<<<<<<< HEAD
	TimeEvent max_sol_ev ("Max solution value "); max_sol_ev.startWithoutBarrier(0.0); max_sol_ev.endWithoutBarrier(max_v);

	double max_vg;
	MPI_Reduce(&max_v, &max_vg, 1, MPI_DOUBLE, MPI_MAX, 0, environment->MPICommunicator );
	ESINFO(DETAILS) << "Maxvalue in solution = " << std::setprecision(12) << max_vg;
=======
	//	double max_v = 0.0;
//		for (eslocal i = 0; i < number_of_subdomains_per_cluster; i++)
//			for (size_t j = 0; j < prim_solution[i].size(); j++)
//				if ( fabs ( prim_solution[i][j] ) > max_v) max_v = fabs( prim_solution[i][j] );
//
//	TimeEvent max_sol_ev ("Max solution value "); max_sol_ev.startWithoutBarrier(0.0); max_sol_ev.endWithoutBarrier(max_v);
//
//	double max_vg;
//	MPI_Reduce(&max_v, &max_vg, 1, MPI_DOUBLE, MPI_MAX, 0, MPI_COMM_WORLD );
//	ESINFO(DETAILS) << "Maxvalue in solution = " << std::setprecision(12) << max_vg;
>>>>>>> 6bbda59a

	//max_sol_ev.printLastStatMPIPerNode(max_vg);
	// *** END - Solutin correctnes test ******************************************************************************************

}

void LinearSolver::Preprocessing( std::vector < std::vector < eslocal > > & lambda_map_sub) {

}<|MERGE_RESOLUTION|>--- conflicted
+++ resolved
@@ -687,8 +687,6 @@
 	// *** Initialize the Cluster and Solver structures
 	setup_InitClusterAndSolver();
 
-<<<<<<< HEAD
-
 
 
 
@@ -701,8 +699,6 @@
 	// *** Setup R matrix
 	// setup_KernelMatrices();
 
-=======
->>>>>>> 6bbda59a
 	// *** Set Dirichlet Boundary Condition
 	// setup_SetDirichletBoundaryConditions();
 
@@ -794,13 +790,6 @@
 void LinearSolver::CheckSolution( vector < vector < double > > & prim_solution ) {
     // *** Solutin correctnes test **********************************************************************************************
 
-<<<<<<< HEAD
-	TimeEvent max_sol_ev ("Max solution value "); max_sol_ev.startWithoutBarrier(0.0); max_sol_ev.endWithoutBarrier(max_v);
-
-	double max_vg;
-	MPI_Reduce(&max_v, &max_vg, 1, MPI_DOUBLE, MPI_MAX, 0, environment->MPICommunicator );
-	ESINFO(DETAILS) << "Maxvalue in solution = " << std::setprecision(12) << max_vg;
-=======
 	//	double max_v = 0.0;
 //		for (eslocal i = 0; i < number_of_subdomains_per_cluster; i++)
 //			for (size_t j = 0; j < prim_solution[i].size(); j++)
@@ -811,7 +800,6 @@
 //	double max_vg;
 //	MPI_Reduce(&max_v, &max_vg, 1, MPI_DOUBLE, MPI_MAX, 0, MPI_COMM_WORLD );
 //	ESINFO(DETAILS) << "Maxvalue in solution = " << std::setprecision(12) << max_vg;
->>>>>>> 6bbda59a
 
 	//max_sol_ev.printLastStatMPIPerNode(max_vg);
 	// *** END - Solutin correctnes test ******************************************************************************************
