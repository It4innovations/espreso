--- conflicted
+++ resolved
@@ -10,11 +10,6 @@
 {
 public:
 	IterSolverCPU(const ESPRESOSolver &configuration): IterSolverBase(configuration) {};
-<<<<<<< HEAD
-    virtual void apply_A_l_comp_dom_B( TimeEval & time_eval, Cluster & cluster, SEQ_VECTOR<double> & x_in, SEQ_VECTOR<double> & y_out);
-	//virtual void apply_A_l_comp_dom_B( TimeEval & time_eval, Cluster & cluster, SparseMatrix       & X_in, SparseMatrix       & Y_out);
-=======
->>>>>>> 6bbda59a
 
     virtual void apply_A_l_comp_dom_B( TimeEval & time_eval, SuperCluster & cluster, SEQ_VECTOR<double> & x_in, SEQ_VECTOR<double> & y_out);
 
