
#include "clustercpu.h"
#include "../../../assembler/physics/assembler.h"

using namespace espreso;

void ClusterCPU::Create_SC_perDomain(bool USE_FLOAT) {

    cilk_for (size_t i = 0; i < domains_in_global_index.size(); i++ ) {
        domains[i].B1_comp_dom.MatTranspose(domains[i].B1t_comp_dom);
    }

    ESINFO(PROGRESS2) << "Creating B1*K+*B1t : using Pardiso SC";

    cilk_for (size_t i = 0; i < domains_in_global_index.size(); i++ ) {
        SparseSolverCPU tmpsps;
        if ( i == 0 && cluster_global_index == 1) {
            tmpsps.msglvl = Info::report(LIBRARIES) ? 1 : 0;
        }
        tmpsps.Create_SC_w_Mat( domains[i].K, domains[i].B1t_comp_dom, domains[i].B1Kplus, false, 1 );

        if (USE_FLOAT){
            domains[i].B1Kplus.ConvertDenseToDenseFloat( 1 );
            domains[i].B1Kplus.USE_FLOAT = true;
        }
        ESINFO(PROGRESS2) << Info::plain() << ".";
    }
    ESINFO(PROGRESS2);


    cilk_for (size_t i = 0; i < domains_in_global_index.size(); i++ )
        domains[i].B1t_comp_dom.Clear();
}

void ClusterCPU::Create_Kinv_perDomain() {
    cilk_for (size_t i = 0; i < domains_in_global_index.size(); i++ )
        domains[i].B1_comp_dom.MatTranspose(domains[i].B1t_comp_dom);

    ESINFO(PROGRESS2) << "Creating B1*K+*B1t";

    cilk_for (size_t i = 0; i < domains_in_global_index.size(); i++ ) {

        domains[i].KplusF.msglvl = 0;

        if ( i == 0 && cluster_global_index == 1) {
            domains[i].KplusF.msglvl = Info::report(LIBRARIES) ? 1 : 0;
        }

        //SolveMatF is obsolete - use Schur complement instead
        domains[i].KplusF.SolveMatF(domains[i].B1t_comp_dom, domains[i].B1Kplus, false);
        domains[i].B1Kplus.MatTranspose();

        SparseMatrix Btmp;
        Btmp.MatAddInPlace(domains[i].B1Kplus, 'N', 1.0);

        domains[i].B1Kplus.Clear ();
        domains[i].B1Kplus.MatMat(Btmp,'N', domains[i].B1t_comp_dom);
        domains[i].B1Kplus.ConvertCSRToDense(0);
        //domains[i].B1Kplus.ConvertDenseToDenseFloat(0);
        ESINFO(PROGRESS2) << Info::plain() << ".";
    }
    ESINFO(PROGRESS2);

    cilk_for (size_t i = 0; i < domains_in_global_index.size(); i++ )
        domains[i].B1t_comp_dom.Clear();
}


void ClusterCPU::SetupKsolvers ( ) {

    cilk_for (size_t d = 0; d < domains.size(); d++) {

        // Import of Regularized matrix K into Kplus (Sparse Solver)
<<<<<<< HEAD
    	switch (config::solver::KSOLVER) {
		case config::solver::KSOLVERalternative::DIRECT_DP:
			domains[d].Kplus.ImportMatrix_wo_Copy (domains[d].K);
			break;
		case config::solver::KSOLVERalternative::ITERATIVE:
			domains[d].Kplus.ImportMatrix_wo_Copy (domains[d].K);
			break;
		case config::solver::KSOLVERalternative::DIRECT_SP:
			domains[d].Kplus.ImportMatrix_wo_Copy_fl(domains[d].K);
			break;
		case config::solver::KSOLVERalternative::DIRECT_MP:
			domains[d].Kplus.ImportMatrix_fl(domains[d].K);
			break;
//		case 4:
//			domains[d].Kplus.ImportMatrix_fl(domains[d].K);
//			break;
		default:
			ESINFO(ERROR) << "Invalid KSOLVER value.";
		}
=======
        switch (config::solver::KSOLVER) {
            case config::solver::KSOLVERalternative::DIRECT_DP:
                domains[d].Kplus.ImportMatrix_wo_Copy (domains[d].K);
                break;
            case config::solver::KSOLVERalternative::ITERATIVE:
                domains[d].Kplus.ImportMatrix_wo_Copy (domains[d].K);
                break;
            case config::solver::KSOLVERalternative::DIRECT_SP:
                domains[d].Kplus.ImportMatrix_wo_Copy_fl(domains[d].K);
                break;
            case config::solver::KSOLVERalternative::DIRECT_MP:
                domains[d].Kplus.ImportMatrix_fl(domains[d].K);
                break;
                //		case 4:
                //			domains[d].Kplus.ImportMatrix_fl(domains[d].K);
                //			break;
            default:
                ESINFO(ERROR) << "Invalid KSOLVER value.";
                exit(EXIT_FAILURE);
        }
>>>>>>> 2d6e30fa

        //domains[d].Kplus.mtype = -2;

        if (config::solver::KEEP_FACTORS) {
            std::stringstream ss;
            ss << "init -> rank: " << config::env::MPIrank << ", subdomain: " << d;
            domains[d].Kplus.keep_factors = true;
            if (config::solver::KSOLVER != config::solver::KSOLVERalternative::ITERATIVE) {
                domains[d].Kplus.Factorization (ss.str());
            }
        } else {
            domains[d].Kplus.keep_factors = false;
            domains[d].Kplus.MPIrank = config::env::MPIrank;
        }

        domains[d].domain_prim_size = domains[d].Kplus.cols;

        //TODO: Hot Fix - needs to be done better
        if ( !SYMMETRIC_SYSTEM ) {
            // 11 = Real and unsymmetric matrix
            domains[d].Kplus.mtype = 11;
        } else {
            // 2 = Real and symmetric positive definite
            domains[d].Kplus.mtype = 2;
        }
        //TODO: else stokes = -2 = Real and symmetric indefinite

        if ( d == 0 && config::env::MPIrank == 0) {
            domains[d].Kplus.msglvl = 0;
        }
        ESINFO(PROGRESS2) << Info::plain() << ".";
    }
    ESINFO(PROGRESS2);

}


void ClusterCPU::CreateDirichletPrec( Physics &physics ) {
    cilk_for (int d = 0; d < physics.K.size(); d++) {
        SEQ_VECTOR <eslocal> perm_vec = domains[d].B1t_Dir_perm_vec;
        SEQ_VECTOR <eslocal> perm_vec_full ( physics.K[d].rows );
        SEQ_VECTOR <eslocal> perm_vec_diff ( physics.K[d].rows );

        SEQ_VECTOR <eslocal> I_row_indices_p (physics.K[d].nnz);
        SEQ_VECTOR <eslocal> J_col_indices_p (physics.K[d].nnz);

        for (eslocal i = 0; i < perm_vec.size(); i++) {
            perm_vec[i] = perm_vec[i] - 1;
        }

        for (eslocal i = 0; i < perm_vec_full.size(); i++) {
            perm_vec_full[i] = i;
        }

        auto it = std::set_difference( perm_vec_full.begin(), perm_vec_full.end(), perm_vec.begin(), perm_vec.end(), perm_vec_diff.begin() );
        perm_vec_diff.resize(it - perm_vec_diff.begin());

        perm_vec_full = perm_vec_diff;
        perm_vec_full.insert(perm_vec_full.end(), perm_vec.begin(), perm_vec.end());

        SparseMatrix K_modif = physics.K[d];
        SparseMatrix RegMatCRS = physics.RegMat[d];
        RegMatCRS.ConvertToCSRwithSort(0);
        K_modif.MatAddInPlace(RegMatCRS,'N',-1);
        // K_modif.RemoveLower();

        SEQ_VECTOR <SEQ_VECTOR<eslocal >> vec_I1_i2(K_modif.rows, SEQ_VECTOR<eslocal >(2, 1));
        eslocal offset = K_modif.CSR_I_row_indices[0] ? 1 : 0;

        for (eslocal i = 0; i < K_modif.rows;i++){
            vec_I1_i2[i][0] = perm_vec_full[i];
            vec_I1_i2[i][1] = i; // position to create reverse permutation
        }

        std::sort(vec_I1_i2.begin(), vec_I1_i2.end(), [](const SEQ_VECTOR <eslocal >& a, const SEQ_VECTOR<eslocal>& b) { return a[0] < b[0]; });

        // permutations made on matrix in COO format
        K_modif.ConvertToCOO(0);
        eslocal I_index,J_index;
        bool unsymmetric=!SYMMETRIC_SYSTEM;
        for (eslocal i = 0;i<K_modif.nnz;i++){
            I_index = vec_I1_i2[K_modif.I_row_indices[i]-offset][1]+offset;
            J_index = vec_I1_i2[K_modif.J_col_indices[i]-offset][1]+offset;
            if (unsymmetric || I_index<=J_index){
                I_row_indices_p[i]=I_index;
                J_col_indices_p[i]=J_index;
            }
            else{
                I_row_indices_p[i]=J_index;
                J_col_indices_p[i]=I_index;
            }
        }
        for (eslocal i = 0; i<K_modif.nnz;i++){
            K_modif.I_row_indices[i] = I_row_indices_p[i];
            K_modif.J_col_indices[i] = J_col_indices_p[i];
        }
        K_modif.ConvertToCSRwithSort(1);
        {
            if (config::info::PRINT_MATRICES) {
                std::ofstream osS(Logging::prepareFile(d, "K_modif"));
                osS << K_modif;
                osS.close();
            }
        }


        // ------------------------------------------------------------------------------------------------------------------
        bool diagonalized_K_rr = config::solver::PRECONDITIONER == config::solver::PRECONDITIONERalternative::SUPER_DIRICHLET;
        //        PRECONDITIONER==NONE              - 0
        //        PRECONDITIONER==LUMPED            - 1
        //        PRECONDITIONER==WEIGHT_FUNCTION   - 2
        //        PRECONDITIONER==DIRICHLET         - 3
        //        PRECONDITIONER==SUPER_DIRICHLET   - 4
        //        
        //        When next line is uncomment, var. PRECONDITIONER==DIRICHLET and PRECONDITIONER==SUPER_DIRICHLET provide identical preconditioner.
        //        bool diagonalized_K_rr = false
        // ------------------------------------------------------------------------------------------------------------------

        eslocal sc_size = perm_vec.size();

        if (sc_size == physics.K[d].rows) {
            domains[d].Prec = physics.K[d];
            domains[d].Prec.ConvertCSRToDense(1);
            // if physics.K[d] does not contain inner DOF
        } else {

            if (config::solver::PRECONDITIONER == config::solver::PRECONDITIONERalternative::DIRICHLET) {
                SparseSolverCPU createSchur;
                //          createSchur.msglvl=1;
                eslocal sc_size = perm_vec.size();
                createSchur.ImportMatrix_wo_Copy(K_modif);
                createSchur.Create_SC(domains[d].Prec, sc_size,false);
                domains[d].Prec.ConvertCSRToDense(1);
            }
            else
            {
                SparseMatrix K_rr;
                SparseMatrix K_rs;
                SparseMatrix K_sr;
                SparseMatrix KsrInvKrrKrs; 

                eslocal i_start = 0;
                eslocal nonsing_size = K_modif.rows - sc_size - i_start;
                eslocal j_start = nonsing_size;

                K_rs.getSubBlockmatrix_rs(K_modif,K_rs,i_start, nonsing_size,j_start,sc_size);

                if (SYMMETRIC_SYSTEM){
                    K_rs.MatTranspose(K_sr);
                }
                else
                {
                    K_sr.getSubBlockmatrix_rs(K_modif,K_sr,j_start,sc_size,i_start, nonsing_size);
                }

                domains[d].Prec.getSubDiagBlockmatrix(K_modif,domains[d].Prec,nonsing_size,sc_size);
                SEQ_VECTOR <double> diagonals;
                SparseSolverCPU K_rr_solver;

                // K_rs is replaced by:
                // a) K_rs = 1/diag(K_rr) * K_rs          (simplified Dirichlet precond.)
                // b) K_rs =    inv(K_rr) * K_rs          (classical Dirichlet precond. assembled by own - not via PardisoSC routine)
                if (diagonalized_K_rr){
                    diagonals = K_modif.getDiagonal();
                    // diagonals is obtained directly from K_modif (not from K_rr to avoid assembling) thanks to its structure
                    //      K_modif = [K_rr, K_rs]
                    //                [K_sr, K_ss]
                    // 
                    for (eslocal i = 0; i < K_rs.rows; i++) {
                        for (eslocal j = K_rs.CSR_I_row_indices[i]; j < K_rs.CSR_I_row_indices[i + 1]; j++) {
                            K_rs.CSR_V_values[j - offset] /= diagonals[i];
                        }
                    }
                }
                else
                {
                    K_rr.getSubDiagBlockmatrix(K_modif,K_rr,i_start, nonsing_size);
                    K_rr_solver.ImportMatrix_wo_Copy(K_rr);
                    //            K_rr_solver.msglvl = 1;
                    K_rr_solver.SolveMat_Dense(K_rs);
                }

                KsrInvKrrKrs.MatMat(K_sr,'N',K_rs);
                domains[d].Prec.MatAddInPlace(KsrInvKrrKrs,'N',-1);
                //          if (!diagonalized_K_rr){
                //				    domains[d].Prec.ConvertCSRToDense(1);
                //          }
            }

        }

        if (config::info::PRINT_MATRICES) {
            std::ofstream osS(Logging::prepareFile(d, "S"));
            SparseMatrix SC =  domains[d].Prec;
            if (config::solver::PRECONDITIONER == config::solver::PRECONDITIONERalternative::DIRICHLET){
                SC.ConvertDenseToCSR(1);
            }
            osS << SC;
            osS.close();
        }

        ESINFO(PROGRESS2) << Info::plain() << ".";
    }
    ESINFO(PROGRESS2);

}<|MERGE_RESOLUTION|>--- conflicted
+++ resolved
@@ -71,7 +71,6 @@
     cilk_for (size_t d = 0; d < domains.size(); d++) {
 
         // Import of Regularized matrix K into Kplus (Sparse Solver)
-<<<<<<< HEAD
     	switch (config::solver::KSOLVER) {
 		case config::solver::KSOLVERalternative::DIRECT_DP:
 			domains[d].Kplus.ImportMatrix_wo_Copy (domains[d].K);
@@ -91,28 +90,6 @@
 		default:
 			ESINFO(ERROR) << "Invalid KSOLVER value.";
 		}
-=======
-        switch (config::solver::KSOLVER) {
-            case config::solver::KSOLVERalternative::DIRECT_DP:
-                domains[d].Kplus.ImportMatrix_wo_Copy (domains[d].K);
-                break;
-            case config::solver::KSOLVERalternative::ITERATIVE:
-                domains[d].Kplus.ImportMatrix_wo_Copy (domains[d].K);
-                break;
-            case config::solver::KSOLVERalternative::DIRECT_SP:
-                domains[d].Kplus.ImportMatrix_wo_Copy_fl(domains[d].K);
-                break;
-            case config::solver::KSOLVERalternative::DIRECT_MP:
-                domains[d].Kplus.ImportMatrix_fl(domains[d].K);
-                break;
-                //		case 4:
-                //			domains[d].Kplus.ImportMatrix_fl(domains[d].K);
-                //			break;
-            default:
-                ESINFO(ERROR) << "Invalid KSOLVER value.";
-                exit(EXIT_FAILURE);
-        }
->>>>>>> 2d6e30fa
 
         //domains[d].Kplus.mtype = -2;
 
