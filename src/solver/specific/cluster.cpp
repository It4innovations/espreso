
#include "../specific/cluster.h"

#include "../../assembler/instance.h"
#include "../../basis/utilities/utils.h"

//#define SPARSE_SA

// *******************************************************************
// **** CLUSTER CLASS ************************************************

using namespace espreso;

void ClusterBase::ShowTiming()  {

	cluster_time.addEvent(vec_fill_time);
	cluster_time.addEvent(loop_1_1_time);
	cluster_time.addEvent(loop_1_2_time);

	cluster_time.addEvent(clus_F0_1_time);
	cluster_time.addEvent(clus_G0_time);
	cluster_time.addEvent(clus_Sa_time);
	cluster_time.addEvent(clus_G0t_time);
	cluster_time.addEvent(clus_F0_2_time);

	cluster_time.addEvent(clusCP_time);
	cluster_time.addEvent(loop_2_1_time);

	cluster_time.printStatsMPI();
}


void ClusterBase::InitClusterPC( eslocal * subdomains_global_indices, eslocal number_of_subdomains ) {

	// *** Init the vector of domains *****************************************************
	domains_in_global_index.resize( number_of_subdomains ) ;

	domains.reserve(number_of_subdomains);
	for (eslocal d = 0; d < number_of_subdomains; d++) {
		domains.push_back( (Domain(configuration, instance, subdomains_global_indices[d], USE_HFETI)) );
	}

	#pragma omp parallel for
	for (eslocal d = 0; d < domains.size(); d++ ) {
		domains[d].SetDomain();
		domains_in_global_index[d] = subdomains_global_indices[d];
	}

	//// *** Alocate temporarly vectors for Temporary vectors for Apply_A function *********
	//// *** - temporary vectors for work primal domain size *******************************
	x_prim_cluster1.resize( domains.size() );
	x_prim_cluster2.resize( domains.size() );
	x_prim_cluster3.resize( domains.size() );

	// *** Init all domains of the cluster ********************************************
	#pragma omp parallel for
	for (eslocal d = 0; d < number_of_subdomains; d++ ) {

		// *** Temporary vectors for work primal domain size *******************************
		x_prim_cluster1[d].resize( domains[d].domain_prim_size );
    	x_prim_cluster2[d].resize( domains[d].domain_prim_size );
    	x_prim_cluster3[d].resize( domains[d].domain_prim_size );

		domains[d].domain_global_index 	= subdomains_global_indices[d];
		domains[d].USE_KINV    	 		= USE_KINV;
		domains[d].USE_HFETI   	 		= USE_HFETI;
		domains[d].domain_index  		= d;
		domains[d].isOnACC  			= 0;

		// Verbose level for K_plus
		if ( d == 0 && environment->MPIrank == 0) {
			domains[d].Kplus.msglvl = Info::report(LIBRARIES) ? 1 : 0;
		}

	}

	//// *** Set up the dual size ********************************************************
<<<<<<< HEAD
	int MPIrank; 	MPI_Comm_rank(environment->MPICommunicator, &MPIrank);
=======
>>>>>>> 6bbda59a
	dual_size = domains[0].B1.rows;

	if (USE_HFETI == 1) {

		// *** Alocate temporarly vectors for inter-cluster processing *********************
		// *** - based on uncompressed matrix B0
		tm1.resize(domains.size());
		tm2.resize(domains.size());
		tm3.resize(domains.size());

		#pragma omp parallel for
		for (size_t d = 0; d < domains.size(); d++) {
			eslocal max_tmp_vec_size = domains[d].B0.cols;

			if (domains[d].B0.rows > domains[d].B0.cols)
				max_tmp_vec_size = domains[d].B0.rows;

			tm1[d].resize( max_tmp_vec_size );
			tm2[d].resize( max_tmp_vec_size );
			tm3[d].resize( max_tmp_vec_size );
		}
		// *** END - Alocate temporarly vectors for inter-cluster processing *****************
	}

	#pragma omp parallel for
	for (size_t d = 0; d < domains.size(); d++ ) {
		if (USE_KINV == 1 ) {
			domains[d].compressed_tmp.resize( domains[d].B1.I_row_indices.size(), 0);
			domains[d].compressed_tmp2.resize( domains[d].B1.I_row_indices.size(), 0);
		} else {
			domains[d].compressed_tmp.resize( 1, 0);
			domains[d].compressed_tmp2.resize( 1, 0);
		}
	}


	// local comm layer insode cluster

	SEQ_VECTOR <SEQ_VECTOR <eslocal> > & lambda_map_sub = instance->B1clustersMap;

	SEQ_VECTOR <eslocal> l_my_lamdas_indices ( lambda_map_sub.size() );
	for (size_t i = 0; i < lambda_map_sub.size(); i++)
		l_my_lamdas_indices[i] = lambda_map_sub[i][0];

	compressed_tmp    .resize( l_my_lamdas_indices.size(), 0 );	// TODO: might not be necessary

	// mapping/compression vector for domains
	#pragma omp parallel for
	for (size_t d = 0; d < domains.size(); d++) {
		for (size_t j = 0; j < domains[d].lambda_map_sub.size(); j++) {
			domains[d].my_lamdas_map_indices.insert(make_pair(domains[d].lambda_map_sub[j] ,j));
		}
	}

	#pragma omp parallel for
	for (size_t d = 0; d < domains.size(); d++) {
		if (domains[d].lambda_map_sub.size() > 0 ) {
			size_t i = 0;
			size_t j = 0;
			do
			{
				eslocal big_index   = l_my_lamdas_indices[i];
				eslocal small_index = domains[d].lambda_map_sub[j];

				if (big_index >  small_index) j++;

				if (big_index  < small_index) i++;

				if (big_index == small_index) {
					domains[d].lambda_map_sub_local.push_back(i);
					i++; j++;
				}


			} while ( i < l_my_lamdas_indices.size() && j < domains[d].lambda_map_sub.size() );
		}
	}
	//// *** END - Detection of affinity of lag. multipliers to specific subdomains ***************


	//// *** Compression of Matrix B1 to work with compressed lambda vectors *****************
//	ESLOG(MEMORY) << "B1 compression";
//	ESLOG(MEMORY) << "process " << environment->MPIrank << " uses " << Measure::processMemory() << " MB";
//	ESLOG(MEMORY) << "Total used RAM " << Measure::usedRAM() << "/" << Measure::availableRAM() << " [MB]";

	#pragma omp parallel for
	for (size_t d = 0; d < domains.size(); d++ ) {

		domains[d].B1_comp_dom.I_row_indices = domains[d].B1.I_row_indices;
		domains[d].B1_comp_dom.J_col_indices = domains[d].B1.J_col_indices;
		domains[d].B1_comp_dom.V_values      = domains[d].B1.V_values;

		domains[d].B1_comp_dom.rows = domains[d].B1.rows;
		domains[d].B1_comp_dom.cols = domains[d].B1.cols;
		domains[d].B1_comp_dom.nnz  = domains[d].B1.nnz;
		domains[d].B1_comp_dom.type = domains[d].B1.type;

		for (size_t j = 0; j < domains[d].B1_comp_dom.I_row_indices.size(); j++ ) {
			eslocal tmp_new = domains[d].my_lamdas_map_indices[domains[d].B1_comp_dom.I_row_indices [j] - 1] + 1;  // +1 means --> numbering from 1 in matrices
			domains[d].B1_comp_dom.I_row_indices [j] = tmp_new;
		}

		domains[d].B1_comp_dom.rows = domains[d].lambda_map_sub.size();
		domains[d].B1_comp_dom.ConvertToCSRwithSort( 1 );

		if (configuration.preconditioner == ESPRESO_PRECONDITIONER::DIRICHLET ||
        configuration.preconditioner == ESPRESO_PRECONDITIONER::SUPER_DIRICHLET) {

			domains[d].B1_comp_dom.MatTranspose(domains[d].B1t_DirPr);
			Esutils::removeDuplicity(domains[d].B1t_DirPr.CSR_I_row_indices);
			domains[d].B1t_DirPr.rows = domains[d].B1t_DirPr.CSR_I_row_indices.size() - 1;

			domains[d].B1t_Dir_perm_vec = domains[d].B1_comp_dom.CSR_J_col_indices;
			std::sort(domains[d].B1t_Dir_perm_vec.begin(), domains[d].B1t_Dir_perm_vec.end());
			Esutils::removeDuplicity(domains[d].B1t_Dir_perm_vec);

		}

//		if (configuration.regularization == REGULARIZATION::FIX_POINTS) {
//			domains[i].B1.Clear();
//		}

		domains[d].B1t.Clear();
		domains[d].my_lamdas_map_indices.clear();

	}
	//// *** END - Compression of Matrix B1 to work with compressed lambda vectors *************


	ESLOG(MEMORY) << "Lambdas end";
	ESLOG(MEMORY) << "process " << environment->MPIrank << " uses " << Measure::processMemory() << " MB";
	ESLOG(MEMORY) << "Total used RAM " << Measure::usedRAM() << "/" << Measure::availableRAM() << " [MB]";

}

void ClusterBase::SetClusterPC( ) {

	SEQ_VECTOR <SEQ_VECTOR <eslocal> > & lambda_map_sub = instance->B1clustersMap;

	int MPIrank = environment->MPIrank;

	//// *** Detection of affinity of lag. multipliers to specific subdomains **************
	//// *** - will be used to compress vectors and matrices for higher efficiency

	ESLOG(MEMORY) << "Setting vectors for lambdas";
	ESLOG(MEMORY) << "process " << environment->MPIrank << " uses " << Measure::processMemory() << " MB";
	ESLOG(MEMORY) << "Total used RAM " << Measure::usedRAM() << "/" << Measure::availableRAM() << " [MB]";

	my_lamdas_indices.resize( lambda_map_sub.size() );
	for (size_t i = 0; i < lambda_map_sub.size(); i++)
		my_lamdas_indices[i] = lambda_map_sub[i][0];


	SEQ_VECTOR< SEQ_VECTOR <eslocal> > lambdas_per_subdomain ( domains.size() * environment->MPIsize);
	my_lamdas_ddot_filter.resize( lambda_map_sub.size(), 0.0 );
	for (size_t i = 0; i < lambda_map_sub.size(); i++) {
		if ( lambda_map_sub[i].size() > 2 ) {
			if ( lambda_map_sub[i][1] < lambda_map_sub[i][2] )
				my_lamdas_ddot_filter[i] = 1.0;

			 lambdas_per_subdomain[lambda_map_sub[i][1]].push_back(lambda_map_sub[i][0]);
			 lambdas_per_subdomain[lambda_map_sub[i][2]].push_back(lambda_map_sub[i][0]);

		} else {
			my_lamdas_ddot_filter[i] = 1.0;
		}
	}

	ESLOG(MEMORY) << "Setting vectors for lambdas communicators";
	ESLOG(MEMORY) << "process " << environment->MPIrank << " uses " << Measure::processMemory() << " MB";
	ESLOG(MEMORY) << "Total used RAM " << Measure::usedRAM() << "/" << Measure::availableRAM() << " [MB]";

	my_comm_lambdas_indices .resize(my_neighs.size());
	my_comm_lambdas			.resize(my_neighs.size());
	my_recv_lambdas			.resize(my_neighs.size());

	//ESLOG(MEMORY) << "1 process " << environment->MPIrank << " uses " << Measure::processMemory() << " MB";

	#pragma omp parallel for
	for (size_t i = 0; i < my_neighs.size(); i++) {
		my_comm_lambdas_indices[i] = lambdas_per_subdomain[my_neighs[i]];
		my_comm_lambdas[i].resize(my_comm_lambdas_indices[i].size());
		my_recv_lambdas[i].resize(my_comm_lambdas_indices[i].size());
	}

	//ESLOG(MEMORY) << "2 process " << environment->MPIrank << " uses " << Measure::processMemory() << " MB";

//	compressed_tmp    .resize( my_lamdas_indices.size(), 0 );
//	//compressed_tmp2   .resize( my_lamdas_indices.size(), 0 );

	//ESLOG(MEMORY) << "3 process " << environment->MPIrank << " uses " << Measure::processMemory() << " MB";


	// mapping/compression vector for cluster
	for (size_t i = 0; i <my_lamdas_indices.size(); i++)
		_my_lamdas_map_indices.insert(make_pair(my_lamdas_indices[i],i));

	//ESLOG(MEMORY) << "5 process " << environment->MPIrank << " uses " << Measure::processMemory() << " MB";

//	// mapping/compression vector for domains
//	#pragma omp parallel for
//	for (size_t i = 0; i < domains.size(); i++) {
//		for (size_t j = 0; j < domains[i].lambda_map_sub.size(); j++) {
//			domains[i].my_lamdas_map_indices.insert(make_pair(domains[i].lambda_map_sub[j] ,j));
//		}
//	}

	//ESLOG(MEMORY) << "6 process " << environment->MPIrank << " uses " << Measure::processMemory() << " MB";

//	#pragma omp parallel for
//	for (size_t d = 0; d < domains.size(); d++) {
//
//            if (domains[d].lambda_map_sub.size() > 0 ) {
//
//            	size_t i = 0;
//            	size_t j = 0;
//				do
//				{
//					eslocal big_index   = my_lamdas_indices[i];
//					eslocal small_index = domains[d].lambda_map_sub[j];
//
//					if (big_index >  small_index) j++;
//
//					if (big_index  < small_index) i++;
//
//					if (big_index == small_index) {
//						domains[d].lambda_map_sub_local.push_back(i);
//						i++; j++;
//					}
//
//
//				} while ( i < my_lamdas_indices.size() && j < domains[d].lambda_map_sub.size() );
//            }
//        }
//	//// *** END - Detection of affinity of lag. multipliers to specific subdomains ***************

	//ESLOG(MEMORY) << "7 process " << environment->MPIrank << " uses " << Measure::processMemory() << " MB";


	//// *** Create a vector of communication pattern needed for AllReduceLambdas function *******
	my_comm_lambdas_indices_comp.resize(my_neighs.size());
	#pragma omp parallel for
	for (size_t i = 0; i < my_neighs.size(); i++) {
		my_comm_lambdas_indices_comp[i].resize( lambdas_per_subdomain[my_neighs[i]].size() );
		for (size_t j = 0; j < lambdas_per_subdomain[my_neighs[i]].size(); j++ )
			my_comm_lambdas_indices_comp[i][j] = _my_lamdas_map_indices[lambdas_per_subdomain[my_neighs[i]][j]];
	}
	//// *** END - Create a vector of communication pattern needed for AllReduceLambdas function *

	//ESLOG(MEMORY) << "8 process " << environment->MPIrank << " uses " << Measure::processMemory() << " MB";


<<<<<<< HEAD
	//// *** Compression of Matrix B1 to work with compressed lambda vectors *****************
	ESLOG(MEMORY) << "B1 compression";
	ESLOG(MEMORY) << "process " << environment->MPIrank << " uses " << Measure::processMemory() << " MB";
	ESLOG(MEMORY) << "Total used RAM " << Measure::usedRAM() << "/" << Measure::availableRAM() << " [MB]";

	#pragma omp parallel for
	for (size_t i = 0; i < domains_in_global_index.size(); i++ ) {

		domains[i].B1_comp_dom.I_row_indices = domains[i].B1.I_row_indices;
		domains[i].B1_comp_dom.J_col_indices = domains[i].B1.J_col_indices;
		domains[i].B1_comp_dom.V_values      = domains[i].B1.V_values;

		domains[i].B1_comp_dom.rows = domains[i].B1.rows;
		domains[i].B1_comp_dom.cols = domains[i].B1.cols;
		domains[i].B1_comp_dom.nnz  = domains[i].B1.nnz;
		domains[i].B1_comp_dom.type = domains[i].B1.type;

		for (size_t j = 0; j < domains[i].B1_comp_dom.I_row_indices.size(); j++ ) {
			eslocal tmp_new = domains[i].my_lamdas_map_indices[domains[i].B1_comp_dom.I_row_indices [j] - 1] + 1;  // numbering from 1 in matrix
			domains[i].B1_comp_dom.I_row_indices [j] = tmp_new;									                   // j + 1; // numbering matrix from 1
		}

		domains[i].B1_comp_dom.rows = domains[i].lambda_map_sub.size();
		domains[i].B1_comp_dom.ConvertToCSRwithSort( 1 );

		if (configuration.preconditioner == ESPRESO_PRECONDITIONER::DIRICHLET || 
        configuration.preconditioner == ESPRESO_PRECONDITIONER::SUPER_DIRICHLET) {
			domains[i].B1_comp_dom.MatTranspose(domains[i].B1t_DirPr);
			Esutils::removeDuplicity(domains[i].B1t_DirPr.CSR_I_row_indices);
//			auto last = std::unique(domains[i].B1t_DirPr.CSR_I_row_indices.begin(), domains[i].B1t_DirPr.CSR_I_row_indices.end());
//			domains[i].B1t_DirPr.CSR_I_row_indices.erase(last, domains[i].B1t_DirPr.CSR_I_row_indices.end());
			domains[i].B1t_DirPr.rows = domains[i].B1t_DirPr.CSR_I_row_indices.size() - 1;

			domains[i].B1t_Dir_perm_vec = domains[i].B1_comp_dom.CSR_J_col_indices;
			std::sort(domains[i].B1t_Dir_perm_vec.begin(), domains[i].B1t_Dir_perm_vec.end());
			Esutils::removeDuplicity(domains[i].B1t_Dir_perm_vec);
//			last = std::unique(domains[i].B1t_Dir_perm_vec.begin(), domains[i].B1t_Dir_perm_vec.end());
//			domains[i].B1t_Dir_perm_vec.erase(last, domains[i].B1t_Dir_perm_vec.end() );
		}

//		if (configuration.regularization == REGULARIZATION::FIX_POINTS) {
//			domains[i].B1.Clear();
=======
//	//// *** Compression of Matrix B1 to work with compressed lambda vectors *****************
//	ESLOG(MEMORY) << "B1 compression";
//	ESLOG(MEMORY) << "process " << environment->MPIrank << " uses " << Measure::processMemory() << " MB";
//	ESLOG(MEMORY) << "Total used RAM " << Measure::usedRAM() << "/" << Measure::availableRAM() << " [MB]";
//
//	#pragma omp parallel for
//	for (size_t i = 0; i < domains_in_global_index.size(); i++ ) {
//
//		domains[i].B1_comp_dom.I_row_indices = domains[i].B1.I_row_indices;
//		domains[i].B1_comp_dom.J_col_indices = domains[i].B1.J_col_indices;
//		domains[i].B1_comp_dom.V_values      = domains[i].B1.V_values;
//
//		domains[i].B1_comp_dom.rows = domains[i].B1.rows;
//		domains[i].B1_comp_dom.cols = domains[i].B1.cols;
//		domains[i].B1_comp_dom.nnz  = domains[i].B1.nnz;
//		domains[i].B1_comp_dom.type = domains[i].B1.type;
//
//		for (size_t j = 0; j < domains[i].B1_comp_dom.I_row_indices.size(); j++ ) {
//			eslocal tmp_new = domains[i].my_lamdas_map_indices[domains[i].B1_comp_dom.I_row_indices [j] - 1] + 1;  // numbering from 1 in matrix
//			domains[i].B1_comp_dom.I_row_indices [j] = tmp_new;									               // j + 1; // numbering matrix from 1
>>>>>>> 6bbda59a
//		}
//
//		domains[i].B1_comp_dom.rows = domains[i].lambda_map_sub.size();
//		domains[i].B1_comp_dom.ConvertToCSRwithSort( 1 );
//
//		if (configuration.preconditioner == ESPRESO_PRECONDITIONER::DIRICHLET ||
//        configuration.preconditioner == ESPRESO_PRECONDITIONER::SUPER_DIRICHLET) {
//			domains[i].B1_comp_dom.MatTranspose(domains[i].B1t_DirPr);
//			Esutils::removeDuplicity(domains[i].B1t_DirPr.CSR_I_row_indices);
////			auto last = std::unique(domains[i].B1t_DirPr.CSR_I_row_indices.begin(), domains[i].B1t_DirPr.CSR_I_row_indices.end());
////			domains[i].B1t_DirPr.CSR_I_row_indices.erase(last, domains[i].B1t_DirPr.CSR_I_row_indices.end());
//			domains[i].B1t_DirPr.rows = domains[i].B1t_DirPr.CSR_I_row_indices.size() - 1;
//
//			domains[i].B1t_Dir_perm_vec = domains[i].B1_comp_dom.CSR_J_col_indices;
//			std::sort(domains[i].B1t_Dir_perm_vec.begin(), domains[i].B1t_Dir_perm_vec.end());
//			Esutils::removeDuplicity(domains[i].B1t_Dir_perm_vec);
////			last = std::unique(domains[i].B1t_Dir_perm_vec.begin(), domains[i].B1t_Dir_perm_vec.end());
////			domains[i].B1t_Dir_perm_vec.erase(last, domains[i].B1t_Dir_perm_vec.end() );
//		}
//
////		if (configuration.regularization == REGULARIZATION::FIX_POINTS) {
////			domains[i].B1.Clear();
////		}
//
//		domains[i].B1t.Clear();
//		domains[i].my_lamdas_map_indices.clear();
//
//	}
//	//// *** END - Compression of Matrix B1 to work with compressed lambda vectors *************
//
//
//	ESLOG(MEMORY) << "Lambdas end";
//	ESLOG(MEMORY) << "process " << environment->MPIrank << " uses " << Measure::processMemory() << " MB";
//	ESLOG(MEMORY) << "Total used RAM " << Measure::usedRAM() << "/" << Measure::availableRAM() << " [MB]";

}

void ClusterBase::SetupPreconditioner ( ) {

	switch (configuration.preconditioner) {
	case ESPRESO_PRECONDITIONER::LUMPED:
		// nothing needs to be done
#ifdef ESBEM
		ESINFO(GLOBAL_ERROR) << "Memory efficient Lumped not possible for BEM, used fast Lumped --> MAGIC (or 5)";
#endif
		break;
	case ESPRESO_PRECONDITIONER::WEIGHT_FUNCTION:
		// nothing needs to be done
		break;
	case ESPRESO_PRECONDITIONER::DIRICHLET:
		CreateDirichletPrec(instance);
		break;
	case ESPRESO_PRECONDITIONER::SUPER_DIRICHLET:
		CreateDirichletPrec(instance);
		break;
	case ESPRESO_PRECONDITIONER::MAGIC: // Fast Lumped
		#pragma omp parallel for
		for (size_t d = 0; d < domains.size(); d++) {
			if (domains[d]._RegMat.nnz > 0) {
#ifdef ESBEM
				domains[d]._RegMat.ConvertToCSR(1);
				domains[d].K.ConvertDenseToCSR(0);
				domains[d].Prec.MatAdd(domains[d].K, domains[d]._RegMat, 'N', -1);
				SEQ_VECTOR<eslocal>().swap( domains[d].K.CSR_I_row_indices );
				SEQ_VECTOR<eslocal>().swap( domains[d].K.CSR_J_col_indices );
				SEQ_VECTOR<double>().swap( domains[d].K.CSR_V_values );

				domains[d]._RegMat.ConvertToCOO(1);
#else
				domains[d]._RegMat.ConvertToCSR(1);
				domains[d].Prec.MatAdd(domains[d].K, domains[d]._RegMat, 'N', -1);
				domains[d]._RegMat.ConvertToCOO(1);
#endif
			} else {
				domains[d].Prec = domains[d].K;
			}
		}
		break;
	case ESPRESO_PRECONDITIONER::NONE:
		break;
	default:
		ESINFO(GLOBAL_ERROR) << "Not implemented preconditioner.";
	}

}


void ClusterBase::SetClusterHFETI () {
	// *** Create Matrices and allocate vectors for Hybrid FETI **************************
	if (USE_HFETI == 1) {

		if (domains.size() > 1) {

			TimeEval HFETI_prec_timing (" HFETI - preprocessing timing");
			if (Measure::report(CLUSTER)) { HFETI_prec_timing.totalTime.start(); };

			ESINFO(PROGRESS3) << "HFETI preprocessing start";

<<<<<<< HEAD
		int MPIrank;
		MPI_Comm_rank (environment->MPICommunicator, &MPIrank);
		ESINFO(PROGRESS3) << "HFETI preprocessing start";
=======
			TimeEvent B0_time("Compress B0 per cluster");
			if (Measure::report(CLUSTER)) { B0_time.start(); };
>>>>>>> 6bbda59a

			CompressB0();

			if (Measure::report(CLUSTER)) { B0_time.end(); B0_time.printStatMPI(); HFETI_prec_timing.addEvent(B0_time); }

			TimeEvent G0_time("Create G0 per cluster");
			if (Measure::report(CLUSTER)) { G0_time.start(); }

			CreateG0();

			if (Measure::report(CLUSTER)) { G0_time.end(); 	G0_time.printStatMPI();	HFETI_prec_timing.addEvent(G0_time); }


			TimeEvent F0_time("Create F0 per cluster");
			if (Measure::report(CLUSTER)) { F0_time.start();}

			CreateF0();

			if (Measure::report(CLUSTER)) { F0_time.end(); HFETI_prec_timing.addEvent(F0_time); }


			TimeEvent Sa_time("Create Salfa per cluster");
			if (Measure::report(CLUSTER)) { Sa_time.start(); }

			CreateSa();

			if (Measure::report(CLUSTER)) { Sa_time.end(); HFETI_prec_timing.addEvent(Sa_time); }

			if (Measure::report(CLUSTER)) { HFETI_prec_timing.totalTime.end(); HFETI_prec_timing.printStatsMPI(); }

		} else {

			//ESINFO(ALWAYS) << Info::TextColor::YELLOW
			std::cout << "Cluster " << cluster_global_index << " on MPI rank " << environment->MPIrank << " has only one domain -> Using TFETI" << std::endl;
			USE_HFETI = 0;

		}


	}
	// *** END - Create Matrices for Hybrid FETI *****************************************
}

void ClusterBase::multKplusGlobal(SEQ_VECTOR <double> & x_in, SEQ_VECTOR <double> & y_out, SEQ_VECTOR<eslocal> & cluster_map_vec) {

//	vec_g0.resize(G0.cols);
//	fill(vec_g0.begin(), vec_g0.end(), 0); // reset entire vector to 0
//
//	vec_e0.resize(G0.rows);
//	fill(vec_e0.begin(), vec_e0.end(), 0); // reset entire vector to 0
//
//	//y_out.resize(x_clust_size);
//
//	// temp vectors
//	SEQ_VECTOR <double> t1,t2,t3;
//
//
//	// loop over domains in the cluster
//	for (eslocal d = 0; d < domains.size(); d++) {
//		eslocal x_in_vector_start_index = x_clust_domain_map_vec[d] + cluster_map_vec[this->cluster_global_index-1];
//		eslocal domain_size = domains[d].Kplus.m_Kplus_size;
//
//		t1.resize(domain_size);
//		t2.resize(vec_g0.size());
//		fill(t1.begin(), t1.end(), 0);
//		fill(t2.begin(), t2.end(), 0);
//
//
//		// g0
//		domains[d].multKplusLocal( x_in, t1, x_in_vector_start_index, 0 );
//
//		//					  in   out trans
//		domains[d].B0.MatVec( t1 , t2,  'N' );
//
//		for (eslocal i = 0; i < vec_g0.size(); i++ )
//			vec_g0[i] = vec_g0[i] + t2[i];
//
//		// e0
//		t2.resize(domains[d].Kplus_R.cols); // resize na pocet sloupcu matice Kplus_R - velikost jadra
//		fill(t2.begin(), t2.end(), 0); // reset t2 - migh not be necessary
//
//		domains[d].Kplus_R.MatVec(x_in, t2, 'T', x_in_vector_start_index, 0);
//
//		eslocal e0_start	=  d	* domains[d].Kplus_R.cols;
//		eslocal e0_end		= (d+1) * domains[d].Kplus_R.cols;
//		for (eslocal i = e0_start; i < e0_end; i++ )
//			vec_e0[i] = - t2[i - e0_start];
//
//	} // end loop over domains
//
//
//	// alfa
//	t1.resize(F0.m_Kplus_size);
//	fill(t1.begin(), t1.end(), 0);
//
//	F0.Solve(vec_g0, t1,0,0);
//
//	t2.resize(G0.rows);
//	fill(t2.begin(), t2.end(), 0);
//
//	G0.MatVec(t1, t2, 'N');
//	for (eslocal i = 0; i < vec_e0.size(); i++)
//		t2[i] = t2[i] - vec_e0[i];
//
//	vec_alfa.resize(Sa.m_Kplus_size);
//	Sa.Solve(t2, vec_alfa,0,0);
//
//	// lambda
//	t1.resize(G0.cols);
//	fill(t1.begin(), t1.end(), 0);
//
//	G0.MatVec(vec_alfa, t1, 'T');
//
//	for (eslocal i = 0; i < vec_g0.size(); i++)
//		t1[i] = vec_g0[i] - t1[i];
//
//	vec_lambda.resize(F0.m_Kplus_size);
//	F0.Solve(t1, vec_lambda,0,0);
//
//	// Kplus_x
//	for (eslocal d = 0; d < domains.size(); d++) {
//		//eslocal x_in_vector_start_index = x_clust_domain_map_vec[d];
//		eslocal x_in_vector_start_index = x_clust_domain_map_vec[d] + cluster_map_vec[this->cluster_global_index-1];
//		eslocal domain_size = domains[d].Kplus.m_Kplus_size;
//
//		t1.resize(domain_size);
//		fill(t1.begin(), t1.end(), 0);
//
//		domains[d].B0.MatVec(vec_lambda, t1, 'T');
//
//		for (eslocal i = 0; i < domain_size; i++)
//			t1[i] = x_in[x_in_vector_start_index + i] - t1[i];
//
//		t2.resize(domain_size);
//		fill(t2.begin(), t2.end(), 0);
//
//		domains[d].multKplusLocal(t1 , t2, 0, 0);
//
//		t3.resize(domain_size);
//		fill(t3.begin(), t3.end(), 0);
//
//		eslocal e0_start	=  d	* domains[d].Kplus_R.cols;
//		eslocal e0_end		= (d+1) * domains[d].Kplus_R.cols;
//		domains[d].Kplus_R.MatVec(vec_alfa, t3, 'N', e0_start,0);
//
//		for (eslocal i = 0; i < domain_size; i++)
//			y_out[x_in_vector_start_index + i] = t2[i] + t3[i];
//
//		double t_sum = 0;
//		for (eslocal i = 0; i < domain_size; i++)
//			t_sum +=  (t2[i] + t3[i]);
//
//		t_sum = t_sum;
//
//	}
//
//	t1.clear();
//	t2.clear();
//	t3.clear();
}

void ClusterBase::multKplusGlobal_l(SEQ_VECTOR<SEQ_VECTOR<double> > & x_in) {

	//ESINFO(PROGRESS3) << "K+ multiply HFETI";
	mkl_set_num_threads(1);

	if (Measure::report(CLUSTER)) { cluster_time.totalTime.start(); }

	if (Measure::report(CLUSTER)) { vec_fill_time.start(); }
	fill(vec_g0.begin(), vec_g0.end(), 0); // reset entire vector to 0
	//fill(vec_e0.begin(), vec_e0.end(), 0); // reset entire vector to 0
	if (Measure::report(CLUSTER)) { vec_fill_time.end(); }

	// loop over domains in the cluster
	if (Measure::report(CLUSTER)) { loop_1_1_time.start(); }
	#pragma omp parallel for
	for (size_t d = 0; d < domains.size(); d++)
	{
		domains[d].B0Kplus_comp.DenseMatVec(x_in[d], tm2[d]);			// g0 - with comp B0Kplus
		if (SYMMETRIC_SYSTEM) {
			domains[d].Kplus_R.DenseMatVec(x_in[d], tm3[d], 'T');			// e0
		} else {
			domains[d].Kplus_R2.DenseMatVec(x_in[d], tm3[d], 'T');			// e0
		}
	}
	if (Measure::report(CLUSTER)) { loop_1_1_time.end();}

	if (Measure::report(CLUSTER)) { loop_1_2_time.start(); }
	#pragma omp parallel for
	for (size_t d = 0; d < domains.size(); d++)
	{

		SEQ_VECTOR <eslocal> kerindices (domains.size() + 1, 0);
		kerindices[0] = 0;
		for (size_t k = 1; k < kerindices.size(); k++) {
			kerindices[k] = kerindices[k-1] + domains[k-1].Kplus_R.cols;
		}

		eslocal e0_start	= kerindices[d];
		eslocal e0_end		= kerindices[d+1];

		//eslocal e0_start	=  d	* domains[d].Kplus_R.cols;
		//eslocal e0_end		= (d+1) * domains[d].Kplus_R.cols;

		for (eslocal i = e0_start; i < e0_end; i++ )
			vec_e0[i] = - tm3[d][i - e0_start];
	}


	for (size_t d = 0; d < domains.size(); d++)
		for (eslocal i = 0; i < domains[d].B0Kplus_comp.rows; i++)
			vec_g0[ domains[d].B0_comp_map_vec[i] - 1 ] += tm2[d][i];

	// end loop over domains
	if (Measure::report(CLUSTER)) { loop_1_2_time.end(); }

	mkl_set_num_threads(PAR_NUM_THREADS);
	if (Measure::report(CLUSTER)) { clusCP_time.start(); }


//	for (int i = 0; i < vec_g0.size(); i++)
//	printf (       "Test probe 1: %d norm = %1.30f \n", i, vec_g0[i] );

	if (Measure::report(CLUSTER)) { clus_F0_1_time.start(); }
	F0.Solve(vec_g0, tm1[0], 0, 0);
	if (Measure::report(CLUSTER)) { clus_F0_1_time.end(); }

//	for (int i = 0; i < tm1[0].size(); i++)
//	printf (       "Test probe 2: %d norm = %1.30f \n", i, tm1[0][i] );

	if (Measure::report(CLUSTER)) { clus_G0_time.start(); }
	if (SYMMETRIC_SYSTEM) {
		G0.MatVec(tm1[0], tm2[0], 'N');
	} else {
		G02.MatVec(tm1[0], tm2[0], 'N');
	}

	if (Measure::report(CLUSTER)) { clus_G0_time.end(); }

//	for (int i = 0; i < tm1[0].size(); i++)
//	printf (       "Test probe 3: %d norm = %1.30f \n", i, tm1[0][i] );

	#pragma omp parallel for
	for (size_t i = 0; i < vec_e0.size(); i++)
		tm2[0][i] = tm2[0][i] - vec_e0[i];
	//cblas_daxpy(vec_e0.size(), -1.0, &vec_e0[0], 1, &tm2[0][0], 1);

	if (Measure::report(CLUSTER)) { clus_Sa_time.start(); }
//#ifdef SPARSE_SA
//	 Sa.Solve(tm2[0], vec_alfa,0,0);
//#else
//	eslocal nrhs = 1;
//	Sa_dense.Solve(tm2[0], vec_alfa, nrhs);
//#endif

	switch (configuration.SAsolver) {
	case ESPRESO_SASOLVER::CPU_SPARSE:
		Sa.Solve(tm2[0], vec_alfa, 0, 0);
		break;
	case ESPRESO_SASOLVER::CPU_DENSE:
		Sa_dense_cpu.Solve(tm2[0], vec_alfa, 1);
		break;
	case ESPRESO_SASOLVER::ACC_DENSE:
		Sa_dense_acc.Solve(tm2[0], vec_alfa, 1);
		break;
	default:
		ESINFO(GLOBAL_ERROR) << "Not implemented S alfa solver.";
	}


	if (Measure::report(CLUSTER)) { clus_Sa_time.end(); }

//		for (int i = 0; i < vec_alfa.size(); i++)
//		printf (       "Test probe 4: %d norm = %1.30f \n", i, vec_alfa[i] );

	if (Measure::report(CLUSTER)) { clus_G0t_time.start(); }
	G0.MatVec(vec_alfa, tm1[0], 'T'); 	// lambda
	if (Measure::report(CLUSTER)) {clus_G0t_time.end(); }

//		for (int i = 0; i < tm1[0].size(); i++)
//		printf (       "Test probe 5: %d norm = %1.30f \n", i, tm1[0][i] );

	#pragma omp parallel for
	for (size_t i = 0; i < vec_g0.size(); i++)
		tm1[0][i] = vec_g0[i] - tm1[0][i];


	if (Measure::report(CLUSTER)) { clus_F0_2_time.start(); }
	F0.Solve(tm1[0], vec_lambda,0,0);
	if (Measure::report(CLUSTER)) { clus_F0_2_time.end(); }

	if (Measure::report(CLUSTER)) { clusCP_time.end(); }

//	for (int i = 0; i < vec_lambda.size(); i++)
//	printf (       "Test probe 6: %d norm = %1.30f \n", i, vec_lambda[i] );

	// Kplus_x
	mkl_set_num_threads(1);
	if (Measure::report(CLUSTER)) { loop_2_1_time.start(); }
	#pragma omp parallel for
	for (size_t d = 0; d < domains.size(); d++)
	{
		eslocal domain_size = domains[d].domain_prim_size;

		SEQ_VECTOR < double > tmp_vec (domains[d].B0_comp_map_vec.size(), 0);
		for (size_t i = 0; i < domains[d].B0_comp_map_vec.size(); i++)
			tmp_vec[i] = vec_lambda[domains[d].B0_comp_map_vec[i] - 1] ;
		//domains[d].B0t_comp.MatVec(tmp_vec, tm1[d], 'N');
		domains[d].B0_comp.MatVec(tmp_vec, tm1[d], 'T');

		for (eslocal i = 0; i < domain_size; i++)
			tm1[d][i] = x_in[d][i] - tm1[d][i];

		domains[d].multKplusLocal(tm1[d] , tm2[d]);

		SEQ_VECTOR <eslocal> kerindices (domains.size() + 1, 0);
		kerindices[0] = 0;
		for (size_t k = 1; k < kerindices.size(); k++) {
			kerindices[k] = kerindices[k-1] + domains[k-1].Kplus_R.cols;
		}

		eslocal e0_start	= kerindices[d];
		//eslocal e0_start	=  d	* domains[d].Kplus_R.cols;

		domains[d].Kplus_R.DenseMatVec(vec_alfa, tm3[d],'N', e0_start);

		for (eslocal i = 0; i < domain_size; i++)
			x_in[d][i] = tm2[d][i] + tm3[d][i];

		//ESINFO(PROGRESS3) << Info::plain() << ".";
	}
	//ESINFO(PROGRESS3);
	if (Measure::report(CLUSTER)) { loop_2_1_time.end(); }

	if (Measure::report(CLUSTER)) { cluster_time.totalTime.end(); }
}

void ClusterBase::multKplusGlobal_Kinv( SEQ_VECTOR<SEQ_VECTOR<double> > & x_in ) {

	mkl_set_num_threads(1);
	if (Measure::report(CLUSTER)) { cluster_time.totalTime.start(); }

	if (Measure::report(CLUSTER)) { vec_fill_time.start(); }
	fill(vec_g0.begin(), vec_g0.end(), 0); // reset entire vector to 0
	//fill(vec_e0.begin(), vec_e0.end(), 0); // reset entire vector to 0
	if (Measure::report(CLUSTER)) { vec_fill_time.end(); }

	// loop over domains in the cluster
	if (Measure::report(CLUSTER)) { loop_1_1_time.start(); }
	#pragma omp parallel for
	for (size_t d = 0; d < domains.size(); d++)
	{
   		domains[d].B0Kplus_comp.DenseMatVec(x_in[d], tm2[d]);			// g0 - with comp B0Kplus
		domains[d].Kplus_R.     DenseMatVec(x_in[d], tm3[d], 'T');		// e0
	}
	if (Measure::report(CLUSTER)) { loop_1_1_time.end(); }

	if (Measure::report(CLUSTER)) { loop_1_2_time.start(); }
	#pragma omp parallel for
	for (size_t d = 0; d < domains.size(); d++)
	{
		eslocal e0_start	=  d	* domains[d].Kplus_R.cols;
		eslocal e0_end		= (d+1) * domains[d].Kplus_R.cols;

		for (eslocal i = e0_start; i < e0_end; i++ )
			vec_e0[i] = - tm3[d][i - e0_start];
	}

	for (size_t d = 0; d < domains.size(); d++)
		for (eslocal i = 0; i < domains[d].B0Kplus_comp.rows; i++)
			vec_g0[ domains[d].B0_comp_map_vec[i] - 1 ] += tm2[d][i];

	// end loop over domains
	if (Measure::report(CLUSTER)) { loop_1_2_time.end(); }

	mkl_set_num_threads(PAR_NUM_THREADS);
	if (Measure::report(CLUSTER)) { clusCP_time.start(); }

	if (Measure::report(CLUSTER)) { clus_F0_1_time.start(); }
	F0.Solve(vec_g0, tm1[0], 0, 0);
	if (Measure::report(CLUSTER)) { clus_F0_1_time.end(); }

	if (Measure::report(CLUSTER)) { clus_G0_time.start(); }
	G0.MatVec(tm1[0], tm2[0], 'N');
	if (Measure::report(CLUSTER)) { clus_G0_time.end(); }

	#pragma omp parallel for
	for (size_t i = 0; i < vec_e0.size(); i++) {
		tm2[0][i] = tm2[0][i] - vec_e0[i];
	}
	//cblas_daxpy(vec_e0.size(), -1.0, &vec_e0[0], 1, &tm2[0][0], 1);

	if (Measure::report(CLUSTER)) { clus_Sa_time.start(); }
// #ifdef SPARSE_SA
//    Sa.Solve(tm2[0], vec_alfa,0,0);
// #else
//    eslocal nrhs = 1;
//    Sa_dense.Solve(tm2[0], vec_alfa, nrhs);
// #endif

	switch (configuration.SAsolver) {
	case ESPRESO_SASOLVER::CPU_SPARSE:
		Sa.Solve(tm2[0], vec_alfa, 0, 0);
		break;
	case ESPRESO_SASOLVER::CPU_DENSE:
		Sa_dense_cpu.Solve(tm2[0], vec_alfa, 1);
		break;
	case ESPRESO_SASOLVER::ACC_DENSE:
		Sa_dense_acc.Solve(tm2[0], vec_alfa, 1);
		break;
	default:
		ESINFO(GLOBAL_ERROR) << "Not implemented S alfa solver.";
	}

	if (Measure::report(CLUSTER)) { clus_Sa_time.end(); }

	if (Measure::report(CLUSTER)) { clus_G0t_time.start(); }
	G0.MatVec(vec_alfa, tm1[0], 'T'); 	// lambda
	if (Measure::report(CLUSTER)) { clus_G0t_time.end(); }

	#pragma omp parallel for
	for (size_t i = 0; i < vec_g0.size(); i++) {
		tm1[0][i] = vec_g0[i] - tm1[0][i];
	}


	if (Measure::report(CLUSTER)) { clus_F0_2_time.start(); }
	F0.Solve(tm1[0], vec_lambda,0,0);
	if (Measure::report(CLUSTER)) { clus_F0_2_time.end(); }

	if (Measure::report(CLUSTER)) { clusCP_time.end(); }


	// Kplus_x
	mkl_set_num_threads(1);
	if (Measure::report(CLUSTER)) { loop_2_1_time.start(); }
	#pragma omp parallel for
	for (size_t d = 0; d < domains.size(); d++)
	{
		eslocal domain_size = domains[d].domain_prim_size;

		SEQ_VECTOR < double > tmp_vec (domains[d].B0_comp_map_vec.size(), 0.0);
		for (size_t i = 0; i < domains[d].B0_comp_map_vec.size(); i++) {
			tmp_vec[i] = -1.0 * vec_lambda[domains[d].B0_comp_map_vec[i] - 1] ;
		}
		domains[d].B0Kplus_comp.DenseMatVec(tmp_vec, tm2[d], 'T' );

		eslocal e0_start	=  d	* domains[d].Kplus_R.cols;
		domains[d].Kplus_R.DenseMatVec(vec_alfa, tm3[d],'N', e0_start);

		for (eslocal i = 0; i < domain_size; i++)
			x_in[d][i] = tm2[d][i] + tm3[d][i];

	}
	if (Measure::report(CLUSTER)) { loop_2_1_time.end(); }

	if (Measure::report(CLUSTER)) { cluster_time.totalTime.end(); }
}

void ClusterBase::multKplusGlobal_Kinv_2( SEQ_VECTOR<SEQ_VECTOR<double> > & x_in ) {

	mkl_set_num_threads(1);
	if (Measure::report(CLUSTER)) { cluster_time.totalTime.start(); }

	if (Measure::report(CLUSTER)) { vec_fill_time.start(); }
	fill(vec_g0.begin(), vec_g0.end(), 0); // reset entire vector to 0
	//fill(vec_e0.begin(), vec_e0.end(), 0); // reset entire vector to 0
	if (Measure::report(CLUSTER)) { vec_fill_time.end(); }

	// loop over domains in the cluster
	if (Measure::report(CLUSTER)) { loop_1_1_time.start(); }
	#pragma omp parallel for
	for (size_t d = 0; d < domains.size(); d++)
	{
   		//domains[d].B0Kplus_comp.DenseMatVec(x_in[d], tm2[d]);				// g0 - with comp B0Kplus
		//domains[d].Kplus_R.     DenseMatVec(x_in[d], tm3[d], 'T');		// e0
		domains[d].B0KplusB1_comp .DenseMatVec(x_in[d], tm2[d], 'N');		// g0 - with comp B0Kplus
		domains[d].Kplus_R_B1_comp.DenseMatVec(x_in[d], tm3[d], 'N');		// e0
	}
	if (Measure::report(CLUSTER)) { loop_1_1_time.end(); }

	if (Measure::report(CLUSTER)) { loop_1_2_time.start(); }
	#pragma omp parallel for
	for (size_t d = 0; d < domains.size(); d++)
	{
		eslocal e0_start	=  d	* domains[d].Kplus_R.cols;
		eslocal e0_end		= (d+1) * domains[d].Kplus_R.cols;

		for (eslocal i = e0_start; i < e0_end; i++ )
			vec_e0[i] = - tm3[d][i - e0_start];
	}

	for (size_t d = 0; d < domains.size(); d++)
		for (eslocal i = 0; i < domains[d].B0Kplus_comp.rows; i++)
			vec_g0[ domains[d].B0_comp_map_vec[i] - 1 ] += tm2[d][i];

	// end loop over domains
	if (Measure::report(CLUSTER)) { loop_1_2_time.end(); }

	mkl_set_num_threads(PAR_NUM_THREADS);
	if (Measure::report(CLUSTER)) { clusCP_time.start(); }

	if (Measure::report(CLUSTER)) { clus_F0_1_time.start(); }
	F0.Solve(vec_g0, tm1[0], 0, 0);
	if (Measure::report(CLUSTER)) { clus_F0_1_time.end(); }

	if (Measure::report(CLUSTER)) { clus_G0_time.start(); }
	G0.MatVec(tm1[0], tm2[0], 'N');
	if (Measure::report(CLUSTER)) { clus_G0_time.end(); }

	#pragma omp parallel for
	for (size_t i = 0; i < vec_e0.size(); i++)
		tm2[0][i] = tm2[0][i] - vec_e0[i];
	//cblas_daxpy(vec_e0.size(), -1.0, &vec_e0[0], 1, &tm2[0][0], 1);

	if (Measure::report(CLUSTER)) { clus_Sa_time.start(); }
//	Sa.Solve(tm2[0], vec_alfa,0,0);

	switch (configuration.SAsolver) {
	case ESPRESO_SASOLVER::CPU_SPARSE:
		Sa.Solve(tm2[0], vec_alfa, 0, 0);
		break;
	case ESPRESO_SASOLVER::CPU_DENSE:
		Sa_dense_cpu.Solve(tm2[0], vec_alfa, 1);
		break;
	case ESPRESO_SASOLVER::ACC_DENSE:
		Sa_dense_acc.Solve(tm2[0], vec_alfa, 1);
		break;
	default:
		ESINFO(GLOBAL_ERROR) << "Not implemented S alfa solver.";
	}

	if (Measure::report(CLUSTER)) { clus_Sa_time.end(); }

	if (Measure::report(CLUSTER)) { clus_G0t_time.start(); }
	G0.MatVec(vec_alfa, tm1[0], 'T'); 	// lambda
	if (Measure::report(CLUSTER)) { clus_G0t_time.end(); }

	#pragma omp parallel for
	for (size_t i = 0; i < vec_g0.size(); i++) {
		tm1[0][i] = vec_g0[i] - tm1[0][i];
	}


	if (Measure::report(CLUSTER)) { clus_F0_2_time.start(); }
	F0.Solve(tm1[0], vec_lambda,0,0);
	if (Measure::report(CLUSTER)) { clus_F0_2_time.end(); }

	if (Measure::report(CLUSTER)) { clusCP_time.end(); }


	// Kplus_x
	mkl_set_num_threads(1);
	if (Measure::report(CLUSTER)) { loop_2_1_time.start(); }
	#pragma omp parallel for
	for (size_t d = 0; d < domains.size(); d++)
	{
		eslocal domain_size = domains[d].domain_prim_size;

		SEQ_VECTOR < double > tmp_vec (domains[d].B0_comp_map_vec.size(), 0.0);
		for (size_t i = 0; i < domains[d].B0_comp_map_vec.size(); i++) {
			tmp_vec[i] = -1.0 * vec_lambda[domains[d].B0_comp_map_vec[i] - 1] ;
		}

		//domains[d].B0Kplus_comp.DenseMatVec(tmp_vec, tm2[d], 'T' );
		domains[d].B0KplusB1_comp .DenseMatVec(tmp_vec, tm2[d], 'T');
		domains[d].B0KplusB1_comp .MatVec(tmp_vec, tm2[d], 'T');

		eslocal e0_start	=  d	* domains[d].Kplus_R.cols;

		//domains[d].Kplus_R.DenseMatVec(vec_alfa, tm3[d],'N', e0_start);
		domains[d].Kplus_R_B1_comp.DenseMatVec(vec_alfa, tm3[d], 'T', e0_start);
		//domains[d].Kplus_R_B1_comp.MatVec(vec_alfa, tm3[d], 'T', e0_start);

		for (eslocal i = 0; i < domain_size; i++)
			x_in[d][i] = tm2[d][i] + tm3[d][i];

	}
	if (Measure::report(CLUSTER)) { loop_2_1_time.end(); }

	if (Measure::report(CLUSTER)) { cluster_time.totalTime.end(); }
}


////backup March 31 2015
//void ClusterBase::multKplusGlobal_l(SEQ_VECTOR<SEQ_VECTOR<double> > & x_in) {
//
//	//eslocal MPIrank;
//	//MPI_Comm_rank (environment->MPICommunicator, &MPIrank);
//	//if (MPIrank == 0 ) { cout << "MultKplusGlobal - Cilk workers = " << __cilkrts_get_nworkers()      << endl; }
//	//if (MPIrank == 0 ) { cout << "MultKplusGlobal - Cilk workers = " << __cilkrts_get_total_workers() << endl; }
//	//
//
//	eslocal num_threads = domains.size();
//
//	//__cilkrts_set_param("nworkers", num_threads);
//	mkl_set_num_threads(1);
//
//	cluster_time.totalTime.start();
//
//	vec_fill_time.start();
//	fill(vec_g0.begin(), vec_g0.end(), 0); // reset entire vector to 0
//	//fill(vec_e0.begin(), vec_e0.end(), 0); // reset entire vector to 0
//	vec_fill_time.end();
//
//	// loop over domains in the cluster
//	loop_1_1_time.start();
//	cilk_for (eslocal d = 0; d < domains.size(); d++)
//	{
//		//PROD - domains[d].B0Kplus.MatVec(x_in[d], tm2[d], 'N');			// g0 using B0Kplus
//		//cout << "B0Klus - sparsity - " << 100.0 * (double)domains[d].B0Kplus.nnz / (double)(domains[d].B0Kplus.cols * domains[d].B0Kplus.rows) << endl;
//
//		//OLD - domains[d].multKplusLocal( x_in[d], tm1[d], 0, 0 );		// g0
//		//OLD - domains[d].B0.MatVec( tm1[d] , tm2[d],  'N' );			// g0
//
//		domains[d].B0Kplus_comp.DenseMatVec(x_in[d], tm2[d]);			// g0 - with comp B0
//
//		//domains[d].Kplus_R.MatVec     (x_in[d], tm3[d], 'T');		        // e0
//		domains[d].Kplus_R.DenseMatVec(x_in[d], tm3[d], 'T');
//	}
//	loop_1_1_time.end();
//
//	loop_1_2_time.start();
//	cilk_for (eslocal d = 0; d < domains.size(); d++)
//	{
//		eslocal e0_start	=  d	* domains[d].Kplus_R.cols;
//		eslocal e0_end		= (d+1) * domains[d].Kplus_R.cols;
//
//		for (eslocal i = e0_start; i < e0_end; i++ )
//			vec_e0[i] = - tm3[d][i - e0_start];
//	}
//
//
//	for (eslocal d = 0; d < domains.size(); d++)
//		for (eslocal i = 0; i < domains[d].B0Kplus_comp.rows; i++)
//			vec_g0[ domains[d].B0_comp_map_vec[i] - 1 ] += tm2[d][i];
//
//
//	//PROD -
//	//cilk_for (eslocal i = 0; i < vec_g0.size(); i++ )
//	//{
//	//	vec_g0[i] = tm2[0][i];
//	//}
//	//for (eslocal d = 1; d < domains.size(); d++) {
//	//	cilk_for (eslocal i = 0; i < vec_g0.size(); i++ )
//	//	{
//	//		vec_g0[i] = vec_g0[i] + tm2[d][i];
//	//	}
//	//}
//
//
//	// end loop over domains
//	loop_1_2_time.end();
//
//	mkl_set_num_threads(24); //pozor
//	clusCP_time.start();
//
//	clus_F0_1_time.start();
//	F0.Solve(vec_g0, tm1[0], 0, 0);
//	clus_F0_1_time.end();
//
//	clus_G0_time.start();
//	G0.MatVec(tm1[0], tm2[0], 'N');
//	clus_G0_time.end();
//
//	cilk_for (eslocal i = 0; i < vec_e0.size(); i++)
//		tm2[0][i] = tm2[0][i] - vec_e0[i];
//	//cblas_daxpy(vec_e0.size(), -1.0, &vec_e0[0], 1, &tm2[0][0], 1);
//
//	clus_Sa_time.start();
//	Sa.Solve(tm2[0], vec_alfa,0,0);
//	clus_Sa_time.end();
//
//	clus_G0t_time.start();
//	G0.MatVec(vec_alfa, tm1[0], 'T'); 	// lambda
//	clus_G0t_time.end();
//
//	cilk_for (eslocal i = 0; i < vec_g0.size(); i++)
//		tm1[0][i] = vec_g0[i] - tm1[0][i];
//
//
//	clus_F0_2_time.start();
//	F0.Solve(tm1[0], vec_lambda,0,0);
//	clus_F0_2_time.end();
//
//	clusCP_time.end();
//
//
//	// Kplus_x
//	mkl_set_num_threads(1);
//	loop_2_1_time.start();
//	cilk_for (eslocal d = 0; d < domains.size(); d++)
//	{
//		eslocal domain_size = domains[d].domain_prim_size;
//
//
//		SEQ_VECTOR < double > tmp_vec (domains[d].B0_comp_map_vec.size(), 0);
//		for (eslocal i = 0; i < domains[d].B0_comp_map_vec.size(); i++)
//			tmp_vec[i] = vec_lambda[domains[d].B0_comp_map_vec[i] - 1] ;
//		domains[d].B0t_comp.MatVec(tmp_vec, tm1[d], 'N');
//
//
//		//domains[d].B0.MatVec(vec_lambda, tm1[d], 'T');  // both about the same performance
//		//domains[d].B0t.MatVec(vec_lambda, tm1[d], 'N');   // both about the same performance
//
//
//		for (eslocal i = 0; i < domain_size; i++)
//			tm1[d][i] = x_in[d][i] - tm1[d][i];
//
//		domains[d].multKplusLocal(tm1[d] , tm2[d], 0, 0);
//
//		eslocal e0_start	=  d	* domains[d].Kplus_R.cols;
//		eslocal e0_end		= (d+1) * domains[d].Kplus_R.cols;
//
//		//domains[d].Kplus_R.MatVec(vec_alfa, tm3[d], 'N', e0_start,0);
//		domains[d].Kplus_R.DenseMatVec(vec_alfa, tm3[d],'N', e0_start);
//
//		for (eslocal i = 0; i < domain_size; i++)
//			x_in[d][i] = tm2[d][i] + tm3[d][i];
//
//	}
//	loop_2_1_time.end();
//
//	cluster_time.totalTime.end();
//}


void ClusterBase::CompressB0() {

	#pragma omp parallel for
	for (size_t d = 0; d < domains.size(); d++) {
		domains[d].B0.MatTranspose(domains[d].B0t);
		domains[d].B0_comp = domains[d].B0;

		for (eslocal i = 0; i < domains[d].B0_comp.rows; i++) {
			if (domains[d].B0_comp.CSR_I_row_indices[i] != domains[d].B0_comp.CSR_I_row_indices[i + 1]) {
				domains[d].B0_comp_map_vec.push_back(i + 1);
			}
		}

		size_t unique = 0;
		for (size_t i = 1; i < domains[d].B0_comp.CSR_I_row_indices.size(); i++) {
			if (domains[d].B0_comp.CSR_I_row_indices[unique] != domains[d].B0_comp.CSR_I_row_indices[i]) {
				domains[d].B0_comp.CSR_I_row_indices[++unique] = domains[d].B0_comp.CSR_I_row_indices[i];
			}
		}
		domains[d].B0_comp.rows = unique;
		domains[d].B0_comp.CSR_I_row_indices.resize(unique + 1);

		// WARNING: There is a problem with 'std::unique'.
		// WARNING: Combination of 'Cilk' and '-O2' results in memory error in 'std::unique'.
		//
		//auto it = std::unique(domains[d].B0_comp.CSR_I_row_indices.begin(), domains[d].B0_comp.CSR_I_row_indices.end());
		//domains[d].B0_comp.rows = std::distance(domains[d].B0_comp.CSR_I_row_indices.begin(), it) - 1;
		//domains[d].B0_comp.CSR_I_row_indices.resize(domains[d].B0_comp.rows + 1);

		domains[d].B0_comp.MatTranspose(domains[d].B0t_comp);
	}
}

void ClusterBase::CreateG0() {

	mkl_set_num_threads(1);

	SEQ_VECTOR <SparseMatrix> G0LocalTemp( domains.size() );

	#pragma omp parallel for
	for (size_t i = 0; i<domains.size(); i++) {
		domains[i].Kplus_R.ConvertDenseToCSR(0);

		G0LocalTemp[i].MatMat(domains[i].B0, 'N', domains[i].Kplus_R );
		G0LocalTemp[i].MatTranspose(-1.0);

		SEQ_VECTOR<eslocal>().swap( domains[i].Kplus_R.CSR_I_row_indices );
		SEQ_VECTOR<eslocal>().swap( domains[i].Kplus_R.CSR_J_col_indices );
		SEQ_VECTOR<double> ().swap( domains[i].Kplus_R.CSR_V_values );
	}

	for (size_t i = 0; i<domains.size(); i++) {
		G0.MatAppend(G0LocalTemp[i]);
		G0LocalTemp[i].Clear();
	}

	if (!SYMMETRIC_SYSTEM) {

		SEQ_VECTOR <SparseMatrix> G0LocalTemp2( domains.size() );

		#pragma omp parallel for
		for (size_t i = 0; i<domains.size(); i++) {
			domains[i].Kplus_R2.ConvertDenseToCSR(0);

			G0LocalTemp2[i].MatMat(domains[i].B0, 'N', domains[i].Kplus_R2 );
			G0LocalTemp2[i].MatTranspose(-1.0);

			SEQ_VECTOR<eslocal>().swap( domains[i].Kplus_R2.CSR_I_row_indices );
			SEQ_VECTOR<eslocal>().swap( domains[i].Kplus_R2.CSR_J_col_indices );
			SEQ_VECTOR<double> ().swap( domains[i].Kplus_R2.CSR_V_values );
		}

		for (size_t i = 0; i<domains.size(); i++) {
			G02.MatAppend(G0LocalTemp2[i]);
			G0LocalTemp2[i].Clear();
		}

		if (environment->print_matrices) {
			SparseMatrix tmpG02 = G02;
			std::ofstream osG0(Logging::prepareFile("G02"));
			osG0 <<  tmpG02;
			osG0.close();
		}


	}


	if (environment->print_matrices) {
		SparseMatrix tmpG01 = G0;
		std::ofstream osG0(Logging::prepareFile("G01"));
		osG0 <<  tmpG01;
		osG0.close();
	}

	vec_g0.resize(G0.cols);
	vec_e0.resize(G0.rows);

}

void ClusterBase::CreateF0() {

	 TimeEval F0_timing (" HFETI - F0 preprocessing timing");
	 if (Measure::report(CLUSTER)) { F0_timing.totalTime.start(); }

	mkl_set_num_threads(1);

	int MPIrank; MPI_Comm_rank (environment->MPICommunicator, &MPIrank);

	SEQ_VECTOR <SparseMatrix> tmpF0v (domains.size());

	ESINFO(PROGRESS3) << "HFETI - Create F0";

	 TimeEvent solve_F0_time("B0 compression; F0 multiple InitialCondition solve");
	 if (Measure::report(CLUSTER)) { solve_F0_time.start(); }

	#pragma omp parallel for
	for (size_t d = 0; d < domains.size(); d++) {

		if (MPIrank == 0 && d == 0)
			domains[d].Kplus.msglvl=0;
		else
			domains[d].Kplus.msglvl=0;

		// FO solve in double in case K is in single
		if (
				configuration.F0_precision == ESPRESO_F0SOLVER_PRECISION::DOUBLE
				&& (configuration.Ksolver == ESPRESO_KSOLVER::DIRECT_SP
				|| configuration.Ksolver == ESPRESO_KSOLVER::DIRECT_MP )
			) {
			SparseSolverCPU Ktmp;
			Ktmp.ImportMatrix_wo_Copy(domains[d].K);
			std::stringstream ss;
			ss << "Create F0 -> rank: " << environment->MPIrank << ", subdomain: " << d;
			Ktmp.Factorization(ss.str());
			Ktmp.SolveMat_Dense(domains[d].B0t_comp, domains[d].B0Kplus_comp);
			domains[d].B0Kplus = domains[d].B0Kplus_comp;
		} else {
			// F0 uses same precision as K

			if (SYMMETRIC_SYSTEM) {
				domains[d].Kplus.SolveMat_Dense(domains[d].B0t_comp, domains[d].B0Kplus_comp);
				domains[d].B0Kplus = domains[d].B0Kplus_comp;
			} else {
				//TODO: The Klus.Solve - does not have to be called twice here - can be done with Transpose
				//TODO: Alex
				eslocal set_bckp = domains[d].Kplus.iparm[11];
				domains[d].Kplus.iparm[11] = 2;
				domains[d].Kplus.SolveMat_Dense(domains[d].B0t_comp, domains[d].B0Kplus_comp);
				domains[d].Kplus.iparm[11] = set_bckp;
				domains[d].Kplus.SolveMat_Dense(domains[d].B0t_comp, domains[d].B0Kplus);
			}
		}

		domains[d].B0t_comp.Clear();


		domains[d].B0Kplus_comp.MatTranspose();
		domains[d].B0Kplus_comp.ConvertCSRToDense(1);

		for (size_t i = 0; i < domains[d].B0Kplus.CSR_J_col_indices.size() - 1; i++) {
			domains[d].B0Kplus.CSR_J_col_indices[i] = domains[d].B0_comp_map_vec [ domains[d].B0Kplus.CSR_J_col_indices[i] - 1 ];
		}

		domains[d].B0Kplus.cols = domains[d].B0.rows;;

		// Reduces the work for HFETI iteration - reduces the
		// New multKlpusGlobal_Kinv2
		if ( 0 == 1 ) {
			domains[d].B0KplusB1_comp. MatMat(domains[d].B1_comp_dom, 'N', domains[d].B0Kplus);
			domains[d].B0KplusB1_comp.ConvertCSRToDense(0);

			domains[d].Kplus_R_B1_comp.MatMat(domains[d].B1_comp_dom, 'N', domains[d].Kplus_R);
			domains[d].Kplus_R_B1_comp.ConvertCSRToDense(0);
		}
		// END - New multKlpusGlobal

		tmpF0v[d].MatMat(domains[d].B0, 'N', domains[d].B0Kplus);
		domains[d].B0Kplus.Clear();

		domains[d].Kplus.msglvl=0;
		ESINFO(PROGRESS3) << Info::plain() << ".";
	}

	ESINFO(PROGRESS3);

	if (Measure::report(CLUSTER)) { solve_F0_time.end(); }
	if (Measure::report(CLUSTER)) { solve_F0_time.printStatMPI(); }
	if (Measure::report(CLUSTER)) {F0_timing.addEvent(solve_F0_time);}

	TimeEvent reduction_F0_time("F0 reduction time");
	if (Measure::report(CLUSTER)) {reduction_F0_time.start();}

	for (size_t j = 1; j < tmpF0v.size(); j *= 2) {
		#pragma omp parallel for
		for (size_t i = 0; i <= tmpF0v.size() / (2 * j); i++) {
			if (i * 2 * j + j < tmpF0v.size()) {
				tmpF0v[i * 2 * j].MatAddInPlace( tmpF0v[i * 2 * j + j], 'N', 1.0 );
				tmpF0v[i * 2 * j + j].Clear();
			}
		}
	}
	F0_Mat = tmpF0v[0];

	if (environment->print_matrices) {
		SparseMatrix tmpF0 = F0_Mat;
		std::ofstream osF0(Logging::prepareFile("F0"));
		osF0 <<  tmpF0;
		osF0.close();
	}

	if (Measure::report(CLUSTER)) { reduction_F0_time.end(); reduction_F0_time.printStatMPI(); F0_timing.addEvent(reduction_F0_time); }


	TimeEvent fact_F0_time("B0 Kplus Factorization ");
	if (Measure::report(CLUSTER)) { fact_F0_time.start();}

	mkl_set_num_threads(PAR_NUM_THREADS);

	if (SYMMETRIC_SYSTEM) {
		F0_Mat.RemoveLower();
	}

	F0_Mat.mtype = mtype;
	F0.ImportMatrix(F0_Mat);

	bool PARDISO_SC = true;
	if (!PARDISO_SC)
		F0_fast.ImportMatrix(F0_Mat);

	//F0_Mat.Clear();
	F0.SetThreaded();
	std::stringstream ss;
	ss << "F0 -> rank: " << environment->MPIrank;
	F0.Factorization(ss.str());

	mkl_set_num_threads(1);

	if (MPIrank == 0) F0.msglvl = 0;

	if (Measure::report(CLUSTER)) {fact_F0_time.end(); fact_F0_time.printStatMPI(); F0_timing.addEvent(fact_F0_time);}

	if (Measure::report(CLUSTER)) { F0_timing.totalTime.end(); }
	//TODO: Need fix - for detailed measurements
//	if (min_numClusters_per_MPI > cluster_local_index)
//		F0_timing.printStatsMPI();

	// *** POZOR **************************************************************
	#pragma omp parallel for
	for (size_t d = 0; d<domains.size(); d++) {
		domains[d].B0.Clear();
		domains[d].B0t.Clear();
	}

	vec_lambda.resize(F0.m_Kplus_size);

};

void ClusterBase::CreateSa() {

	bool PARDISO_SC = true;
	bool get_kernel_from_mesh = configuration.regularization == REGULARIZATION::FIX_POINTS;


	MKL_Set_Num_Threads(PAR_NUM_THREADS);
	int MPIrank; MPI_Comm_rank(environment->MPICommunicator, &MPIrank);

	SparseMatrix Salfa; SparseMatrix tmpM;

	TimeEval Sa_timing (" HFETI - Salfa preprocessing timing");
	if (Measure::report(CLUSTER)) { Sa_timing.totalTime.start(); }

	TimeEvent G0trans_Sa_time("G0 transpose");
	if (Measure::report(CLUSTER)) { G0trans_Sa_time.start(); }

	SparseMatrix G0t;
	SparseMatrix G02t;

	G0.MatTranspose(G0t);
	if (Measure::report(CLUSTER)) { G0trans_Sa_time.end(); G0trans_Sa_time.printStatMPI(); Sa_timing.addEvent(G0trans_Sa_time); }

	TimeEvent G0solve_Sa_time("SolveMatF with G0t as InitialCondition");
	if (Measure::report(CLUSTER)) { G0solve_Sa_time.start(); }

	if (!PARDISO_SC) {
		if (MPIrank == 0) {
			F0_fast.msglvl = Info::report(LIBRARIES) ? 1 : 0;
		}
		//SolaveMatF is obsolete - use Schur Complement Instead
		F0_fast.SolveMatF(G0t,tmpM, true);
		if (MPIrank == 0) F0_fast.msglvl = 0;
	} else {
		SparseSolverCPU tmpsps;
		if (MPIrank == 0) {
			tmpsps.msglvl = Info::report(LIBRARIES) ? 1 : 0;
		}

		if (SYMMETRIC_SYSTEM) {
			tmpsps.Create_SC_w_Mat( F0_Mat, G0t, Salfa, true, 0 );
			Salfa.ConvertDenseToCSR(1);
			Salfa.RemoveLower();
		} else {
			G02.MatTranspose(G02t);
			tmpsps.Create_non_sym_SC_w_Mat( F0_Mat, G0t, G02t, Salfa, true, 0 );
			//TODO: SC je dive transponopvany
			//Salfa.ConvertDenseToCSR(1);
			//Salfa.MatTranspose();
		}

		if (MPIrank == 0) tmpsps.msglvl = 0;
	}

	Salfa.mtype = this->mtype;
	F0_Mat.Clear();
	if (Measure::report(CLUSTER)) { G0solve_Sa_time.end(); G0solve_Sa_time.printStatMPI(); Sa_timing.addEvent(G0solve_Sa_time); }

	TimeEvent SaMatMat_Sa_time("Salfa = MatMat G0 * solution ");
	if (Measure::report(CLUSTER)) { SaMatMat_Sa_time.start(); }
	if (!PARDISO_SC) {
		Salfa.MatMat(G0, 'N', tmpM);
		Salfa.RemoveLower();
		tmpM.Clear();
	}
	if (Measure::report(CLUSTER)) { SaMatMat_Sa_time.end(); SaMatMat_Sa_time.printStatMPI(); Sa_timing.addEvent(SaMatMat_Sa_time); }


	// Regularization of Sa from NULL PIVOTS
	if (!get_kernel_from_mesh) {

		SparseMatrix Kernel_Sa;
		SparseMatrix Kernel_Sa2;
		ESINFO(PROGRESS3) << "Salfa - regularization from matrix";

		//SparseMatrix GGt;
		//GGt.MatMat(G0,'N',G0t);
		//GGt.RemoveLower();
		//GGt.get_kernel_from_K(GGt, Kernel_Sa);

		if (environment->print_matrices) {
			std::ofstream osSa(Logging::prepareFile("Salfa"));
			osSa << Salfa;
			osSa.close();
		}

		double tmp_double;
		eslocal tmp_int;
		SparseMatrix TSak, _tmpSparseMat;
		if (SYMMETRIC_SYSTEM) {
			Salfa.get_kernel_from_K(Salfa,_tmpSparseMat,Kernel_Sa,tmp_double, tmp_int, -1);
		} else {
			Salfa.get_kernels_from_nonsym_K(Salfa, _tmpSparseMat, Kernel_Sa, Kernel_Sa2, tmp_double, tmp_int, -1);
		}
		TSak.Clear();


		if (environment->print_matrices) {
			std::ofstream osSa(Logging::prepareFile("Salfa_reg"));
			osSa << Salfa;
			osSa.close();
		}
		if (environment->print_matrices) {
			std::ofstream osSa(Logging::prepareFile("Kernel_Sa"));
			osSa << Kernel_Sa;
			osSa.close();
		}
		if (environment->print_matrices) {
			std::ofstream osSa(Logging::prepareFile("Kernel_Sa2"));
			osSa << Kernel_Sa2;
			osSa.close();
		}


		if (SYMMETRIC_SYSTEM) {
			for (size_t d = 0; d < domains.size(); d++) {
				SparseMatrix tR;

				SEQ_VECTOR < eslocal > rows_inds (Kernel_Sa.cols);
				for (int i = 0; i < Kernel_Sa.cols; i++)
					rows_inds[i] = 1 + d * Kernel_Sa.cols + i;

				tR.CreateMatFromRowsFromMatrix_NewSize(Kernel_Sa,rows_inds);

				SparseMatrix TmpR;
				domains[d].Kplus_R.ConvertDenseToCSR(0);
				TmpR.MatMat( domains[d].Kplus_R, 'N', tR );

				if (TmpR.nnz == 0) {
					; //domains[d].Kplus_Rb = domains[d].Kplus_R;
				} else {
					domains[d].Kplus_Rb = TmpR;
					domains[d].Kplus_Rb.ConvertCSRToDense(0);
				}

			}
		} else { // NON SYMMETRIC SYSTEMS


			SparseMatrix LAMN_RHS;
			LAMN_RHS.MatMat(G02, 'T', Kernel_Sa2);

			SparseMatrix LAMN;

			eslocal set_bckp_F0 = F0.iparm[11];
			F0.iparm[11] = 2;
			F0.SolveMat_Sparse( LAMN_RHS, LAMN );
			F0.iparm[11] = set_bckp_F0;

			for (eslocal i = 0;i<LAMN.nnz;i++){
				LAMN.CSR_V_values[i] *= -1;
			}

			if (environment->print_matrices) {
				std::ofstream osSa(Logging::prepareFile("LAMN"));
				osSa << LAMN;
				osSa.close();
			}


			for (size_t d = 0; d < domains.size(); d++) {


				SparseMatrix LAMN_local;
				LAMN_local.CreateMatFromRowsFromMatrix_NewSize(LAMN, domains[d].B0_comp_map_vec);
				SparseMatrix B0t_LAMNlocal;
				B0t_LAMNlocal.MatMat(domains[d].B0_comp, 'T', LAMN_local);

				eslocal set_bckp = domains[d].Kplus.iparm[11];
				domains[d].Kplus.iparm[11] = 2;
				domains[d].Kplus.SolveMat_Sparse(B0t_LAMNlocal);
				domains[d].Kplus.iparm[11] = set_bckp;

				SparseMatrix Rb2;
				Rb2 = domains[d].Kplus_R2;
				Rb2.ConvertDenseToCSR(1);


				SparseMatrix tR; SparseMatrix tR2;

				SEQ_VECTOR < eslocal > rows_inds (Kernel_Sa.cols);
				for (int i = 0; i < Kernel_Sa.cols; i++)
					rows_inds[i] = 1 + d * Kernel_Sa.cols + i;

				tR. CreateMatFromRowsFromMatrix_NewSize(Kernel_Sa ,rows_inds);
				tR2.CreateMatFromRowsFromMatrix_NewSize(Kernel_Sa2,rows_inds);

				SparseMatrix TmpR;
				domains[d].Kplus_R.ConvertDenseToCSR(0);
				TmpR.MatMat( domains[d].Kplus_R, 'N', tR );

				if (TmpR.nnz == 0) {
					; //domains[d].Kplus_Rb = domains[d].Kplus_R;
				} else {
					domains[d].Kplus_Rb = TmpR;
					domains[d].Kplus_Rb.ConvertCSRToDense(0);
				}


				SparseMatrix TmpR2;
				domains[d].Kplus_R2.ConvertDenseToCSR(0);
				TmpR2.MatMat( domains[d].Kplus_R2, 'N', tR2 );
				TmpR2.MatAddInPlace(B0t_LAMNlocal,'N', 1.0);

				if (TmpR2.nnz == 0) {
					; //domains[d].Kplus_Rb = domains[d].Kplus_R;
				} else {
					domains[d].Kplus_Rb2 = TmpR2;
					domains[d].Kplus_Rb2.ConvertCSRToDense(0);
				}


				if (environment->print_matrices) {
					std::ofstream osR(Logging::prepareFile(d, "Rb_").c_str());
					SparseMatrix tmpR = domains[d].Kplus_Rb;
					tmpR.ConvertDenseToCSR(0);
					osR << tmpR;
					osR.close();

				}

				if (environment->print_matrices) {
					std::ofstream osR(Logging::prepareFile(d, "Rb2_").c_str());
					SparseMatrix tmpR = domains[d].Kplus_Rb2;
					tmpR.ConvertDenseToCSR(0);
					osR << tmpR;
					osR.close();

				}


			}

		}

	} else {

		// TODO: GENERALIZE
		// Regularization of Salfa from FIX points
		TimeEvent reg_Sa_time("Salfa regularization ");
		if (Measure::report(CLUSTER)) { reg_Sa_time.start(); }

		SparseMatrix N, Nt, NNt;

		for (size_t i = 0; i < domains.size(); i++) {
			SparseMatrix Eye;
			Eye.CreateEye(domains[i].Kplus_R.cols);
			N.MatAppend(Eye);
			Nt.MatAppend(Eye);
		}

		Nt.MatTranspose();
		NNt.MatMat(N, 'N', Nt);
		NNt.RemoveLower();

		double ro = Salfa.GetMeanOfDiagonalOfSymmetricMatrix();
		ro = 0.5 * ro;

		Salfa.MatAddInPlace(NNt,'N', ro);
		// TODO: not general
		Salfa.mtype = this->mtype;
		// End regularization of Salfa

		if (Measure::report(CLUSTER)) { reg_Sa_time.end(); reg_Sa_time.printStatMPI(); Sa_timing.addEvent(reg_Sa_time); }
	}
	// END of Sa regularization part


	if (environment->print_matrices) {
		SparseMatrix tmpSa = Salfa;
		std::ofstream osSa(Logging::prepareFile("Sa"));
		osSa <<  tmpSa;
		osSa.close();
	}

	switch (configuration.SAsolver) {
	case ESPRESO_SASOLVER::CPU_SPARSE: {
		TimeEvent fact_Sa_time("Salfa factorization ");
		if (Measure::report(CLUSTER)) { fact_Sa_time.start(); }

		if (MPIrank == 0)  {
			Sa.msglvl = 1;
		}
		Sa.ImportMatrix(Salfa);
		Sa.Factorization("salfa");
		if (MPIrank == 0) {
			Sa.msglvl = 0;
		}
		if (Measure::report(CLUSTER)) { fact_Sa_time.end(); } //fact_Sa_time.printStatMPI(); }
		if (Measure::report(CLUSTER)) { Sa_timing.addEvent(fact_Sa_time); }
		break;
	}
	case ESPRESO_SASOLVER::CPU_DENSE: {
		TimeEvent factd_Sa_time("Salfa factorization - dense ");
		if (Measure::report(CLUSTER)) { factd_Sa_time.start(); }

		Salfa.ConvertCSRToDense(1);

		Sa_dense_cpu.ImportMatrix(Salfa);
		Sa_dense_cpu.Factorization("Salfa - dense ");

		if (Measure::report(CLUSTER)) { factd_Sa_time.end(); }//factd_Sa_time.printStatMPI();
		if (Measure::report(CLUSTER)) { Sa_timing.addEvent(factd_Sa_time); }
		break;
	}
	case ESPRESO_SASOLVER::ACC_DENSE: {
		TimeEvent factd_Sa_time("Salfa factorization - dense ");
		if (Measure::report(CLUSTER)) {factd_Sa_time.start();}

		//TODO: This works only for CuSolver
		//TODO: Radim Vavrik
		Salfa.type = 'G'; // for cuSolver only
		Salfa.ConvertCSRToDense(1);
		Salfa.type = 'S'; //for cuSolver only

		Sa_dense_acc.ImportMatrix(Salfa);
		Sa_dense_acc.Factorization("Salfa - dense ");

		if (Measure::report(CLUSTER)) { factd_Sa_time.end(); } //factd_Sa_time.printStatMPI();
		if (Measure::report(CLUSTER)) { Sa_timing.addEvent(factd_Sa_time); }
		break;
	}
	default:
		ESINFO(GLOBAL_ERROR) << "Not implemented S alfa solver.";
	}

	Sa.m_Kplus_size = Salfa.cols;

	if (Measure::report(CLUSTER)) { Sa_timing.totalTime.end(); }
//TODO: Need fix - for detailed measurements
//	Sa_timing.printStatsMPI();
	MKL_Set_Num_Threads(1);

	vec_alfa.resize(Sa.m_Kplus_size);

}

void ClusterBase::Create_G_perCluster() {

	SparseMatrix tmpM;

	TimeEvent G1_1_time ("Create G1 per clust t. : MatMat+MatTrans ");
	if (Measure::report(CLUSTER)) { G1_1_time.start(); }
	TimeEvent G1_1_mem  ("Create G1 per clust mem: MatMat+MatTrans ");
	if (Measure::report(CLUSTER)) { G1_1_mem.startWithoutBarrier(GetProcessMemory_u()); }

	int MPIrank;
	MPI_Comm_rank (environment->MPICommunicator, &MPIrank);

	PAR_VECTOR < SparseMatrix > tmp_Mat (domains.size());
	PAR_VECTOR < SparseMatrix > tmp_Mat2 (domains.size());

	#pragma omp parallel for
	for (size_t j = 0; j < domains.size(); j++) {

	 	if (domains[j].Kplus_R.nnz != 0) {

			SparseMatrix Rt;
			SparseMatrix Rt2;

			SparseMatrix B;
			B = domains[j].B1;

			switch (configuration.regularization) {
			case REGULARIZATION::FIX_POINTS:
				Rt = domains[j].Kplus_R;
				Rt.ConvertDenseToCSR(1);
				Rt.MatTranspose();

				if (!SYMMETRIC_SYSTEM) {
					Rt2 = domains[j].Kplus_R2;
					Rt2.ConvertDenseToCSR(1);
					Rt2.MatTranspose();
				}

				break;
			case REGULARIZATION::NULL_PIVOTS:
				Rt = domains[j].Kplus_Rb;
				Rt.ConvertDenseToCSR(1);
				Rt.MatTranspose();

				if (!SYMMETRIC_SYSTEM) {
					Rt2 = domains[j].Kplus_Rb2;
					Rt2.ConvertDenseToCSR(1);
					Rt2.MatTranspose();
				}

				break;
			default:
				ESINFO(GLOBAL_ERROR) << "Not implemented type of regularization.";
			}

			Rt.ConvertCSRToDense(1);
			//Create_G1_perSubdomain(Rt, domains[j].B1, tmp_Mat[j]);
			Create_G_perSubdomain(Rt, B, tmp_Mat[j]);

			if (!SYMMETRIC_SYSTEM) {
				Rt2.ConvertCSRToDense(1);
				//Create_G1_perSubdomain(Rt2, domains[j].B1, tmp_Mat2[j]);
				Create_G_perSubdomain(Rt2, B, tmp_Mat2[j]);
			}

	 	} // END: if

	} //end cilk for

	if (Measure::report(CLUSTER)) {
		G1_1_time.end();
		G1_1_time.printStatMPI();
		//G1_1_time.printLastStatMPIPerNode();
		G1_1_mem.endWithoutBarrier(GetProcessMemory_u());
		G1_1_mem.printStatMPI();
		//G1_1_mem.printLastStatMPIPerNode();
	}
	//G1_1_mem.printLastStatMPIPerNode();
	TimeEvent G1_2_time ("Create G1 per clust t. : Par.red.+MatAdd ");
	if (Measure::report(CLUSTER)) { G1_2_time.start(); }
	TimeEvent G1_2_mem  ("Create G1 per clust mem: Par.red.+MatAdd ");
	if (Measure::report(CLUSTER)) { G1_2_mem.startWithoutBarrier(GetProcessMemory_u()); }

	for (size_t j = 1; j < tmp_Mat.size(); j *= 2) {
		#pragma omp parallel for
		for (size_t i = 0; i <= tmp_Mat.size() / (2 * j); i++) {

			if (i * 2 * j + j < tmp_Mat.size()) {
				if (USE_HFETI == 1) {
					tmp_Mat[i * 2 * j].MatAddInPlace( tmp_Mat[i * 2 * j + j], 'N', 1.0 ); 	//Fixed for empty matrix in MatAddInPlace
				} else {
					tmp_Mat[i * 2 * j].MatAppend(tmp_Mat[i * 2 * j + j]); 					//Fixed for empty matrix in MatAddInPlace
				}
				tmp_Mat[i * 2 * j + j].Clear();

				if (!SYMMETRIC_SYSTEM) {
					if (USE_HFETI == 1) {
						tmp_Mat2[i * 2 * j].MatAddInPlace(tmp_Mat2[i * 2 * j + j], 'N', 1.0 );	//Fixed for empty matrix in MatAddInPlace
					} else {
						tmp_Mat2[i * 2 * j].MatAppend(tmp_Mat2[i * 2 * j + j]);					//Fixed for empty matrix in MatAddInPlace
					}
					tmp_Mat2[i * 2 * j + j].Clear();
				}

			}
		}
	}

	if (Measure::report(CLUSTER)) {
		G1_2_time.end();
		G1_2_time.printStatMPI();
		//G1_2_time.printLastStatMPIPerNode();
		G1_2_mem.endWithoutBarrier(GetProcessMemory_u());
		G1_2_mem.printStatMPI();
		//G1_2_mem.printLastStatMPIPerNode();
	}

	// Save resulting matrix G1
	G1.swap( tmp_Mat[0] );

	for (size_t i = 0; i < G1.CSR_V_values.size(); i++) {
		G1.CSR_V_values[i] = -1.0 * G1.CSR_V_values[i];
	}


	if (!SYMMETRIC_SYSTEM) {
		G2.swap( tmp_Mat2[0] );
		for (size_t i = 0; i < G2.CSR_V_values.size(); i++) {
			G2.CSR_V_values[i] = -1.0 * G2.CSR_V_values[i];
		}

	}

}

void ClusterBase::Create_G_perSubdomain (SparseMatrix &R_in, SparseMatrix &B_in, SparseMatrix &G_out) {

	if (B_in.nnz > 0) {

		SEQ_VECTOR < SEQ_VECTOR < double > > tmpG (B_in.nnz, SEQ_VECTOR <double> (R_in.rows,0));
		SEQ_VECTOR <eslocal > G_I_row_indices;

		G_I_row_indices.resize(B_in.nnz);

		eslocal indx = 0;
		for (eslocal r = 0; r < R_in.rows; r++)
			tmpG[indx][r] += B_in.V_values[0] * R_in.dense_values[R_in.rows * (B_in.J_col_indices[0]-1) + r];

		G_I_row_indices[indx] = B_in.I_row_indices[0];

		for (size_t i = 1; i < B_in.I_row_indices.size(); i++) {

			if (B_in.I_row_indices[i-1] != B_in.I_row_indices[i])
				indx++;

			for (eslocal r = 0; r < R_in.rows; r++)
				tmpG[indx][r] += B_in.V_values[i] * R_in.dense_values[R_in.rows * (B_in.J_col_indices[i]-1) + r];

			G_I_row_indices[indx] = B_in.I_row_indices[i];
		}

		G_I_row_indices.resize(indx+1);
		tmpG.resize(indx+1);

		SEQ_VECTOR <eslocal>    G_I; G_I.reserve( tmpG.size() * tmpG[0].size());
		SEQ_VECTOR <eslocal>    G_J; G_J.reserve( tmpG.size() * tmpG[0].size());
		SEQ_VECTOR <double> G_V; G_V.reserve( tmpG.size() * tmpG[0].size());

		for (size_t i = 0; i < tmpG.size(); i++) {
			for (size_t j = 0; j < tmpG[i].size(); j++){
				if (tmpG[i][j] != 0) {
					G_I.push_back(G_I_row_indices[i]);
					G_J.push_back(j+1);
					G_V.push_back(tmpG[i][j]);
				}
			}
		}

		G_out.I_row_indices = G_J;
		G_out.J_col_indices = G_I;
		G_out.V_values      = G_V;
		G_out.cols = B_in.rows;
		G_out.rows = R_in.rows;
		G_out.nnz  = G_I.size();
		G_out.type = 'G';

	} else {

		G_out.cols = B_in.rows;
		G_out.rows = R_in.rows;

		G_out.I_row_indices.resize(1,0);
		G_out.J_col_indices.resize(1,0);
		G_out.V_values.resize(0,0);

		G_out.nnz  = 0;
		G_out.type = 'G';
	}

	G_out.ConvertToCSRwithSort(1);

}

<<<<<<< HEAD
void ClusterBase::Create_G1_perCluster() {

	SparseMatrix tmpM;

	if (USE_HFETI == 1) {
		//G1 = G1 + trans(B1 * domains[d].Kplus_R) for all domains
		//for (eslocal d = 0; d < domains.size(); d++)
		//{
		//	tmpM.MatMat( domains[d].B1, 'N', domains[d].Kplus_R);
		//	G1.MatAddInPlace( tmpM, 'N', 1.0 );
		//	tmpM.Clear();
		//}
		//G1.MatTranspose();

		//// OK - but sequential
		//for (eslocal d = 0; d < domains.size(); d++)					//HFETI
		//{
		//	tmpM.MatMat( domains[d].B1t, 'T', domains[d].Kplus_R);
		//	G1.MatAddInPlace( tmpM, 'N', 1.0 );
		//	tmpM.Clear();
		//}
		//G1.MatTranspose();




		//eslocal threads = 24;
		//eslocal n_domains = domains.size();
		//vector < SparseMatrix > tmp_Mat (threads);
		//cilk_for (eslocal t = 0; t < threads; t++ ) {
		//	for (eslocal i = t*(n_domains/threads+1); i < (t+1)*(n_domains/threads+1); i++ ) {
		//		if (i < n_domains) {
		//			SparseMatrix tmpM_l;
		//			//tmpM_l.MatMat( domains[i].Kplus_R, 'T', domains[i].B1t);
		//			tmpM_l.MatMat( domains[i].B1t, 'T', domains[i].Kplus_R);
		//			tmpM_l.MatTranspose();
		//			tmp_Mat[t].MatAddInPlace( tmpM_l, 'N', 1.0 );
		//		}
		//	}
		//}

		TimeEvent G1_1_time ("Create G1 per clust t. : MatMat+MatTrans ");
		G1_1_time.start();
		TimeEvent G1_1_mem  ("Create G1 per clust mem: MatMat+MatTrans ");
		G1_1_mem.startWithoutBarrier(GetProcessMemory_u());


		//SparseMatrix Rt;
		//SparseMatrix B;
		//
		//domains[0].Kplus_R.MatTranspose(Rt);
		//B = domains[0].B1;
		//Rt.ConvertCSRToDense(0);
		//
		//vector < vector < double > > tmpG (B.nnz, vector <double> (Rt.rows,0));
		//vector <eslocal > G_I_row_indices;
		//G_I_row_indices.resize(B.nnz);

		//eslocal indx = 0;
		//for (eslocal r = 0; r < Rt.rows; r++)
		//	tmpG[indx][r] += B.V_values[0] * Rt.dense_values[Rt.rows * (B.J_col_indices[0]-1) + r];
		//
		//G_I_row_indices[indx] = B.I_row_indices[0];

		//for (eslocal i = 1; i < B.I_row_indices.size(); i++) {
		//
		//	if (B.I_row_indices[i-1] != B.I_row_indices[i])
		//		indx++;

		//	for (eslocal r = 0; r < Rt.rows; r++)
		//		tmpG[indx][r] += B.V_values[i] * Rt.dense_values[Rt.rows * (B.J_col_indices[i]-1) + r];
		//
		//	G_I_row_indices[indx] = B.I_row_indices[i];
		//}
		//
		//G_I_row_indices.resize(indx+1);
		//tmpG.resize(indx+1);

		//vector <int>    G_I; G_I.reserve( tmpG.size() * tmpG[0].size());
		//vector <int>    G_J; G_J.reserve( tmpG.size() * tmpG[0].size());
		//vector <double> G_V; G_V.reserve( tmpG.size() * tmpG[0].size());

		//for (eslocal i = 0; i < tmpG.size(); i++) {
		//	for (eslocal j = 0; j < tmpG[i].size(); j++){
		//		if (tmpG[i][j] != 0) {
		//			G_I.push_back(G_I_row_indices[i]);
		//			G_J.push_back(j+1);
		//			G_V.push_back(tmpG[i][j]);
		//		}
		//	}
		//}

		//SparseMatrix Gcoo;
		//Gcoo.I_row_indices = G_J; //G_I;
		//Gcoo.J_col_indices = G_I; //G_J;
		//Gcoo.V_values      = G_V;
		//Gcoo.cols = B.rows; //R.cols;
		//Gcoo.rows = Rt.rows; //B.rows;
		//Gcoo.nnz  = G_I.size();
		//Gcoo.type = 'G';
		//
		//Gcoo.ConvertToCSRwithSort(1);




		//SparseMatrix Gtmp;
		//SparseMatrix Gtmpt;
		//
		//Gtmp.MatMat( domains[0].B1t, 'T', domains[0].Kplus_R);
		//Gtmp.MatTranspose(Gtmpt);
		//
		//Gtmp.ConvertToCOO(0);
		//Gtmpt.ConvertToCOO(0);

		int MPIrank;
		MPI_Comm_rank (environment->MPICommunicator, &MPIrank);

		PAR_VECTOR < SparseMatrix > tmp_Mat (domains.size());
		#pragma omp parallel for
for (size_t j = 0; j < tmp_Mat.size(); j++) {
			// V1
			//tmp_Mat[j].MatMat( domains[j].B1t, 'T', domains[j].Kplus_R);
			//tmp_Mat[j].MatTranspose();

			// V2 - not cool
			//tmp_Mat[j].MatMatSorted( domains[j].Kplus_R, 'T', domains[j].B1t); // - pozor mooooc pomale a MKL rutina zere mooooooc pameti

			// V3
			SparseMatrix Gcoo;
			if (domains[j].B1.nnz > 0) {

				SparseMatrix Rt;
				SparseMatrix B;

				switch (configuration.regularization) {
				case REGULARIZATION::FIX_POINTS:
					Rt = domains[j].Kplus_R;
					Rt.ConvertDenseToCSR(1);
					Rt.MatTranspose();
					//domains[j].Kplus_R.MatTranspose(Rt);
					break;
				case REGULARIZATION::NULL_PIVOTS:
					Rt = domains[j].Kplus_Rb;
					Rt.ConvertDenseToCSR(1);
					Rt.MatTranspose();
					//domains[j].Kplus_Rb.MatTranspose(Rt);
					break;
				default:
					ESINFO(GLOBAL_ERROR) << "Not implemented regularization.";
				}

				//Rt = domains[j].Kplus_R;
				//Rt.MatTranspose();

				Rt.ConvertCSRToDense(1);
				B = domains[j].B1;

				SEQ_VECTOR < SEQ_VECTOR < double > > tmpG (B.nnz, SEQ_VECTOR <double> (Rt.rows,0));
				SEQ_VECTOR <eslocal > G_I_row_indices;
				G_I_row_indices.resize(B.nnz);

				eslocal indx = 0;
				for (eslocal r = 0; r < Rt.rows; r++)
					tmpG[indx][r] += B.V_values[0] * Rt.dense_values[Rt.rows * (B.J_col_indices[0]-1) + r];

				G_I_row_indices[indx] = B.I_row_indices[0];

				for (size_t i = 1; i < B.I_row_indices.size(); i++) {

					if (B.I_row_indices[i-1] != B.I_row_indices[i])
						indx++;

					for (eslocal r = 0; r < Rt.rows; r++)
						tmpG[indx][r] += B.V_values[i] * Rt.dense_values[Rt.rows * (B.J_col_indices[i]-1) + r];

					G_I_row_indices[indx] = B.I_row_indices[i];
				}

				G_I_row_indices.resize(indx+1);
				tmpG.resize(indx+1);

				SEQ_VECTOR <eslocal>    G_I; G_I.reserve( tmpG.size() * tmpG[0].size());
				SEQ_VECTOR <eslocal>    G_J; G_J.reserve( tmpG.size() * tmpG[0].size());
				SEQ_VECTOR <double> G_V; G_V.reserve( tmpG.size() * tmpG[0].size());

				for (size_t i = 0; i < tmpG.size(); i++) {
					for (size_t j = 0; j < tmpG[i].size(); j++){
						if (tmpG[i][j] != 0) {
							G_I.push_back(G_I_row_indices[i]);
							G_J.push_back(j+1);
							G_V.push_back(tmpG[i][j]);
						}
					}
				}




				Gcoo.I_row_indices = G_J; //G_I;
				Gcoo.J_col_indices = G_I; //G_J;
				Gcoo.V_values      = G_V;
				Gcoo.cols = B.rows; //R.cols;
				Gcoo.rows = Rt.rows; //B.rows;
				Gcoo.nnz  = G_I.size();
				Gcoo.type = 'G';

				Gcoo.ConvertToCSRwithSort(1);

			} else {
				Gcoo.cols = domains[j].B1.rows;
				if (configuration.regularization == REGULARIZATION::FIX_POINTS) {
					Gcoo.rows = domains[j].Kplus_R.rows;
				} else {
					Gcoo.rows = domains[j].Kplus_Rb.rows;
				}
				Gcoo.I_row_indices.resize(1,0);
				Gcoo.J_col_indices.resize(1,0);
				Gcoo.V_values.resize(0,0);

				Gcoo.nnz  = 0;
				Gcoo.type = 'G';

				Gcoo.ConvertToCSRwithSort(1);
			}

			tmp_Mat[j] = Gcoo;

			// END - V3

			//if (MPIrank == 0)
			//	cout << j << endl;

		}

		G1_1_time.end();
		G1_1_time.printStatMPI();
		//G1_1_time.printLastStatMPIPerNode();
		G1_1_mem.endWithoutBarrier(GetProcessMemory_u());
		G1_1_mem.printStatMPI();
		//G1_1_mem.printLastStatMPIPerNode();

		TimeEvent G1_2_time ("Create G1 per clust t. : Par.red.+MatAdd ");
		G1_2_time.start();
		TimeEvent G1_2_mem  ("Create G1 per clust mem: Par.red.+MatAdd ");
		G1_2_mem.startWithoutBarrier(GetProcessMemory_u());

		for (size_t j = 1; j < tmp_Mat.size(); j *= 2) {
			#pragma omp parallel for
for (size_t i = 0; i <= tmp_Mat.size() / (2 * j); i++) {
				if (i * 2 * j + j < tmp_Mat.size()) {
					tmp_Mat[i * 2 * j].MatAddInPlace(tmp_Mat[i * 2 * j + j], 'N', 1.0 ); //  MFETI - MatAppend(tmp_Mat[i + j]);
					tmp_Mat[i * 2 * j + j].Clear();
				}
			}
		}

		G1_2_time.end();
		G1_2_time.printStatMPI();
		//G1_2_time.printLastStatMPIPerNode();

		G1_2_mem.endWithoutBarrier(GetProcessMemory_u());
		G1_2_mem.printStatMPI();
		//G1_2_mem.printLastStatMPIPerNode();

		G1 = tmp_Mat[0];
		tmp_Mat[0].Clear();
		//G1.MatTranspose();


	} else {

		PAR_VECTOR < SparseMatrix > tmp_Mat (domains.size());
		#pragma omp parallel for
for (size_t j = 0; j < domains.size(); j++) {

			// V1
			//tmp_Mat[j].MatMat( domains[j].B1t, 'T', domains[j].Kplus_R);
			//tmp_Mat[j].MatTranspose();

			// V2
			//tmp_Mat[j].MatMat( domains[j].Kplus_R, 'T', domains[j].B1t);

			// V3
			SparseMatrix Rt;
			SparseMatrix B;

			switch (configuration.regularization) {
			case REGULARIZATION::FIX_POINTS:
				Rt = domains[j].Kplus_R;
				Rt.ConvertDenseToCSR(1);
				Rt.MatTranspose();
				//domains[j].Kplus_R.MatTranspose(Rt);
				break;
			case REGULARIZATION::NULL_PIVOTS:
				Rt = domains[j].Kplus_Rb;
				Rt.ConvertDenseToCSR(1);
				Rt.MatTranspose();
				//domains[j].Kplus_Rb.MatTranspose(Rt);
				break;
			default:
				ESINFO(GLOBAL_ERROR) << "Not implemented regularization.";
			}

			Rt.ConvertCSRToDense(1);
			B = domains[j].B1;

			SEQ_VECTOR < SEQ_VECTOR < double > > tmpG (B.nnz, SEQ_VECTOR <double> (Rt.rows,0));
			SEQ_VECTOR <eslocal > G_I_row_indices;
			G_I_row_indices.resize(B.nnz);

			eslocal indx = 0;
			for (eslocal r = 0; r < Rt.rows; r++)
				tmpG[indx][r] += B.V_values[0] * Rt.dense_values[Rt.rows * (B.J_col_indices[0]-1) + r];

			G_I_row_indices[indx] = B.I_row_indices[0];

			for (size_t i = 1; i < B.I_row_indices.size(); i++) {

				if (B.I_row_indices[i-1] != B.I_row_indices[i])
					indx++;

				for (eslocal r = 0; r < Rt.rows; r++)
					tmpG[indx][r] += B.V_values[i] * Rt.dense_values[Rt.rows * (B.J_col_indices[i]-1) + r];

				G_I_row_indices[indx] = B.I_row_indices[i];
			}

			G_I_row_indices.resize(indx+1);
			tmpG.resize(indx+1);

			SEQ_VECTOR <eslocal>    G_I; G_I.reserve( tmpG.size() * tmpG[0].size());
			SEQ_VECTOR <eslocal>    G_J; G_J.reserve( tmpG.size() * tmpG[0].size());
			SEQ_VECTOR <double> G_V; G_V.reserve( tmpG.size() * tmpG[0].size());

			for (size_t i = 0; i < tmpG.size(); i++) {
				for (size_t j = 0; j < tmpG[i].size(); j++){
					if (tmpG[i][j] != 0) {
						G_I.push_back(G_I_row_indices[i]);
						G_J.push_back(j+1);
						G_V.push_back(tmpG[i][j]);
					}
				}
			}

			SparseMatrix Gcoo;
			Gcoo.I_row_indices = G_J; //G_I;
			Gcoo.J_col_indices = G_I; //G_J;
			Gcoo.V_values      = G_V;
			Gcoo.cols = B.rows; //R.cols;
			Gcoo.rows = Rt.rows; //B.rows;
			Gcoo.nnz  = G_I.size();
			Gcoo.type = 'G';

			Gcoo.ConvertToCSRwithSort(1);

			tmp_Mat[j] = Gcoo;

		}

		for (size_t j = 1; j < tmp_Mat.size(); j *= 2) {
			#pragma omp parallel for
for (size_t i = 0; i <= tmp_Mat.size() / (2 * j); i++) {
				if (i * 2 * j + j < tmp_Mat.size()) {
					tmp_Mat[i * 2 * j].MatAppend(tmp_Mat[i * 2 * j + j]);
					tmp_Mat[i * 2 * j + j].Clear();
				}
			}
		}
		G1.MatAppend(tmp_Mat[0]);
		//for (eslocal d = 0; d < domains.size(); d++)					//MFETI
		//{
		//	//tmpM.MatMat( domains[d].B1, 'N', domains[d].Kplus_R);
		//	tmpM.MatMat( domains[d].B1t, 'T', domains[d].Kplus_R);
		//	tmpM.MatTranspose();
		//	G1.MatAppend(tmpM);
		//	tmpM.Clear();
		//}
	}

	// for both MFETI and HFETI
	for (size_t i = 0; i < G1.CSR_V_values.size(); i++) {
		G1.CSR_V_values[i] = -1.0 * G1.CSR_V_values[i];
	}


//	std::stringstream ss;
//	ss << "G" << ".txt";
//	std::ofstream os(ss.str().c_str());
//	os << G1;
//	os.close();

}
=======
//void ClusterBase::Create_G1_perCluster() {
//
//	SparseMatrix tmpM;
//
//	if (USE_HFETI == 1) {
//		//G1 = G1 + trans(B1 * domains[d].Kplus_R) for all domains
//		//for (eslocal d = 0; d < domains.size(); d++)
//		//{
//		//	tmpM.MatMat( domains[d].B1, 'N', domains[d].Kplus_R);
//		//	G1.MatAddInPlace( tmpM, 'N', 1.0 );
//		//	tmpM.Clear();
//		//}
//		//G1.MatTranspose();
//
//		//// OK - but sequential
//		//for (eslocal d = 0; d < domains.size(); d++)					//HFETI
//		//{
//		//	tmpM.MatMat( domains[d].B1t, 'T', domains[d].Kplus_R);
//		//	G1.MatAddInPlace( tmpM, 'N', 1.0 );
//		//	tmpM.Clear();
//		//}
//		//G1.MatTranspose();
//
//
//
//
//		//eslocal threads = 24;
//		//eslocal n_domains = domains.size();
//		//vector < SparseMatrix > tmp_Mat (threads);
//		//cilk_for (eslocal t = 0; t < threads; t++ ) {
//		//	for (eslocal i = t*(n_domains/threads+1); i < (t+1)*(n_domains/threads+1); i++ ) {
//		//		if (i < n_domains) {
//		//			SparseMatrix tmpM_l;
//		//			//tmpM_l.MatMat( domains[i].Kplus_R, 'T', domains[i].B1t);
//		//			tmpM_l.MatMat( domains[i].B1t, 'T', domains[i].Kplus_R);
//		//			tmpM_l.MatTranspose();
//		//			tmp_Mat[t].MatAddInPlace( tmpM_l, 'N', 1.0 );
//		//		}
//		//	}
//		//}
//
//		TimeEvent G1_1_time ("Create G1 per clust t. : MatMat+MatTrans ");
//		G1_1_time.start();
//		TimeEvent G1_1_mem  ("Create G1 per clust mem: MatMat+MatTrans ");
//		G1_1_mem.startWithoutBarrier(GetProcessMemory_u());
//
//
//		//SparseMatrix Rt;
//		//SparseMatrix B;
//		//
//		//domains[0].Kplus_R.MatTranspose(Rt);
//		//B = domains[0].B1;
//		//Rt.ConvertCSRToDense(0);
//		//
//		//vector < vector < double > > tmpG (B.nnz, vector <double> (Rt.rows,0));
//		//vector <eslocal > G_I_row_indices;
//		//G_I_row_indices.resize(B.nnz);
//
//		//eslocal indx = 0;
//		//for (eslocal r = 0; r < Rt.rows; r++)
//		//	tmpG[indx][r] += B.V_values[0] * Rt.dense_values[Rt.rows * (B.J_col_indices[0]-1) + r];
//		//
//		//G_I_row_indices[indx] = B.I_row_indices[0];
//
//		//for (eslocal i = 1; i < B.I_row_indices.size(); i++) {
//		//
//		//	if (B.I_row_indices[i-1] != B.I_row_indices[i])
//		//		indx++;
//
//		//	for (eslocal r = 0; r < Rt.rows; r++)
//		//		tmpG[indx][r] += B.V_values[i] * Rt.dense_values[Rt.rows * (B.J_col_indices[i]-1) + r];
//		//
//		//	G_I_row_indices[indx] = B.I_row_indices[i];
//		//}
//		//
//		//G_I_row_indices.resize(indx+1);
//		//tmpG.resize(indx+1);
//
//		//vector <int>    G_I; G_I.reserve( tmpG.size() * tmpG[0].size());
//		//vector <int>    G_J; G_J.reserve( tmpG.size() * tmpG[0].size());
//		//vector <double> G_V; G_V.reserve( tmpG.size() * tmpG[0].size());
//
//		//for (eslocal i = 0; i < tmpG.size(); i++) {
//		//	for (eslocal j = 0; j < tmpG[i].size(); j++){
//		//		if (tmpG[i][j] != 0) {
//		//			G_I.push_back(G_I_row_indices[i]);
//		//			G_J.push_back(j+1);
//		//			G_V.push_back(tmpG[i][j]);
//		//		}
//		//	}
//		//}
//
//		//SparseMatrix Gcoo;
//		//Gcoo.I_row_indices = G_J; //G_I;
//		//Gcoo.J_col_indices = G_I; //G_J;
//		//Gcoo.V_values      = G_V;
//		//Gcoo.cols = B.rows; //R.cols;
//		//Gcoo.rows = Rt.rows; //B.rows;
//		//Gcoo.nnz  = G_I.size();
//		//Gcoo.type = 'G';
//		//
//		//Gcoo.ConvertToCSRwithSort(1);
//
//
//
//
//		//SparseMatrix Gtmp;
//		//SparseMatrix Gtmpt;
//		//
//		//Gtmp.MatMat( domains[0].B1t, 'T', domains[0].Kplus_R);
//		//Gtmp.MatTranspose(Gtmpt);
//		//
//		//Gtmp.ConvertToCOO(0);
//		//Gtmpt.ConvertToCOO(0);
//
//		int MPIrank;
//		MPI_Comm_rank (MPI_COMM_WORLD, &MPIrank);
//
//		PAR_VECTOR < SparseMatrix > tmp_Mat (domains.size());
//		#pragma omp parallel for
//for (size_t j = 0; j < tmp_Mat.size(); j++) {
//			// V1
//			//tmp_Mat[j].MatMat( domains[j].B1t, 'T', domains[j].Kplus_R);
//			//tmp_Mat[j].MatTranspose();
//
//			// V2 - not cool
//			//tmp_Mat[j].MatMatSorted( domains[j].Kplus_R, 'T', domains[j].B1t); // - pozor mooooc pomale a MKL rutina zere mooooooc pameti
//
//			// V3
//			SparseMatrix Gcoo;
//			if (domains[j].B1.nnz > 0) {
//
//				SparseMatrix Rt;
//				SparseMatrix B;
//
//				switch (configuration.regularization) {
//				case REGULARIZATION::FIX_POINTS:
//					Rt = domains[j].Kplus_R;
//					Rt.ConvertDenseToCSR(1);
//					Rt.MatTranspose();
//					//domains[j].Kplus_R.MatTranspose(Rt);
//					break;
//				case REGULARIZATION::NULL_PIVOTS:
//					Rt = domains[j].Kplus_Rb;
//					Rt.ConvertDenseToCSR(1);
//					Rt.MatTranspose();
//					//domains[j].Kplus_Rb.MatTranspose(Rt);
//					break;
//				default:
//					ESINFO(GLOBAL_ERROR) << "Not implemented regularization.";
//				}
//
//				//Rt = domains[j].Kplus_R;
//				//Rt.MatTranspose();
//
//				Rt.ConvertCSRToDense(1);
//				B = domains[j].B1;
//
//				SEQ_VECTOR < SEQ_VECTOR < double > > tmpG (B.nnz, SEQ_VECTOR <double> (Rt.rows,0));
//				SEQ_VECTOR <eslocal > G_I_row_indices;
//				G_I_row_indices.resize(B.nnz);
//
//				eslocal indx = 0;
//				for (eslocal r = 0; r < Rt.rows; r++)
//					tmpG[indx][r] += B.V_values[0] * Rt.dense_values[Rt.rows * (B.J_col_indices[0]-1) + r];
//
//				G_I_row_indices[indx] = B.I_row_indices[0];
//
//				for (size_t i = 1; i < B.I_row_indices.size(); i++) {
//
//					if (B.I_row_indices[i-1] != B.I_row_indices[i])
//						indx++;
//
//					for (eslocal r = 0; r < Rt.rows; r++)
//						tmpG[indx][r] += B.V_values[i] * Rt.dense_values[Rt.rows * (B.J_col_indices[i]-1) + r];
//
//					G_I_row_indices[indx] = B.I_row_indices[i];
//				}
//
//				G_I_row_indices.resize(indx+1);
//				tmpG.resize(indx+1);
//
//				SEQ_VECTOR <eslocal>    G_I; G_I.reserve( tmpG.size() * tmpG[0].size());
//				SEQ_VECTOR <eslocal>    G_J; G_J.reserve( tmpG.size() * tmpG[0].size());
//				SEQ_VECTOR <double> G_V; G_V.reserve( tmpG.size() * tmpG[0].size());
//
//				for (size_t i = 0; i < tmpG.size(); i++) {
//					for (size_t j = 0; j < tmpG[i].size(); j++){
//						if (tmpG[i][j] != 0) {
//							G_I.push_back(G_I_row_indices[i]);
//							G_J.push_back(j+1);
//							G_V.push_back(tmpG[i][j]);
//						}
//					}
//				}
//
//
//
//
//				Gcoo.I_row_indices = G_J; //G_I;
//				Gcoo.J_col_indices = G_I; //G_J;
//				Gcoo.V_values      = G_V;
//				Gcoo.cols = B.rows; //R.cols;
//				Gcoo.rows = Rt.rows; //B.rows;
//				Gcoo.nnz  = G_I.size();
//				Gcoo.type = 'G';
//
//				Gcoo.ConvertToCSRwithSort(1);
//
//			} else {
//				Gcoo.cols = domains[j].B1.rows;
//				if (configuration.regularization == REGULARIZATION::FIX_POINTS) {
//					Gcoo.rows = domains[j].Kplus_R.rows;
//				} else {
//					Gcoo.rows = domains[j].Kplus_Rb.rows;
//				}
//				Gcoo.I_row_indices.resize(1,0);
//				Gcoo.J_col_indices.resize(1,0);
//				Gcoo.V_values.resize(0,0);
//
//				Gcoo.nnz  = 0;
//				Gcoo.type = 'G';
//
//				Gcoo.ConvertToCSRwithSort(1);
//			}
//
//			tmp_Mat[j] = Gcoo;
//
//			// END - V3
//
//			//if (MPIrank == 0)
//			//	cout << j << endl;
//
//		}
//
//		G1_1_time.end();
//		G1_1_time.printStatMPI();
//		//G1_1_time.printLastStatMPIPerNode();
//		G1_1_mem.endWithoutBarrier(GetProcessMemory_u());
//		G1_1_mem.printStatMPI();
//		//G1_1_mem.printLastStatMPIPerNode();
//
//		TimeEvent G1_2_time ("Create G1 per clust t. : Par.red.+MatAdd ");
//		G1_2_time.start();
//		TimeEvent G1_2_mem  ("Create G1 per clust mem: Par.red.+MatAdd ");
//		G1_2_mem.startWithoutBarrier(GetProcessMemory_u());
//
//		for (size_t j = 1; j < tmp_Mat.size(); j *= 2) {
//			#pragma omp parallel for
//for (size_t i = 0; i <= tmp_Mat.size() / (2 * j); i++) {
//				if (i * 2 * j + j < tmp_Mat.size()) {
//					tmp_Mat[i * 2 * j].MatAddInPlace(tmp_Mat[i * 2 * j + j], 'N', 1.0 ); //  MFETI - MatAppend(tmp_Mat[i + j]);
//					tmp_Mat[i * 2 * j + j].Clear();
//				}
//			}
//		}
//
//		G1_2_time.end();
//		G1_2_time.printStatMPI();
//		//G1_2_time.printLastStatMPIPerNode();
//
//		G1_2_mem.endWithoutBarrier(GetProcessMemory_u());
//		G1_2_mem.printStatMPI();
//		//G1_2_mem.printLastStatMPIPerNode();
//
//		G1 = tmp_Mat[0];
//		tmp_Mat[0].Clear();
//		//G1.MatTranspose();
//
//
//	} else {
//
//		PAR_VECTOR < SparseMatrix > tmp_Mat (domains.size());
//		#pragma omp parallel for
//for (size_t j = 0; j < domains.size(); j++) {
//
//			// V1
//			//tmp_Mat[j].MatMat( domains[j].B1t, 'T', domains[j].Kplus_R);
//			//tmp_Mat[j].MatTranspose();
//
//			// V2
//			//tmp_Mat[j].MatMat( domains[j].Kplus_R, 'T', domains[j].B1t);
//
//			// V3
//			SparseMatrix Rt;
//			SparseMatrix B;
//
//			switch (configuration.regularization) {
//			case REGULARIZATION::FIX_POINTS:
//				Rt = domains[j].Kplus_R;
//				Rt.ConvertDenseToCSR(1);
//				Rt.MatTranspose();
//				//domains[j].Kplus_R.MatTranspose(Rt);
//				break;
//			case REGULARIZATION::NULL_PIVOTS:
//				Rt = domains[j].Kplus_Rb;
//				Rt.ConvertDenseToCSR(1);
//				Rt.MatTranspose();
//				//domains[j].Kplus_Rb.MatTranspose(Rt);
//				break;
//			default:
//				ESINFO(GLOBAL_ERROR) << "Not implemented regularization.";
//			}
//
//			Rt.ConvertCSRToDense(1);
//			B = domains[j].B1;
//
//			SEQ_VECTOR < SEQ_VECTOR < double > > tmpG (B.nnz, SEQ_VECTOR <double> (Rt.rows,0));
//			SEQ_VECTOR <eslocal > G_I_row_indices;
//			G_I_row_indices.resize(B.nnz);
//
//			eslocal indx = 0;
//			for (eslocal r = 0; r < Rt.rows; r++)
//				tmpG[indx][r] += B.V_values[0] * Rt.dense_values[Rt.rows * (B.J_col_indices[0]-1) + r];
//
//			G_I_row_indices[indx] = B.I_row_indices[0];
//
//			for (size_t i = 1; i < B.I_row_indices.size(); i++) {
//
//				if (B.I_row_indices[i-1] != B.I_row_indices[i])
//					indx++;
//
//				for (eslocal r = 0; r < Rt.rows; r++)
//					tmpG[indx][r] += B.V_values[i] * Rt.dense_values[Rt.rows * (B.J_col_indices[i]-1) + r];
//
//				G_I_row_indices[indx] = B.I_row_indices[i];
//			}
//
//			G_I_row_indices.resize(indx+1);
//			tmpG.resize(indx+1);
//
//			SEQ_VECTOR <eslocal>    G_I; G_I.reserve( tmpG.size() * tmpG[0].size());
//			SEQ_VECTOR <eslocal>    G_J; G_J.reserve( tmpG.size() * tmpG[0].size());
//			SEQ_VECTOR <double> G_V; G_V.reserve( tmpG.size() * tmpG[0].size());
//
//			for (size_t i = 0; i < tmpG.size(); i++) {
//				for (size_t j = 0; j < tmpG[i].size(); j++){
//					if (tmpG[i][j] != 0) {
//						G_I.push_back(G_I_row_indices[i]);
//						G_J.push_back(j+1);
//						G_V.push_back(tmpG[i][j]);
//					}
//				}
//			}
//
//			SparseMatrix Gcoo;
//			Gcoo.I_row_indices = G_J; //G_I;
//			Gcoo.J_col_indices = G_I; //G_J;
//			Gcoo.V_values      = G_V;
//			Gcoo.cols = B.rows; //R.cols;
//			Gcoo.rows = Rt.rows; //B.rows;
//			Gcoo.nnz  = G_I.size();
//			Gcoo.type = 'G';
//
//			Gcoo.ConvertToCSRwithSort(1);
//
//			tmp_Mat[j] = Gcoo;
//
//		}
//
//		for (size_t j = 1; j < tmp_Mat.size(); j *= 2) {
//			#pragma omp parallel for
//			for (size_t i = 0; i <= tmp_Mat.size() / (2 * j); i++) {
//				if (i * 2 * j + j < tmp_Mat.size()) {
//					tmp_Mat[i * 2 * j].MatAppend(tmp_Mat[i * 2 * j + j]);
//					tmp_Mat[i * 2 * j + j].Clear();
//				}
//			}
//		}
//		G1.MatAppend(tmp_Mat[0]);
//		//for (eslocal d = 0; d < domains.size(); d++)					//MFETI
//		//{
//		//	//tmpM.MatMat( domains[d].B1, 'N', domains[d].Kplus_R);
//		//	tmpM.MatMat( domains[d].B1t, 'T', domains[d].Kplus_R);
//		//	tmpM.MatTranspose();
//		//	G1.MatAppend(tmpM);
//		//	tmpM.Clear();
//		//}
//	}
//
//	// for both MFETI and HFETI
//	for (size_t i = 0; i < G1.CSR_V_values.size(); i++) {
//		G1.CSR_V_values[i] = -1.0 * G1.CSR_V_values[i];
//	}
//
//
////	std::stringstream ss;
////	ss << "G" << ".txt";
////	std::ofstream os(ss.str().c_str());
////	os << G1;
////	os.close();
//
//}
>>>>>>> 6bbda59a

void ClusterBase::Compress_G1() {

	G1_comp.Clear();
	Compress_G(G1, G1_comp);
	G1.Clear();

	if (!SYMMETRIC_SYSTEM) {
		G2_comp.Clear();
		Compress_G(G2, G2_comp);
		G2.Clear();
	}

}

void ClusterBase::Compress_G( SparseMatrix &G_in, SparseMatrix &G_comp_out ) {

	G_in.ConvertToCOO( 1 );

	#pragma omp parallel for
	for (size_t j = 0; j < G_in.J_col_indices.size(); j++ ) {
		G_in.J_col_indices[j] = _my_lamdas_map_indices[ G_in.J_col_indices[j] -1 ] + 1;  // numbering from 1 in matrix
	}

	G_in.cols = my_lamdas_indices.size();
	G_in.ConvertToCSRwithSort( 1 );

	G_comp_out.CSR_I_row_indices.swap( G_in.CSR_I_row_indices );
	G_comp_out.CSR_J_col_indices.swap( G_in.CSR_J_col_indices );
	G_comp_out.CSR_V_values     .swap( G_in.CSR_V_values		 );

	G_comp_out.rows = G_in.rows;
	G_comp_out.cols = G_in.cols;
	G_comp_out.nnz  = G_in.nnz;
	G_comp_out.type = G_in.type;

}

void ClusterBase::CreateVec_d_perCluster( SEQ_VECTOR<SEQ_VECTOR <double> > & f ) {

	SEQ_VECTOR <eslocal> kerindices (domains.size() + 1, 0);
	kerindices[0] = 0;

	for (size_t k = 1; k < kerindices.size(); k++) {
		kerindices[k] = kerindices[k-1] + domains[k-1].Kplus_R.cols;
	}

	eslocal size_d = 0;
	if ( USE_HFETI == 1 ) {
		for (size_t d = 0; d < domains.size(); d++) {
			if (size_d < domains[d].Kplus_R.cols)
				size_d = domains[d].Kplus_R.cols;
		}
	} else {
		for (size_t d = 0; d < domains.size(); d++) {
				size_d += domains[d].Kplus_R.cols;
		}
	}
	vec_d.resize( size_d );


	if (SYMMETRIC_SYSTEM) {

		if ( USE_HFETI == 1) {
			for (size_t d = 0; d < domains.size(); d++) {
				if ( configuration.regularization == REGULARIZATION::FIX_POINTS ) {
					domains[d].Kplus_R .DenseMatVec(f[domains[d].domain_global_index], vec_d, 'T', 0, 0         , 1.0 );
				} else {
					domains[d].Kplus_Rb.DenseMatVec(f[domains[d].domain_global_index], vec_d, 'T', 0, 0         , 1.0 );
				}
			}
		} else {
			for (size_t d = 0; d < domains.size(); d++) {											// MFETI
				if ( configuration.regularization == REGULARIZATION::FIX_POINTS ) {
					domains[d].Kplus_R. DenseMatVec(f[domains[d].domain_global_index], vec_d, 'T', 0, kerindices[d], 0.0 );				// MFETI
				} else {
					domains[d].Kplus_Rb.DenseMatVec(f[domains[d].domain_global_index], vec_d, 'T', 0, kerindices[d], 0.0 );				// MFETI
				}
			}
		}

	} else {
		// NON-SYMMETRIC SYSTEM
		if ( USE_HFETI == 1) {
			for (size_t d = 0; d < domains.size(); d++) {
				if ( configuration.regularization == REGULARIZATION::FIX_POINTS ) {
					domains[d].Kplus_R2 .DenseMatVec(f[domains[d].domain_global_index], vec_d, 'T', 0, 0         , 1.0 );
				} else {
					domains[d].Kplus_Rb2.DenseMatVec(f[domains[d].domain_global_index], vec_d, 'T', 0, 0         , 1.0 );
				}
			}
		} else {
			for (size_t d = 0; d < domains.size(); d++) {											// MFETI
				if ( configuration.regularization == REGULARIZATION::FIX_POINTS ) {
					domains[d].Kplus_R2. DenseMatVec(f[domains[d].domain_global_index], vec_d, 'T', 0, kerindices[d], 0.0 );				// MFETI
				} else {
					domains[d].Kplus_Rb2.DenseMatVec(f[domains[d].domain_global_index], vec_d, 'T', 0, kerindices[d], 0.0 );				// MFETI
				}
			}
		}

	}

	for (size_t i = 0; i < vec_d.size(); i++) {
		vec_d[i] = (-1.0) *  vec_d[i];
	}

}


void ClusterBase::CreateVec_b_perCluster( SEQ_VECTOR<SEQ_VECTOR <double> > & f )  {

	SEQ_VECTOR<SEQ_VECTOR<double> > x_prim_cluster ( domains.size() );

	#pragma omp parallel for
	for (size_t d = 0; d < domains.size(); d++) {
		x_prim_cluster[d] = f[domains[d].domain_global_index];
	}

	if (USE_HFETI == 0) {
		#pragma omp parallel for
		for (size_t d = 0; d < domains.size(); d++) {				// MFETI
				domains[d].multKplusLocal( x_prim_cluster[d] );
		}
	} else {
		multKplusGlobal_l( x_prim_cluster );						// HFETI
	}

//	// pro ukoncovani v primaru - vypocet up0
//	cilk_for (eslocal d = 0; d < domains.size(); d++) {
//		domains[d].up0 = x_prim_cluster[d];
//	}

//	vec_b_compressed.clear();
//	vec_b_compressed.resize(my_lamdas_indices.size(), 0.0);

	SEQ_VECTOR < double > y_out_tmp (domains[0].B1_comp_dom.rows);

	for (size_t d = 0; d < domains.size(); d++) {
		y_out_tmp.resize( domains[d].B1_comp_dom.rows );
		domains[d].B1_comp_dom.MatVec (x_prim_cluster[d], y_out_tmp, 'N', 0, 0, 0.0); // will add (summation per elements) all partial results into y_out

		for (size_t i = 0; i < domains[d].lambda_map_sub_local.size(); i++)
			vec_b_compressed[ domains[d].lambda_map_sub_local[i] ] += y_out_tmp[i] - domains[d].vec_c[i];

	}

}


void ClusterBase::CreateVec_c_perCluster( SEQ_VECTOR <double> & vec_c_out )  {

	//vec_c_out.resize(my_lamdas_indices.size(), 0.0);

	for (size_t d = 0; d < domains.size(); d++) {
		for (size_t i = 0; i < domains[d].lambda_map_sub_local.size(); i++) {
			vec_c_out[ domains[d].lambda_map_sub_local[i] ] = domains[d].vec_c[i];
		}
	}


}

void ClusterBase::CreateVec_lb_perCluster( SEQ_VECTOR <double> & vec_lb_out )  {

	//vec_lb_out.resize(my_lamdas_indices.size(), -std::numeric_limits<double>::infinity());

	for (size_t d = 0; d < domains.size(); d++) {
		for (size_t i = 0; i < domains[d].lambda_map_sub_local.size(); i++){
			vec_lb_out[ domains[d].lambda_map_sub_local[i] ] = domains[d].vec_lb[i];
		}
	}
}


void ClusterBase::compress_lambda_vector  ( SEQ_VECTOR <double> & decompressed_vec_lambda )
{
	//compress vector for CG in main loop
	for (size_t i = 0; i < my_lamdas_indices.size(); i++)
		decompressed_vec_lambda[i] = decompressed_vec_lambda[my_lamdas_indices[i]];

	decompressed_vec_lambda.resize(my_lamdas_indices.size());
}

void ClusterBase::decompress_lambda_vector( SEQ_VECTOR <double> &   compressed_vec_lambda )
{
	SEQ_VECTOR <double> decompressed_vec_lambda (domains[0].B1.rows,0);

	for (size_t i = 0; i < my_lamdas_indices.size(); i++)
		decompressed_vec_lambda[my_lamdas_indices[i]] = compressed_vec_lambda[i];

	compressed_vec_lambda = decompressed_vec_lambda;
}


void ClusterBase::B1_comp_MatVecSum( SEQ_VECTOR < SEQ_VECTOR <double> > & x_in, SEQ_VECTOR <double> & y_out, char T_for_transpose_N_for_non_transpose ) {

	ESINFO(ERROR) << " B1_comp_MatVecSum - not implemented ";
	exit(0);

	//if (domains.size() <= 3) {

//		domains[0].B1_comp.MatVec (x_in[0], y_out, T_for_transpose_N_for_non_transpose, 0, 0, 0.0); // first vector overwrites temp vector
//		for (eslocal d = 1; d < domains.size(); d++) // reduction
//			domains[d].B1_comp.MatVec (x_in[d], y_out, T_for_transpose_N_for_non_transpose, 0, 0, 1.0); // will add (summation per elements) all partial results into y_out

	//} else {
	//
	//	cilk_for (eslocal d = 0; d < domains.size(); d++) {
	//		domains[d].B1_comp.MatVec (x_in[d], domains[d].compressed_tmp, T_for_transpose_N_for_non_transpose, 0, 0, 0.0);
	//	}

	//	for ( eslocal r = 2 * (domains.size() / 2);  r > 1;  r = r / 2 ) {
	//		cilk_for ( eslocal d = 0;  d < r;  d++ ) {
	//			if ( (r + d)  <  domains.size() ) {
	//				for (eslocal i = 0; i < domains[d].compressed_tmp.size(); i++) {
	//					domains[d].compressed_tmp[i] = domains[d].compressed_tmp[i] + domains[r + d].compressed_tmp[i];
	//				}
	//			}
	//		}
	//	}

	//	for (eslocal i = 0; i < domains[0].compressed_tmp.size(); i++)
	//		y_out[i] = domains[0].compressed_tmp[i] + domains[1].compressed_tmp[i];
	//
	//}

}

void ClusterBase::CreateDirichletPrec(Instance *instance)
{
	#pragma omp parallel for
	//for (size_t d = 0; d < instance->K.size(); d++) {
	for (size_t d = 0; d < domains.size(); d++) {

		SEQ_VECTOR<eslocal> perm_vec = domains[d].B1t_Dir_perm_vec;
		SEQ_VECTOR<eslocal> perm_vec_full(instance->K[domains[d].domain_global_index].rows);// (instance->K[d].rows);
		SEQ_VECTOR<eslocal> perm_vec_diff(instance->K[domains[d].domain_global_index].rows);// (instance->K[d].rows);

		SEQ_VECTOR<eslocal> I_row_indices_p(instance->K[domains[d].domain_global_index].nnz);// (instance->K[d].nnz);
		SEQ_VECTOR<eslocal> J_col_indices_p(instance->K[domains[d].domain_global_index].nnz);// (instance->K[d].nnz);

		for (size_t i = 0; i < perm_vec.size(); i++) {
			perm_vec[i] = perm_vec[i] - 1;
		}

		for (size_t i = 0; i < perm_vec_full.size(); i++) {
			perm_vec_full[i] = i;
		}

		auto it = std::set_difference(perm_vec_full.begin(), perm_vec_full.end(), perm_vec.begin(), perm_vec.end(), perm_vec_diff.begin());
		perm_vec_diff.resize(it - perm_vec_diff.begin());

		perm_vec_full = perm_vec_diff;
		perm_vec_full.insert(perm_vec_full.end(), perm_vec.begin(), perm_vec.end());

<<<<<<< HEAD
		SparseMatrix K_modif = instance->K[d];
#ifdef ESBEM
		K_modif.ConvertToCSR(1);
#endif
		SparseMatrix RegMatCRS = instance->RegMat[d];
=======
		SparseMatrix K_modif = instance->K[domains[d].domain_global_index]; //[d];
		SparseMatrix RegMatCRS = instance->RegMat[domains[d].domain_global_index]; //[d];
>>>>>>> 6bbda59a
		RegMatCRS.ConvertToCSRwithSort(0);
		K_modif.MatAddInPlace(RegMatCRS, 'N', -1);
		// K_modif.RemoveLower();

		SEQ_VECTOR<SEQ_VECTOR<eslocal >> vec_I1_i2(K_modif.rows, SEQ_VECTOR<eslocal >(2, 1));
		eslocal offset = K_modif.CSR_I_row_indices[0] ? 1 : 0;

		for (eslocal i = 0; i < K_modif.rows; i++) {
			vec_I1_i2[i][0] = perm_vec_full[i];
			vec_I1_i2[i][1] = i; // position to create reverse permutation
		}

		std::sort(vec_I1_i2.begin(), vec_I1_i2.end(), [](const SEQ_VECTOR <eslocal >& a, const SEQ_VECTOR<eslocal>& b) {return a[0] < b[0];});

		// permutations made on matrix in COO format
		K_modif.ConvertToCOO(0);
		eslocal I_index, J_index;
		bool unsymmetric = !SYMMETRIC_SYSTEM;
		for (eslocal i = 0; i < K_modif.nnz; i++) {
			I_index = vec_I1_i2[K_modif.I_row_indices[i] - offset][1] + offset;
			J_index = vec_I1_i2[K_modif.J_col_indices[i] - offset][1] + offset;
			if (unsymmetric || I_index <= J_index) {
				I_row_indices_p[i] = I_index;
				J_col_indices_p[i] = J_index;
			} else {
				I_row_indices_p[i] = J_index;
				J_col_indices_p[i] = I_index;
			}
		}
		for (eslocal i = 0; i < K_modif.nnz; i++) {
			K_modif.I_row_indices[i] = I_row_indices_p[i];
			K_modif.J_col_indices[i] = J_col_indices_p[i];
		}
		K_modif.ConvertToCSRwithSort(1);
		{
			if (environment->print_matrices) {
				std::ofstream osS(Logging::prepareFile(d, "K_modif"));
				osS << K_modif;
				osS.close();
			}
		}

		// ------------------------------------------------------------------------------------------------------------------
		bool diagonalized_K_rr = configuration.preconditioner == ESPRESO_PRECONDITIONER::SUPER_DIRICHLET;
		//        PRECONDITIONER==NONE              - 0
		//        PRECONDITIONER==LUMPED            - 1
		//        PRECONDITIONER==WEIGHT_FUNCTION   - 2
		//        PRECONDITIONER==DIRICHLET         - 3
		//        PRECONDITIONER==SUPER_DIRICHLET   - 4
		//
		//        When next line is uncomment, var. PRECONDITIONER==DIRICHLET and PRECONDITIONER==SUPER_DIRICHLET provide identical preconditioner.
		//        bool diagonalized_K_rr = false
		// ------------------------------------------------------------------------------------------------------------------

		eslocal sc_size = perm_vec.size();

		if (sc_size == instance->K[domains[d].domain_global_index].rows) {
			domains[d].Prec = instance->K[domains[d].domain_global_index];
			domains[d].Prec.ConvertCSRToDense(1);
			// if physics.K[d] does not contain inner DOF
		} else {

			if (configuration.preconditioner == ESPRESO_PRECONDITIONER::DIRICHLET) {
				SparseSolverCPU createSchur;
//          createSchur.msglvl=1;
				eslocal sc_size = perm_vec.size();
				createSchur.ImportMatrix_wo_Copy(K_modif);
				createSchur.Create_SC(domains[d].Prec, sc_size, false);
				domains[d].Prec.ConvertCSRToDense(1);
			} else {
				SparseMatrix K_rr;
				SparseMatrix K_rs;
				SparseMatrix K_sr;
				SparseMatrix KsrInvKrrKrs;

				eslocal i_start = 0;
				eslocal nonsing_size = K_modif.rows - sc_size - i_start;
				eslocal j_start = nonsing_size;

				K_rs.getSubBlockmatrix_rs(K_modif, K_rs, i_start, nonsing_size, j_start, sc_size);

				if (SYMMETRIC_SYSTEM) {
					K_rs.MatTranspose(K_sr);
				} else {
					K_sr.getSubBlockmatrix_rs(K_modif, K_sr, j_start, sc_size, i_start, nonsing_size);
				}

				domains[d].Prec.getSubDiagBlockmatrix(K_modif, domains[d].Prec, nonsing_size, sc_size);
				SEQ_VECTOR<double> diagonals;
				SparseSolverCPU K_rr_solver;

				// K_rs is replaced by:
				// a) K_rs = 1/diag(K_rr) * K_rs          (simplified Dirichlet precond.)
				// b) K_rs =    inv(K_rr) * K_rs          (classical Dirichlet precond. assembled by own - not via PardisoSC routine)
				if (diagonalized_K_rr) {
					diagonals = K_modif.getDiagonal();
					// diagonals is obtained directly from K_modif (not from K_rr to avoid assembling) thanks to its structure
					//      K_modif = [K_rr, K_rs]
					//                [K_sr, K_ss]
					//
					for (eslocal i = 0; i < K_rs.rows; i++) {
						for (eslocal j = K_rs.CSR_I_row_indices[i]; j < K_rs.CSR_I_row_indices[i + 1]; j++) {
							K_rs.CSR_V_values[j - offset] /= diagonals[i];
						}
					}
				} else {
					K_rr.getSubDiagBlockmatrix(K_modif, K_rr, i_start, nonsing_size);
					K_rr_solver.ImportMatrix_wo_Copy(K_rr);
//            K_rr_solver.msglvl = 1;
					K_rr_solver.SolveMat_Dense(K_rs);
				}
			}
		}
	}

	// implemented in clustercpu.cpp

//	#pragma omp parallel for
//	for (size_t d = 0; d < instance->K.size(); d++) {
//		SEQ_VECTOR<eslocal> perm_vec = domains[d].B1t_Dir_perm_vec;
//		SEQ_VECTOR<eslocal> perm_vec_full(instance->K[d].rows);
//		SEQ_VECTOR<eslocal> perm_vec_diff(instance->K[d].rows);
//
//		SEQ_VECTOR<eslocal> I_row_indices_p(instance->K[d].nnz);
//		SEQ_VECTOR<eslocal> J_col_indices_p(instance->K[d].nnz);
//
//		for (size_t i = 0; i < perm_vec.size(); i++) {
//			perm_vec[i] = perm_vec[i] - 1;
//		}
//
//		for (size_t i = 0; i < perm_vec_full.size(); i++) {
//			perm_vec_full[i] = i;
//		}
//
//		auto it = std::set_difference(perm_vec_full.begin(), perm_vec_full.end(), perm_vec.begin(), perm_vec.end(), perm_vec_diff.begin());
//		perm_vec_diff.resize(it - perm_vec_diff.begin());
//
//		perm_vec_full = perm_vec_diff;
//		perm_vec_full.insert(perm_vec_full.end(), perm_vec.begin(), perm_vec.end());
//
//		SparseMatrix K_modif = instance->K[d];
//		SparseMatrix RegMatCRS = instance->RegMat[d];
//		RegMatCRS.ConvertToCSRwithSort(0);
//		K_modif.MatAddInPlace(RegMatCRS, 'N', -1);
//		// K_modif.RemoveLower();
//
//		SEQ_VECTOR<SEQ_VECTOR<eslocal >> vec_I1_i2(K_modif.rows, SEQ_VECTOR<eslocal >(2, 1));
//		eslocal offset = K_modif.CSR_I_row_indices[0] ? 1 : 0;
//
//		for (eslocal i = 0; i < K_modif.rows; i++) {
//			vec_I1_i2[i][0] = perm_vec_full[i];
//			vec_I1_i2[i][1] = i; // position to create reverse permutation
//		}
//
//		std::sort(vec_I1_i2.begin(), vec_I1_i2.end(), [](const SEQ_VECTOR <eslocal >& a, const SEQ_VECTOR<eslocal>& b) {return a[0] < b[0];});
//
//		// permutations made on matrix in COO format
//		K_modif.ConvertToCOO(0);
//		eslocal I_index, J_index;
//		bool unsymmetric = !SYMMETRIC_SYSTEM;
//		for (eslocal i = 0; i < K_modif.nnz; i++) {
//			I_index = vec_I1_i2[K_modif.I_row_indices[i] - offset][1] + offset;
//			J_index = vec_I1_i2[K_modif.J_col_indices[i] - offset][1] + offset;
//			if (unsymmetric || I_index <= J_index) {
//				I_row_indices_p[i] = I_index;
//				J_col_indices_p[i] = J_index;
//			} else {
//				I_row_indices_p[i] = J_index;
//				J_col_indices_p[i] = I_index;
//			}
//		}
//		for (eslocal i = 0; i < K_modif.nnz; i++) {
//			K_modif.I_row_indices[i] = I_row_indices_p[i];
//			K_modif.J_col_indices[i] = J_col_indices_p[i];
//		}
//		K_modif.ConvertToCSRwithSort(1);
//		{
//			if (environment->print_matrices) {
//				std::ofstream osS(Logging::prepareFile(d, "K_modif"));
//				osS << K_modif;
//				osS.close();
//			}
//		}
//
//		// ------------------------------------------------------------------------------------------------------------------
//		bool diagonalized_K_rr = configuration.preconditioner == ESPRESO_PRECONDITIONER::SUPER_DIRICHLET;
//		//        PRECONDITIONER==NONE              - 0
//		//        PRECONDITIONER==LUMPED            - 1
//		//        PRECONDITIONER==WEIGHT_FUNCTION   - 2
//		//        PRECONDITIONER==DIRICHLET         - 3
//		//        PRECONDITIONER==SUPER_DIRICHLET   - 4
//		//
//		//        When next line is uncomment, var. PRECONDITIONER==DIRICHLET and PRECONDITIONER==SUPER_DIRICHLET provide identical preconditioner.
//		//        bool diagonalized_K_rr = false
//		// ------------------------------------------------------------------------------------------------------------------
//
//		eslocal sc_size = perm_vec.size();
//
//		if (sc_size == instance->K[d].rows) {
//			domains[d].Prec = instance->K[d];
//			domains[d].Prec.ConvertCSRToDense(1);
//			// if physics.K[d] does not contain inner DOF
//		} else {
//
//			if (configuration.preconditioner == ESPRESO_PRECONDITIONER::DIRICHLET) {
//				SparseSolverCPU createSchur;
////          createSchur.msglvl=1;
//				eslocal sc_size = perm_vec.size();
//				createSchur.ImportMatrix_wo_Copy(K_modif);
//				createSchur.Create_SC(domains[d].Prec, sc_size, false);
//				domains[d].Prec.ConvertCSRToDense(1);
//			} else {
//				SparseMatrix K_rr;
//				SparseMatrix K_rs;
//				SparseMatrix K_sr;
//				SparseMatrix KsrInvKrrKrs;
//
//				eslocal i_start = 0;
//				eslocal nonsing_size = K_modif.rows - sc_size - i_start;
//				eslocal j_start = nonsing_size;
//
//				K_rs.getSubBlockmatrix_rs(K_modif, K_rs, i_start, nonsing_size, j_start, sc_size);
//
//				if (SYMMETRIC_SYSTEM) {
//					K_rs.MatTranspose(K_sr);
//				} else {
//					K_sr.getSubBlockmatrix_rs(K_modif, K_sr, j_start, sc_size, i_start, nonsing_size);
//				}
//
//				domains[d].Prec.getSubDiagBlockmatrix(K_modif, domains[d].Prec, nonsing_size, sc_size);
//				SEQ_VECTOR<double> diagonals;
//				SparseSolverCPU K_rr_solver;
//
//				// K_rs is replaced by:
//				// a) K_rs = 1/diag(K_rr) * K_rs          (simplified Dirichlet precond.)
//				// b) K_rs =    inv(K_rr) * K_rs          (classical Dirichlet precond. assembled by own - not via PardisoSC routine)
//				if (diagonalized_K_rr) {
//					diagonals = K_modif.getDiagonal();
//					// diagonals is obtained directly from K_modif (not from K_rr to avoid assembling) thanks to its structure
//					//      K_modif = [K_rr, K_rs]
//					//                [K_sr, K_ss]
//					//
//					for (eslocal i = 0; i < K_rs.rows; i++) {
//						for (eslocal j = K_rs.CSR_I_row_indices[i]; j < K_rs.CSR_I_row_indices[i + 1]; j++) {
//							K_rs.CSR_V_values[j - offset] /= diagonals[i];
//						}
//					}
//				} else {
//					K_rr.getSubDiagBlockmatrix(K_modif, K_rr, i_start, nonsing_size);
//					K_rr_solver.ImportMatrix_wo_Copy(K_rr);
////            K_rr_solver.msglvl = 1;
//					K_rr_solver.SolveMat_Dense(K_rs);
//				}
//
//				KsrInvKrrKrs.MatMat(K_sr, 'N', K_rs);
//				domains[d].Prec.MatAddInPlace(KsrInvKrrKrs, 'N', -1);
////          if (!diagonalized_K_rr){
////				    cluster.domains[d].Prec.ConvertCSRToDense(1);
////          }
//			}
//
//		}
//
//		if (environment->print_matrices) {
//			std::ofstream osS(Logging::prepareFile(d, "S"));
//			SparseMatrix SC = domains[d].Prec;
//			if (configuration.preconditioner == ESPRESO_PRECONDITIONER::DIRICHLET) {
//				SC.ConvertDenseToCSR(1);
//			}
//			osS << SC;
//			osS.close();
//		}
//
//		ESINFO(PROGRESS3) << Info::plain() << ".";
//	}
}

// **** END - CLUSTER CLASS ************************************************
// *******************************************************************






<|MERGE_RESOLUTION|>--- conflicted
+++ resolved
@@ -75,10 +75,6 @@
 	}
 
 	//// *** Set up the dual size ********************************************************
-<<<<<<< HEAD
-	int MPIrank; 	MPI_Comm_rank(environment->MPICommunicator, &MPIrank);
-=======
->>>>>>> 6bbda59a
 	dual_size = domains[0].B1.rows;
 
 	if (USE_HFETI == 1) {
@@ -331,50 +327,6 @@
 	//ESLOG(MEMORY) << "8 process " << environment->MPIrank << " uses " << Measure::processMemory() << " MB";
 
 
-<<<<<<< HEAD
-	//// *** Compression of Matrix B1 to work with compressed lambda vectors *****************
-	ESLOG(MEMORY) << "B1 compression";
-	ESLOG(MEMORY) << "process " << environment->MPIrank << " uses " << Measure::processMemory() << " MB";
-	ESLOG(MEMORY) << "Total used RAM " << Measure::usedRAM() << "/" << Measure::availableRAM() << " [MB]";
-
-	#pragma omp parallel for
-	for (size_t i = 0; i < domains_in_global_index.size(); i++ ) {
-
-		domains[i].B1_comp_dom.I_row_indices = domains[i].B1.I_row_indices;
-		domains[i].B1_comp_dom.J_col_indices = domains[i].B1.J_col_indices;
-		domains[i].B1_comp_dom.V_values      = domains[i].B1.V_values;
-
-		domains[i].B1_comp_dom.rows = domains[i].B1.rows;
-		domains[i].B1_comp_dom.cols = domains[i].B1.cols;
-		domains[i].B1_comp_dom.nnz  = domains[i].B1.nnz;
-		domains[i].B1_comp_dom.type = domains[i].B1.type;
-
-		for (size_t j = 0; j < domains[i].B1_comp_dom.I_row_indices.size(); j++ ) {
-			eslocal tmp_new = domains[i].my_lamdas_map_indices[domains[i].B1_comp_dom.I_row_indices [j] - 1] + 1;  // numbering from 1 in matrix
-			domains[i].B1_comp_dom.I_row_indices [j] = tmp_new;									                   // j + 1; // numbering matrix from 1
-		}
-
-		domains[i].B1_comp_dom.rows = domains[i].lambda_map_sub.size();
-		domains[i].B1_comp_dom.ConvertToCSRwithSort( 1 );
-
-		if (configuration.preconditioner == ESPRESO_PRECONDITIONER::DIRICHLET || 
-        configuration.preconditioner == ESPRESO_PRECONDITIONER::SUPER_DIRICHLET) {
-			domains[i].B1_comp_dom.MatTranspose(domains[i].B1t_DirPr);
-			Esutils::removeDuplicity(domains[i].B1t_DirPr.CSR_I_row_indices);
-//			auto last = std::unique(domains[i].B1t_DirPr.CSR_I_row_indices.begin(), domains[i].B1t_DirPr.CSR_I_row_indices.end());
-//			domains[i].B1t_DirPr.CSR_I_row_indices.erase(last, domains[i].B1t_DirPr.CSR_I_row_indices.end());
-			domains[i].B1t_DirPr.rows = domains[i].B1t_DirPr.CSR_I_row_indices.size() - 1;
-
-			domains[i].B1t_Dir_perm_vec = domains[i].B1_comp_dom.CSR_J_col_indices;
-			std::sort(domains[i].B1t_Dir_perm_vec.begin(), domains[i].B1t_Dir_perm_vec.end());
-			Esutils::removeDuplicity(domains[i].B1t_Dir_perm_vec);
-//			last = std::unique(domains[i].B1t_Dir_perm_vec.begin(), domains[i].B1t_Dir_perm_vec.end());
-//			domains[i].B1t_Dir_perm_vec.erase(last, domains[i].B1t_Dir_perm_vec.end() );
-		}
-
-//		if (configuration.regularization == REGULARIZATION::FIX_POINTS) {
-//			domains[i].B1.Clear();
-=======
 //	//// *** Compression of Matrix B1 to work with compressed lambda vectors *****************
 //	ESLOG(MEMORY) << "B1 compression";
 //	ESLOG(MEMORY) << "process " << environment->MPIrank << " uses " << Measure::processMemory() << " MB";
@@ -395,7 +347,6 @@
 //		for (size_t j = 0; j < domains[i].B1_comp_dom.I_row_indices.size(); j++ ) {
 //			eslocal tmp_new = domains[i].my_lamdas_map_indices[domains[i].B1_comp_dom.I_row_indices [j] - 1] + 1;  // numbering from 1 in matrix
 //			domains[i].B1_comp_dom.I_row_indices [j] = tmp_new;									               // j + 1; // numbering matrix from 1
->>>>>>> 6bbda59a
 //		}
 //
 //		domains[i].B1_comp_dom.rows = domains[i].lambda_map_sub.size();
@@ -494,14 +445,8 @@
 
 			ESINFO(PROGRESS3) << "HFETI preprocessing start";
 
-<<<<<<< HEAD
-		int MPIrank;
-		MPI_Comm_rank (environment->MPICommunicator, &MPIrank);
-		ESINFO(PROGRESS3) << "HFETI preprocessing start";
-=======
 			TimeEvent B0_time("Compress B0 per cluster");
 			if (Measure::report(CLUSTER)) { B0_time.start(); };
->>>>>>> 6bbda59a
 
 			CompressB0();
 
@@ -2027,401 +1972,6 @@
 
 }
 
-<<<<<<< HEAD
-void ClusterBase::Create_G1_perCluster() {
-
-	SparseMatrix tmpM;
-
-	if (USE_HFETI == 1) {
-		//G1 = G1 + trans(B1 * domains[d].Kplus_R) for all domains
-		//for (eslocal d = 0; d < domains.size(); d++)
-		//{
-		//	tmpM.MatMat( domains[d].B1, 'N', domains[d].Kplus_R);
-		//	G1.MatAddInPlace( tmpM, 'N', 1.0 );
-		//	tmpM.Clear();
-		//}
-		//G1.MatTranspose();
-
-		//// OK - but sequential
-		//for (eslocal d = 0; d < domains.size(); d++)					//HFETI
-		//{
-		//	tmpM.MatMat( domains[d].B1t, 'T', domains[d].Kplus_R);
-		//	G1.MatAddInPlace( tmpM, 'N', 1.0 );
-		//	tmpM.Clear();
-		//}
-		//G1.MatTranspose();
-
-
-
-
-		//eslocal threads = 24;
-		//eslocal n_domains = domains.size();
-		//vector < SparseMatrix > tmp_Mat (threads);
-		//cilk_for (eslocal t = 0; t < threads; t++ ) {
-		//	for (eslocal i = t*(n_domains/threads+1); i < (t+1)*(n_domains/threads+1); i++ ) {
-		//		if (i < n_domains) {
-		//			SparseMatrix tmpM_l;
-		//			//tmpM_l.MatMat( domains[i].Kplus_R, 'T', domains[i].B1t);
-		//			tmpM_l.MatMat( domains[i].B1t, 'T', domains[i].Kplus_R);
-		//			tmpM_l.MatTranspose();
-		//			tmp_Mat[t].MatAddInPlace( tmpM_l, 'N', 1.0 );
-		//		}
-		//	}
-		//}
-
-		TimeEvent G1_1_time ("Create G1 per clust t. : MatMat+MatTrans ");
-		G1_1_time.start();
-		TimeEvent G1_1_mem  ("Create G1 per clust mem: MatMat+MatTrans ");
-		G1_1_mem.startWithoutBarrier(GetProcessMemory_u());
-
-
-		//SparseMatrix Rt;
-		//SparseMatrix B;
-		//
-		//domains[0].Kplus_R.MatTranspose(Rt);
-		//B = domains[0].B1;
-		//Rt.ConvertCSRToDense(0);
-		//
-		//vector < vector < double > > tmpG (B.nnz, vector <double> (Rt.rows,0));
-		//vector <eslocal > G_I_row_indices;
-		//G_I_row_indices.resize(B.nnz);
-
-		//eslocal indx = 0;
-		//for (eslocal r = 0; r < Rt.rows; r++)
-		//	tmpG[indx][r] += B.V_values[0] * Rt.dense_values[Rt.rows * (B.J_col_indices[0]-1) + r];
-		//
-		//G_I_row_indices[indx] = B.I_row_indices[0];
-
-		//for (eslocal i = 1; i < B.I_row_indices.size(); i++) {
-		//
-		//	if (B.I_row_indices[i-1] != B.I_row_indices[i])
-		//		indx++;
-
-		//	for (eslocal r = 0; r < Rt.rows; r++)
-		//		tmpG[indx][r] += B.V_values[i] * Rt.dense_values[Rt.rows * (B.J_col_indices[i]-1) + r];
-		//
-		//	G_I_row_indices[indx] = B.I_row_indices[i];
-		//}
-		//
-		//G_I_row_indices.resize(indx+1);
-		//tmpG.resize(indx+1);
-
-		//vector <int>    G_I; G_I.reserve( tmpG.size() * tmpG[0].size());
-		//vector <int>    G_J; G_J.reserve( tmpG.size() * tmpG[0].size());
-		//vector <double> G_V; G_V.reserve( tmpG.size() * tmpG[0].size());
-
-		//for (eslocal i = 0; i < tmpG.size(); i++) {
-		//	for (eslocal j = 0; j < tmpG[i].size(); j++){
-		//		if (tmpG[i][j] != 0) {
-		//			G_I.push_back(G_I_row_indices[i]);
-		//			G_J.push_back(j+1);
-		//			G_V.push_back(tmpG[i][j]);
-		//		}
-		//	}
-		//}
-
-		//SparseMatrix Gcoo;
-		//Gcoo.I_row_indices = G_J; //G_I;
-		//Gcoo.J_col_indices = G_I; //G_J;
-		//Gcoo.V_values      = G_V;
-		//Gcoo.cols = B.rows; //R.cols;
-		//Gcoo.rows = Rt.rows; //B.rows;
-		//Gcoo.nnz  = G_I.size();
-		//Gcoo.type = 'G';
-		//
-		//Gcoo.ConvertToCSRwithSort(1);
-
-
-
-
-		//SparseMatrix Gtmp;
-		//SparseMatrix Gtmpt;
-		//
-		//Gtmp.MatMat( domains[0].B1t, 'T', domains[0].Kplus_R);
-		//Gtmp.MatTranspose(Gtmpt);
-		//
-		//Gtmp.ConvertToCOO(0);
-		//Gtmpt.ConvertToCOO(0);
-
-		int MPIrank;
-		MPI_Comm_rank (environment->MPICommunicator, &MPIrank);
-
-		PAR_VECTOR < SparseMatrix > tmp_Mat (domains.size());
-		#pragma omp parallel for
-for (size_t j = 0; j < tmp_Mat.size(); j++) {
-			// V1
-			//tmp_Mat[j].MatMat( domains[j].B1t, 'T', domains[j].Kplus_R);
-			//tmp_Mat[j].MatTranspose();
-
-			// V2 - not cool
-			//tmp_Mat[j].MatMatSorted( domains[j].Kplus_R, 'T', domains[j].B1t); // - pozor mooooc pomale a MKL rutina zere mooooooc pameti
-
-			// V3
-			SparseMatrix Gcoo;
-			if (domains[j].B1.nnz > 0) {
-
-				SparseMatrix Rt;
-				SparseMatrix B;
-
-				switch (configuration.regularization) {
-				case REGULARIZATION::FIX_POINTS:
-					Rt = domains[j].Kplus_R;
-					Rt.ConvertDenseToCSR(1);
-					Rt.MatTranspose();
-					//domains[j].Kplus_R.MatTranspose(Rt);
-					break;
-				case REGULARIZATION::NULL_PIVOTS:
-					Rt = domains[j].Kplus_Rb;
-					Rt.ConvertDenseToCSR(1);
-					Rt.MatTranspose();
-					//domains[j].Kplus_Rb.MatTranspose(Rt);
-					break;
-				default:
-					ESINFO(GLOBAL_ERROR) << "Not implemented regularization.";
-				}
-
-				//Rt = domains[j].Kplus_R;
-				//Rt.MatTranspose();
-
-				Rt.ConvertCSRToDense(1);
-				B = domains[j].B1;
-
-				SEQ_VECTOR < SEQ_VECTOR < double > > tmpG (B.nnz, SEQ_VECTOR <double> (Rt.rows,0));
-				SEQ_VECTOR <eslocal > G_I_row_indices;
-				G_I_row_indices.resize(B.nnz);
-
-				eslocal indx = 0;
-				for (eslocal r = 0; r < Rt.rows; r++)
-					tmpG[indx][r] += B.V_values[0] * Rt.dense_values[Rt.rows * (B.J_col_indices[0]-1) + r];
-
-				G_I_row_indices[indx] = B.I_row_indices[0];
-
-				for (size_t i = 1; i < B.I_row_indices.size(); i++) {
-
-					if (B.I_row_indices[i-1] != B.I_row_indices[i])
-						indx++;
-
-					for (eslocal r = 0; r < Rt.rows; r++)
-						tmpG[indx][r] += B.V_values[i] * Rt.dense_values[Rt.rows * (B.J_col_indices[i]-1) + r];
-
-					G_I_row_indices[indx] = B.I_row_indices[i];
-				}
-
-				G_I_row_indices.resize(indx+1);
-				tmpG.resize(indx+1);
-
-				SEQ_VECTOR <eslocal>    G_I; G_I.reserve( tmpG.size() * tmpG[0].size());
-				SEQ_VECTOR <eslocal>    G_J; G_J.reserve( tmpG.size() * tmpG[0].size());
-				SEQ_VECTOR <double> G_V; G_V.reserve( tmpG.size() * tmpG[0].size());
-
-				for (size_t i = 0; i < tmpG.size(); i++) {
-					for (size_t j = 0; j < tmpG[i].size(); j++){
-						if (tmpG[i][j] != 0) {
-							G_I.push_back(G_I_row_indices[i]);
-							G_J.push_back(j+1);
-							G_V.push_back(tmpG[i][j]);
-						}
-					}
-				}
-
-
-
-
-				Gcoo.I_row_indices = G_J; //G_I;
-				Gcoo.J_col_indices = G_I; //G_J;
-				Gcoo.V_values      = G_V;
-				Gcoo.cols = B.rows; //R.cols;
-				Gcoo.rows = Rt.rows; //B.rows;
-				Gcoo.nnz  = G_I.size();
-				Gcoo.type = 'G';
-
-				Gcoo.ConvertToCSRwithSort(1);
-
-			} else {
-				Gcoo.cols = domains[j].B1.rows;
-				if (configuration.regularization == REGULARIZATION::FIX_POINTS) {
-					Gcoo.rows = domains[j].Kplus_R.rows;
-				} else {
-					Gcoo.rows = domains[j].Kplus_Rb.rows;
-				}
-				Gcoo.I_row_indices.resize(1,0);
-				Gcoo.J_col_indices.resize(1,0);
-				Gcoo.V_values.resize(0,0);
-
-				Gcoo.nnz  = 0;
-				Gcoo.type = 'G';
-
-				Gcoo.ConvertToCSRwithSort(1);
-			}
-
-			tmp_Mat[j] = Gcoo;
-
-			// END - V3
-
-			//if (MPIrank == 0)
-			//	cout << j << endl;
-
-		}
-
-		G1_1_time.end();
-		G1_1_time.printStatMPI();
-		//G1_1_time.printLastStatMPIPerNode();
-		G1_1_mem.endWithoutBarrier(GetProcessMemory_u());
-		G1_1_mem.printStatMPI();
-		//G1_1_mem.printLastStatMPIPerNode();
-
-		TimeEvent G1_2_time ("Create G1 per clust t. : Par.red.+MatAdd ");
-		G1_2_time.start();
-		TimeEvent G1_2_mem  ("Create G1 per clust mem: Par.red.+MatAdd ");
-		G1_2_mem.startWithoutBarrier(GetProcessMemory_u());
-
-		for (size_t j = 1; j < tmp_Mat.size(); j *= 2) {
-			#pragma omp parallel for
-for (size_t i = 0; i <= tmp_Mat.size() / (2 * j); i++) {
-				if (i * 2 * j + j < tmp_Mat.size()) {
-					tmp_Mat[i * 2 * j].MatAddInPlace(tmp_Mat[i * 2 * j + j], 'N', 1.0 ); //  MFETI - MatAppend(tmp_Mat[i + j]);
-					tmp_Mat[i * 2 * j + j].Clear();
-				}
-			}
-		}
-
-		G1_2_time.end();
-		G1_2_time.printStatMPI();
-		//G1_2_time.printLastStatMPIPerNode();
-
-		G1_2_mem.endWithoutBarrier(GetProcessMemory_u());
-		G1_2_mem.printStatMPI();
-		//G1_2_mem.printLastStatMPIPerNode();
-
-		G1 = tmp_Mat[0];
-		tmp_Mat[0].Clear();
-		//G1.MatTranspose();
-
-
-	} else {
-
-		PAR_VECTOR < SparseMatrix > tmp_Mat (domains.size());
-		#pragma omp parallel for
-for (size_t j = 0; j < domains.size(); j++) {
-
-			// V1
-			//tmp_Mat[j].MatMat( domains[j].B1t, 'T', domains[j].Kplus_R);
-			//tmp_Mat[j].MatTranspose();
-
-			// V2
-			//tmp_Mat[j].MatMat( domains[j].Kplus_R, 'T', domains[j].B1t);
-
-			// V3
-			SparseMatrix Rt;
-			SparseMatrix B;
-
-			switch (configuration.regularization) {
-			case REGULARIZATION::FIX_POINTS:
-				Rt = domains[j].Kplus_R;
-				Rt.ConvertDenseToCSR(1);
-				Rt.MatTranspose();
-				//domains[j].Kplus_R.MatTranspose(Rt);
-				break;
-			case REGULARIZATION::NULL_PIVOTS:
-				Rt = domains[j].Kplus_Rb;
-				Rt.ConvertDenseToCSR(1);
-				Rt.MatTranspose();
-				//domains[j].Kplus_Rb.MatTranspose(Rt);
-				break;
-			default:
-				ESINFO(GLOBAL_ERROR) << "Not implemented regularization.";
-			}
-
-			Rt.ConvertCSRToDense(1);
-			B = domains[j].B1;
-
-			SEQ_VECTOR < SEQ_VECTOR < double > > tmpG (B.nnz, SEQ_VECTOR <double> (Rt.rows,0));
-			SEQ_VECTOR <eslocal > G_I_row_indices;
-			G_I_row_indices.resize(B.nnz);
-
-			eslocal indx = 0;
-			for (eslocal r = 0; r < Rt.rows; r++)
-				tmpG[indx][r] += B.V_values[0] * Rt.dense_values[Rt.rows * (B.J_col_indices[0]-1) + r];
-
-			G_I_row_indices[indx] = B.I_row_indices[0];
-
-			for (size_t i = 1; i < B.I_row_indices.size(); i++) {
-
-				if (B.I_row_indices[i-1] != B.I_row_indices[i])
-					indx++;
-
-				for (eslocal r = 0; r < Rt.rows; r++)
-					tmpG[indx][r] += B.V_values[i] * Rt.dense_values[Rt.rows * (B.J_col_indices[i]-1) + r];
-
-				G_I_row_indices[indx] = B.I_row_indices[i];
-			}
-
-			G_I_row_indices.resize(indx+1);
-			tmpG.resize(indx+1);
-
-			SEQ_VECTOR <eslocal>    G_I; G_I.reserve( tmpG.size() * tmpG[0].size());
-			SEQ_VECTOR <eslocal>    G_J; G_J.reserve( tmpG.size() * tmpG[0].size());
-			SEQ_VECTOR <double> G_V; G_V.reserve( tmpG.size() * tmpG[0].size());
-
-			for (size_t i = 0; i < tmpG.size(); i++) {
-				for (size_t j = 0; j < tmpG[i].size(); j++){
-					if (tmpG[i][j] != 0) {
-						G_I.push_back(G_I_row_indices[i]);
-						G_J.push_back(j+1);
-						G_V.push_back(tmpG[i][j]);
-					}
-				}
-			}
-
-			SparseMatrix Gcoo;
-			Gcoo.I_row_indices = G_J; //G_I;
-			Gcoo.J_col_indices = G_I; //G_J;
-			Gcoo.V_values      = G_V;
-			Gcoo.cols = B.rows; //R.cols;
-			Gcoo.rows = Rt.rows; //B.rows;
-			Gcoo.nnz  = G_I.size();
-			Gcoo.type = 'G';
-
-			Gcoo.ConvertToCSRwithSort(1);
-
-			tmp_Mat[j] = Gcoo;
-
-		}
-
-		for (size_t j = 1; j < tmp_Mat.size(); j *= 2) {
-			#pragma omp parallel for
-for (size_t i = 0; i <= tmp_Mat.size() / (2 * j); i++) {
-				if (i * 2 * j + j < tmp_Mat.size()) {
-					tmp_Mat[i * 2 * j].MatAppend(tmp_Mat[i * 2 * j + j]);
-					tmp_Mat[i * 2 * j + j].Clear();
-				}
-			}
-		}
-		G1.MatAppend(tmp_Mat[0]);
-		//for (eslocal d = 0; d < domains.size(); d++)					//MFETI
-		//{
-		//	//tmpM.MatMat( domains[d].B1, 'N', domains[d].Kplus_R);
-		//	tmpM.MatMat( domains[d].B1t, 'T', domains[d].Kplus_R);
-		//	tmpM.MatTranspose();
-		//	G1.MatAppend(tmpM);
-		//	tmpM.Clear();
-		//}
-	}
-
-	// for both MFETI and HFETI
-	for (size_t i = 0; i < G1.CSR_V_values.size(); i++) {
-		G1.CSR_V_values[i] = -1.0 * G1.CSR_V_values[i];
-	}
-
-
-//	std::stringstream ss;
-//	ss << "G" << ".txt";
-//	std::ofstream os(ss.str().c_str());
-//	os << G1;
-//	os.close();
-
-}
-=======
 //void ClusterBase::Create_G1_perCluster() {
 //
 //	SparseMatrix tmpM;
@@ -2815,7 +2365,6 @@
 ////	os.close();
 //
 //}
->>>>>>> 6bbda59a
 
 void ClusterBase::Compress_G1() {
 
@@ -3072,16 +2621,11 @@
 		perm_vec_full = perm_vec_diff;
 		perm_vec_full.insert(perm_vec_full.end(), perm_vec.begin(), perm_vec.end());
 
-<<<<<<< HEAD
-		SparseMatrix K_modif = instance->K[d];
+		SparseMatrix K_modif = instance->K[domains[d].domain_global_index]; //[d];
 #ifdef ESBEM
 		K_modif.ConvertToCSR(1);
 #endif
-		SparseMatrix RegMatCRS = instance->RegMat[d];
-=======
-		SparseMatrix K_modif = instance->K[domains[d].domain_global_index]; //[d];
 		SparseMatrix RegMatCRS = instance->RegMat[domains[d].domain_global_index]; //[d];
->>>>>>> 6bbda59a
 		RegMatCRS.ConvertToCSRwithSort(0);
 		K_modif.MatAddInPlace(RegMatCRS, 'N', -1);
 		// K_modif.RemoveLower();
