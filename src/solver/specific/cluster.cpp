--- conflicted
+++ resolved
@@ -1417,16 +1417,10 @@
 		TSak.Clear();
 
 
-<<<<<<< HEAD
 		if (environment->print_matrices) {
-=======
-		if (config::info::PRINT_MATRICES) {
 			std::ofstream osSa(Logging::prepareFile("Salfa_regMat"));
 			osSa << _tmpSparseMat;
 			osSa.close();
-		}
-		if (config::info::PRINT_MATRICES) {
->>>>>>> db6c20e6
 			std::ofstream osSa(Logging::prepareFile("Salfa_reg"));
 			osSa << Salfa;
 			osSa.close();
