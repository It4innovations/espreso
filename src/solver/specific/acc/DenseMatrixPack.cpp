--- conflicted
+++ resolved
@@ -312,11 +312,7 @@
 
 #endif
         this->copiedToMIC = true;
-<<<<<<< HEAD
-        if ( !loadBalancing ) { // TODO: check correctness
-=======
         if ( !this->loadBalancing ) {
->>>>>>> db6c20e6
             free(this->matrices);
             this->matrices = NULL;
         }
