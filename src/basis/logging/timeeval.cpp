--- conflicted
+++ resolved
@@ -1,4 +1,3 @@
-<<<<<<< HEAD
 
 #include "timeeval.h"
 
@@ -12,6 +11,58 @@
 #include "logging.h"
 
 using namespace espreso;
+
+
+// #define MEAS_DISSABLED
+
+// #define MPIBARRIER  ; //MPI_Barrier(MPI_COMM_WORLD);
+#define MPIBARRIER  MPI_Barrier(MPI_COMM_WORLD);
+
+#ifdef MEAS_DISSABLED
+
+TimeEvent::TimeEvent(std::string name){};
+
+void TimeEvent::start(){};
+void TimeEvent::startWithBarrier(){};
+void TimeEvent::startWithoutBarrier(){};
+
+void TimeEvent::start(double time){};
+void TimeEvent::startWithBarrier(double time){};
+void TimeEvent::startWithoutBarrier(double time){};
+
+void TimeEvent::end(){};
+void TimeEvent::endWithBarrier(){};
+void TimeEvent::endWithoutBarrier(){};
+
+void TimeEvent::end(double time){};
+void TimeEvent::endWithBarrier(double time){};
+void TimeEvent::endWithoutBarrier(double time){};
+
+void TimeEvent::reset(){};
+
+void TimeEvent::printStat(double totalTime){};
+void TimeEvent::printLastStat(double totalTime){};
+double TimeEvent::getLastStat(double totalTime){return 0.0;};
+
+void TimeEvent::printStatMPI(double totalTime){};
+void TimeEvent::printLastStatMPI(double totalTime){};
+void TimeEvent::printLastStatMPIPerNode(double totalTime){};
+
+void TimeEvent::evaluate(){};
+void TimeEvent::evaluateMPI(){};
+
+TimeEval::TimeEval(std::string name):
+	totalTime(TimeEvent(name + std::string("- Total "))),
+	remainingTime(TimeEvent(name + std::string("- Remaining "))),
+	evalName(name)
+{
+}
+
+void TimeEval::addEvent(TimeEvent &timeEvent){};
+void TimeEval::printStats(){};
+void TimeEval::printStatsMPI(){};
+
+#else
 
 TimeEvent::TimeEvent(std::string name)
 {
@@ -20,6 +71,8 @@
 	val_length  = 12;
 	reset();
 }
+
+
 
 void TimeEvent::reset() {
 	eventCount = 0;
@@ -52,7 +105,7 @@
 }
 
 void TimeEvent::startWithBarrier(double time) {
-	MPI_Barrier(environment->MPICommunicator);
+	MPIBARRIER;
 	startWithoutBarrier(time);
 }
 
@@ -69,7 +122,7 @@
 }
 
 void TimeEvent::startWithBarrier() {
-	MPI_Barrier(environment->MPICommunicator);
+	MPIBARRIER;
 	startWithoutBarrier();
 }
 
@@ -87,7 +140,7 @@
 }
 
 void TimeEvent::endWithBarrier() {
-	MPI_Barrier(environment->MPICommunicator);
+	MPIBARRIER;
 	endWithoutBarrier();
 }
 
@@ -105,7 +158,7 @@
 }
 
 void TimeEvent::endWithBarrier(double time) {
-	MPI_Barrier(environment->MPICommunicator);
+	MPIBARRIER;
 	endWithoutBarrier(time);
 }
 
@@ -150,14 +203,14 @@
 void TimeEvent::evaluateMPI() {
 	evaluate();
 
-	MPI_Reduce(&avgTime, &g_avgTime, 1, MPI_DOUBLE, MPI_SUM, 0, environment->MPICommunicator);
+	MPI_Reduce(&avgTime, &g_avgTime, 1, MPI_DOUBLE, MPI_SUM, 0, MPI_COMM_WORLD);
 	g_avgTime = g_avgTime / environment->MPIsize;
 
-	MPI_Reduce(&sumTime, &g_sumTime, 1, MPI_DOUBLE, MPI_SUM, 0, environment->MPICommunicator);
+	MPI_Reduce(&sumTime, &g_sumTime, 1, MPI_DOUBLE, MPI_SUM, 0, MPI_COMM_WORLD);
 	g_sumTime = g_sumTime / environment->MPIsize;
 
-	MPI_Reduce(&minTime, &g_minTime, 1, MPI_DOUBLE, MPI_MIN, 0, environment->MPICommunicator);
-	MPI_Reduce(&maxTime, &g_maxTime, 1, MPI_DOUBLE, MPI_MAX, 0, environment->MPICommunicator);
+	MPI_Reduce(&minTime, &g_minTime, 1, MPI_DOUBLE, MPI_MIN, 0, MPI_COMM_WORLD);
+	MPI_Reduce(&maxTime, &g_maxTime, 1, MPI_DOUBLE, MPI_MAX, 0, MPI_COMM_WORLD);
 }
 
 
@@ -193,7 +246,6 @@
 
 void TimeEvent::printStatMPI(double totalTime) {
 	evaluateMPI();
-
 	ESLOG(SUMMARY)
 		<< std::setw(name_length) << std::left << eventName
 		<< " avg.: " << std::setw(val_length) << std::fixed << g_avgTime
@@ -212,11 +264,11 @@
 	}
 	double d_time = eventTime.back();
 
-	MPI_Reduce(&d_time, &g_avgTime, 1, MPI_DOUBLE, MPI_SUM, 0, environment->MPICommunicator);
+	MPI_Reduce(&d_time, &g_avgTime, 1, MPI_DOUBLE, MPI_SUM, 0, MPI_COMM_WORLD);
 	g_avgTime = g_avgTime / environment->MPIsize;
 
-	MPI_Reduce(&d_time, &g_minTime, 1, MPI_DOUBLE, MPI_MIN, 0, environment->MPICommunicator);
-	MPI_Reduce(&d_time, &g_maxTime, 1, MPI_DOUBLE, MPI_MAX, 0, environment->MPICommunicator);
+	MPI_Reduce(&d_time, &g_minTime, 1, MPI_DOUBLE, MPI_MIN, 0, MPI_COMM_WORLD);
+	MPI_Reduce(&d_time, &g_maxTime, 1, MPI_DOUBLE, MPI_MAX, 0, MPI_COMM_WORLD);
 
 	ESLOG(SUMMARY)
 		<< std::setw(name_length) << std::left << eventName
@@ -239,13 +291,13 @@
 		d_all_times.resize(1);
 	}
 
-	MPI_Gather(&d_time, 1, MPI_DOUBLE, &d_all_times[0], 1, MPI_DOUBLE, 0, environment->MPICommunicator);
-
-	MPI_Reduce(&d_time, &g_avgTime, 1, MPI_DOUBLE, MPI_SUM, 0, environment->MPICommunicator);
+	MPI_Gather(&d_time, 1, MPI_DOUBLE, &d_all_times[0], 1, MPI_DOUBLE, 0, MPI_COMM_WORLD);
+
+	MPI_Reduce(&d_time, &g_avgTime, 1, MPI_DOUBLE, MPI_SUM, 0, MPI_COMM_WORLD);
 	g_avgTime= g_avgTime / environment->MPIsize;
 
-	MPI_Reduce(&d_time, &g_minTime, 1, MPI_DOUBLE, MPI_MIN, 0, environment->MPICommunicator);
-	MPI_Reduce(&d_time, &g_maxTime, 1, MPI_DOUBLE, MPI_MAX, 0, environment->MPICommunicator);
+	MPI_Reduce(&d_time, &g_minTime, 1, MPI_DOUBLE, MPI_MIN, 0, MPI_COMM_WORLD);
+	MPI_Reduce(&d_time, &g_maxTime, 1, MPI_DOUBLE, MPI_MAX, 0, MPI_COMM_WORLD);
 
 	ESLOG(SUMMARY)
 		<< std::setw(name_length) << std::left << eventName
@@ -320,392 +372,7 @@
 	ESLOG(SUMMARY) << separator(separator_size, '*');
 }
 
-
-
-
-
-
-
-
-=======
-
-#include "timeeval.h"
-
-#include <iomanip>
-#include <cmath>
-
-#include "mpi.h"
-#include "omp.h"
-
-#include "../../configuration/environment.h"
-#include "logging.h"
-
-using namespace espreso;
-
-
-// #define MEAS_DISSABLED
-
-// #define MPIBARRIER  ; //MPI_Barrier(MPI_COMM_WORLD);
-#define MPIBARRIER  MPI_Barrier(MPI_COMM_WORLD);
-
-#ifdef MEAS_DISSABLED
-
-TimeEvent::TimeEvent(std::string name){};
-
-void TimeEvent::start(){};
-void TimeEvent::startWithBarrier(){};
-void TimeEvent::startWithoutBarrier(){};
-
-void TimeEvent::start(double time){};
-void TimeEvent::startWithBarrier(double time){};
-void TimeEvent::startWithoutBarrier(double time){};
-
-void TimeEvent::end(){};
-void TimeEvent::endWithBarrier(){};
-void TimeEvent::endWithoutBarrier(){};
-
-void TimeEvent::end(double time){};
-void TimeEvent::endWithBarrier(double time){};
-void TimeEvent::endWithoutBarrier(double time){};
-
-void TimeEvent::reset(){};
-
-void TimeEvent::printStat(double totalTime){};
-void TimeEvent::printLastStat(double totalTime){};
-double TimeEvent::getLastStat(double totalTime){return 0.0;};
-
-void TimeEvent::printStatMPI(double totalTime){};
-void TimeEvent::printLastStatMPI(double totalTime){};
-void TimeEvent::printLastStatMPIPerNode(double totalTime){};
-
-void TimeEvent::evaluate(){};
-void TimeEvent::evaluateMPI(){};
-
-TimeEval::TimeEval(std::string name):
-	totalTime(TimeEvent(name + std::string("- Total "))),
-	remainingTime(TimeEvent(name + std::string("- Remaining "))),
-	evalName(name)
-{
-}
-
-void TimeEval::addEvent(TimeEvent &timeEvent){};
-void TimeEval::printStats(){};
-void TimeEval::printStatsMPI(){};
-
-#else
-
-TimeEvent::TimeEvent(std::string name)
-{
-	eventName   = name;
-	name_length = 50;
-	val_length  = 12;
-	reset();
-}
-
-
-
-void TimeEvent::reset() {
-	eventCount = 0;
-	eventTime.clear();
-
-	avgTime = 0.0;
-	sumTime = 0.0;
-	minTime = 0.0;
-	maxTime = 0.0;
-	stdDev  = 0.0;
-
-	g_avgTime = 0.0;
-	g_minTime = 0.0;
-	g_maxTime = 0.0;
-	g_stdDev  = 0.0;
-	g_sumTime = 0.0;
-}
-
-double TimeEvent::time()
-{
-	return omp_get_wtime();
-}
-
-void TimeEvent::start(double time) {
-#ifdef TM_BLOCK_START
-	startWithBarrier(time);
-#else
-	startWithoutBarrier(time);
-#endif
-}
-
-void TimeEvent::startWithBarrier(double time) {
-	MPIBARRIER;
-	startWithoutBarrier(time);
-}
-
-void TimeEvent::startWithoutBarrier(double time) {
-	eventTime.push_back(time);
-}
-
-void TimeEvent::start() {
-#ifdef TM_BLOCK_START
-	startWithBarrier();
-#else
-	startWithoutBarrier();
-#endif
-}
-
-void TimeEvent::startWithBarrier() {
-	MPIBARRIER;
-	startWithoutBarrier();
-}
-
-void TimeEvent::startWithoutBarrier() {
-	eventTime.push_back(time());
-}
-
-
-void TimeEvent::end() {
-#ifdef TM_BLOCK_END
-	endWithBarrier();
-#else
-	endWithoutBarrier();
-#endif
-}
-
-void TimeEvent::endWithBarrier() {
-	MPIBARRIER;
-	endWithoutBarrier();
-}
-
-void TimeEvent::endWithoutBarrier() {
-	eventTime.back() = time() - eventTime.back();
-	eventCount++;
-}
-
-void TimeEvent::end(double time) {
-#ifdef TM_BLOCK_END
-	endWithBarrier(time);
-#else
-	endWithoutBarrier(time);
-#endif
-}
-
-void TimeEvent::endWithBarrier(double time) {
-	MPIBARRIER;
-	endWithoutBarrier(time);
-}
-
-void TimeEvent::endWithoutBarrier(double time) {
-	eventTime.back() = time - eventTime.back();
-	eventCount++;
-}
-
-
-void TimeEvent::evaluate() {
-	sumTime = 0;
-	avgTime = 0;
-	minTime = eventCount ? eventTime[0] : 0;
-	maxTime = 0;
-	stdDev  = 0;
-
-	for (eslocal i = 0; i < eventCount; i++) {
-		double d_time = eventTime[i];
-		sumTime += d_time;
-		if (d_time < minTime) {
-			minTime = d_time;
-		}
-		if (d_time > maxTime) {
-			maxTime = d_time;
-		}
-	}
-
-	avgTime = sumTime / eventCount;
-
-	double E = 0;
-	for (eslocal i = 0; i < eventCount; i++) {
-		E += (eventTime[i] - avgTime) * (eventTime[i] - avgTime);
-	}
-
-	if (eventCount * E) {
-		stdDev = sqrt(1 / eventCount * E);
-	} else {
-		stdDev = 0;
-	}
-}
-
-void TimeEvent::evaluateMPI() {
-	evaluate();
-
-	MPI_Reduce(&avgTime, &g_avgTime, 1, MPI_DOUBLE, MPI_SUM, 0, MPI_COMM_WORLD);
-	g_avgTime = g_avgTime / environment->MPIsize;
-
-	MPI_Reduce(&sumTime, &g_sumTime, 1, MPI_DOUBLE, MPI_SUM, 0, MPI_COMM_WORLD);
-	g_sumTime = g_sumTime / environment->MPIsize;
-
-	MPI_Reduce(&minTime, &g_minTime, 1, MPI_DOUBLE, MPI_MIN, 0, MPI_COMM_WORLD);
-	MPI_Reduce(&maxTime, &g_maxTime, 1, MPI_DOUBLE, MPI_MAX, 0, MPI_COMM_WORLD);
-}
-
-
-void TimeEvent::printStat(double totalTime) {
-	evaluate();
-
-	ESLOG(SUMMARY)
-		<< std::setw(name_length) << std::left << eventName
-		<< " avg.: " << std::fixed << std::setw(val_length) << avgTime
-		<< " min.: " << std::setw(val_length) << minTime
-		<< " max.: " << std::setw(val_length) << maxTime
-		<< " % of avg tot: " << std::setw(val_length)
-		<< (totalTime != 0 ? 100.0 * avgTime / totalTime : INFINITY);
-}
-
-
-void TimeEvent::printLastStat(double totalTime) {
-	avgTime = eventTime.back();
-
-	ESLOG(SUMMARY)
-		<< std::setw(name_length) << std::left << eventName
-		<< " avg.: " << std::fixed << std::setw(val_length) << avgTime
-		<< " min.: " << std::setw(val_length) << " -- "
-		<< " max.: " << std::setw(val_length) << " -- "
-		<< " % of avg tot: " << std::setw(val_length)
-		<< (totalTime != 0 ? 100.0 * avgTime / totalTime : INFINITY);
-}
-
-double TimeEvent::getLastStat(double totalTime) {
-	return eventTime.back();
-}
-
-
-void TimeEvent::printStatMPI(double totalTime) {
-	evaluateMPI();
-	ESLOG(SUMMARY)
-		<< std::setw(name_length) << std::left << eventName
-		<< " avg.: " << std::setw(val_length) << std::fixed << g_avgTime
-		<< " min.: " << std::setw(val_length) << g_minTime
-		<< " max.: " << std::setw(val_length) << g_maxTime
-		<< " sum.: " << std::setw(val_length) << g_sumTime
-		<< " count: " << std::setw(val_length) << eventCount
-		<< " % of avg tot: " << std::setw(val_length)
-		<< (totalTime != 0 ? 100.0 * g_avgTime / totalTime : INFINITY);
-}
-
-
-void TimeEvent::printLastStatMPI(double totalTime) {
-	if (environment->measure_level == 0) {
-		return;
-	}
-	double d_time = eventTime.back();
-
-	MPI_Reduce(&d_time, &g_avgTime, 1, MPI_DOUBLE, MPI_SUM, 0, MPI_COMM_WORLD);
-	g_avgTime = g_avgTime / environment->MPIsize;
-
-	MPI_Reduce(&d_time, &g_minTime, 1, MPI_DOUBLE, MPI_MIN, 0, MPI_COMM_WORLD);
-	MPI_Reduce(&d_time, &g_maxTime, 1, MPI_DOUBLE, MPI_MAX, 0, MPI_COMM_WORLD);
-
-	ESLOG(SUMMARY)
-		<< std::setw(name_length) << std::left << eventName
-		<< " last: " << std::fixed << std::setw(val_length) << g_avgTime
-		<< " min.: " << std::setw(val_length) << g_minTime
-		<< " max.: " << std::setw(val_length) << g_maxTime
-		<< " % of avg tot: " << std::setw(val_length)
-		<< (totalTime != 0 ? 100.0 * g_avgTime / totalTime : INFINITY);
-}
-
-
-void TimeEvent::printLastStatMPIPerNode(double totalTime)
-{
-	double d_time = eventTime.back();
-	std::vector<double> d_all_times;
-
-	if(environment->MPIrank == 0) {
-		d_all_times.resize(environment->MPIsize);
-	} else {
-		d_all_times.resize(1);
-	}
-
-	MPI_Gather(&d_time, 1, MPI_DOUBLE, &d_all_times[0], 1, MPI_DOUBLE, 0, MPI_COMM_WORLD);
-
-	MPI_Reduce(&d_time, &g_avgTime, 1, MPI_DOUBLE, MPI_SUM, 0, MPI_COMM_WORLD);
-	g_avgTime= g_avgTime / environment->MPIsize;
-
-	MPI_Reduce(&d_time, &g_minTime, 1, MPI_DOUBLE, MPI_MIN, 0, MPI_COMM_WORLD);
-	MPI_Reduce(&d_time, &g_maxTime, 1, MPI_DOUBLE, MPI_MAX, 0, MPI_COMM_WORLD);
-
-	ESLOG(SUMMARY)
-		<< std::setw(name_length) << std::left << eventName
-		<< " last: " << std::fixed << std::setw(val_length) << g_avgTime
-		<< " min.: " << std::setw(val_length) << g_minTime
-		<< " max.: " << std::setw(val_length) << g_maxTime
-		<< " % of avg tot: " << std::setw(val_length)
-		<< (totalTime != 0 ? 100.0 * g_avgTime / totalTime : INFINITY);
-
-	std::stringstream ss;
-	for (eslocal i = 0; i < environment->MPIsize; i++) {
-		ss << std::fixed << std::setw(3) << "R: " << std::setw(5) << i << std::setw(15) << d_all_times[i];
-
-		if ((i + 1) % 10 == 0) {
-			ESLOG(SUMMARY) << ss.str();
-			ss.clear();
-		}
-	}
-	ESLOG(SUMMARY) << ss.str();
-}
-
-
-
-TimeEval::TimeEval(std::string name):
-	totalTime(TimeEvent(name + std::string("- Total "))),
-	remainingTime(TimeEvent(name + std::string("- Remaining "))),
-	evalName(name)
-{
-}
-
-void TimeEval::addEvent(TimeEvent &timeEvent) {
-	timeEvents.push_back(timeEvent);
-}
-
-void TimeEval::printStats() {
-	totalTime.evaluate();
-
-	for (size_t i = 0; i < timeEvents.size(); i++) {
-		timeEvents[i].printStat(totalTime.avgTime);
-	}
-
-	totalTime.printStat(totalTime.avgTime);
-}
-
-void TimeEval::printStatsMPI() {
-	double sum_avg_time = 0;
-
-	auto separator = [] (int size, char character) {
-		std::stringstream ss;
-		for (int i = 0; i < size; i++) {
-			ss << character;
-		}
-		return ss.str();
-	};
-
-	int separator_size = 80;
-
-	ESLOG(SUMMARY) << separator(separator_size, '*');
-	ESLOG(SUMMARY) << "        " << evalName << "         ";
-	ESLOG(SUMMARY) << separator(separator_size, '*');
-	totalTime.evaluateMPI();
-
-	for (size_t i = 0; i < timeEvents.size(); i++) {
-		timeEvents[i].printStatMPI(totalTime.g_avgTime);
-		sum_avg_time += timeEvents[i].avgTime;
-	}
-
-	ESLOG(SUMMARY) << separator(separator_size, '-');
-
-	totalTime.printStatMPI(totalTime.g_avgTime);
-
-	ESLOG(SUMMARY) << separator(separator_size, '*');
-}
-
-#endif
-
-
-
-
-
->>>>>>> 6bbda59a
+#endif
+
+
+
