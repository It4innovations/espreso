--- conflicted
+++ resolved
@@ -63,175 +63,6 @@
 
 void solve(Instance &instance)
 {
-<<<<<<< HEAD
-
-	bool DYNAMIC = false;
-	int DOFS_PER_NODE = 3;
-
-
-	TimeEval timeEvalMain(string("ESPRESO Solver Overal Timing"));
-	timeEvalMain.totalTime.AddStartWithBarrier();
-
-	double start;
-	start = omp_get_wtime();
-	std::cout.precision(15);
-
-	size_t partsCount 	  = instance.mesh().parts();
-
-	TimeEvent timeKasm(string("Create K matrices"));
-	timeKasm.AddStart();
-
-	std::vector < SparseCSRMatrix<eslocal> >			K_mat;
-	std::vector < SparseCSRMatrix<eslocal> >			M_mat;
-	std::vector < SparseIJVMatrix<eslocal> >			B1_mat;
-	std::vector < SparseIJVMatrix<eslocal> >			B0_mat;
-
-	std::vector < std::vector <eslocal> >	lambda_map_sub_B1;
-	std::vector < std::vector <eslocal> >	lambda_map_sub_B0;
-	std::vector < std::vector <eslocal> >	lambda_map_sub_clst;
-	std::vector < std::vector <double> >	B1_duplicity;
-
-	std::vector < std::vector <double > >	f_vec     (partsCount);
-	std::vector < std::vector <eslocal > >	fix_nodes (partsCount);
-	std::vector < std::vector <eslocal> >	l2g_vec;
-
-	//if (MPIrank == 0) std::cout << "8 : " << omp_get_wtime() - start<< std::endl;
-
-	K_mat.reserve(partsCount);
-	M_mat.reserve(partsCount);
-	for (eslocal d = 0; d < partsCount; d++) {
-		K_mat.push_back( SparseCSRMatrix<eslocal>(0,0) );
-		M_mat.push_back( SparseCSRMatrix<eslocal>(0,0) );
-	}
-
-	//if (MPIrank == 0) std::cout << "9 : " << omp_get_wtime() - start<< std::endl;
-
-#ifndef DEBUG
-	cilk_for (eslocal d = 0; d < partsCount; d++) {
-#else
-	for (eslocal d = 0; d < partsCount; d++) {
-#endif
-		eslocal dimension = instance.mesh().getPartNodesCount(d) * mesh::Point::size();
-		std::vector<double> f(dimension);
-
-    //TODO change elasticty -> heat
-		if (DYNAMIC)
-			instance.mesh().elasticity(K_mat[d], M_mat[d], f, d);
-		else
-			instance.mesh().elasticity(K_mat[d],           f, d);
-
-		f_vec[d].swap(f);
-
-        if (instance.rank() == 0) std::cout << d << " " ; //<< std::endl;
-	}
-
-	//if (MPIrank == 0) std::cout << std::endl << "10: " << omp_get_wtime() - start<< std::endl;
-
-	 timeKasm.AddEndWithBarrier();
-	 timeEvalMain.AddEvent(timeKasm);
-
-
-
-	TimeEvent timeFnodes(string("Create Fix nodes"));
-	timeFnodes.AddStart();
-//	const std::vector<eslocal> fixPoints = instance.mesh().getFixPoints();
-//
-//#ifndef DEBUG
-//	cilk_for (eslocal d = 0; d < partsCount; d++) {
-//#else
-//	for (eslocal d = 0; d < partsCount; d++) {
-//#endif
-//		for (eslocal fixPoint = 0; fixPoint < fixPointsCount; fixPoint++) {
-//			fix_nodes[d].push_back(fixPoints[d * fixPointsCount + fixPoint]);
-//		}
-//		std::sort ( fix_nodes[d].begin(), fix_nodes[d].end() );
-//	}
-
-	fix_nodes = instance.mesh().getFixPoints();
-
-	 timeFnodes.AddEndWithBarrier();
-	 timeEvalMain.AddEvent(timeFnodes);
-
-	 TimeEvent timeB1loc(string("Create B1 local"));
-	 timeB1loc.AddStart();
-
-	//if (MPIrank == 0) std::cout << "11: " << omp_get_wtime() - start<< std::endl;
-	 instance.localBoundaries().create_B1_l<eslocal>(
-		B1_mat,
-		B0_mat,
-		l2g_vec,
-		lambda_map_sub_clst,
-		lambda_map_sub_B1,
-		lambda_map_sub_B0,
-		B1_duplicity,
-		partsCount,
-		DOFS_PER_NODE,
-		instance.globalBoundaries(),
-		instance.mesh().coordinates()
-	);
-
-	 timeB1loc.AddEndWithBarrier();
-	 timeEvalMain.AddEvent(timeB1loc);
-
-	std::vector < eslocal > neigh_clusters;
-
-	//if (MPIrank == 0) std::cout << "11.1: " << omp_get_wtime() - start<< std::endl;
-
-	 TimeEvent timeB1glob(string("Create B1 global"));
-	 timeB1glob.AddStart();
-
-	 instance.globalBoundaries().create_B1_g<eslocal>(
-		B1_mat,
-		K_mat,
-		lambda_map_sub_clst,
-		lambda_map_sub_B1,
-		B1_duplicity,
-		instance.rank(),
-		instance.size(),
-		partsCount,
-		DOFS_PER_NODE,
-		neigh_clusters,
-        instance.localBoundaries(),
-		instance.mesh().coordinates()
-	);
-
-	 timeB1glob.AddEndWithBarrier();
-	 timeEvalMain.AddEvent(timeB1glob);
-
-	 TimeEvent timeBforces(string("Create boundary forces ??"));
-	 timeBforces.AddStart();
-
-	const std::map<eslocal, double> &forces_x = instance.mesh().coordinates().property(mesh::FORCES_X).values();
-	const std::map<eslocal, double> &forces_y = instance.mesh().coordinates().property(mesh::FORCES_Y).values();
-	const std::map<eslocal, double> &forces_z = instance.mesh().coordinates().property(mesh::FORCES_Z).values();
-
-	for (eslocal d = 0; d < partsCount; d++) {
-		for (eslocal iz = 0; iz < l2g_vec[d].size(); iz++) {
-			if (forces_x.find(l2g_vec[d][iz]) != forces_x.end()) {
-				f_vec[d][3 * iz + 0] = forces_x.at(l2g_vec[d][iz]);
-			}
-			if (forces_y.find(l2g_vec[d][iz]) != forces_y.end()) {
-				f_vec[d][3 * iz + 1] = forces_y.at(l2g_vec[d][iz]);
-			}
-			if (forces_z.find(l2g_vec[d][iz]) != forces_z.end()) {
-				f_vec[d][3 * iz + 2] = forces_z.at(l2g_vec[d][iz]);
-			}
-		}
-	}
-
-	 timeBforces.AddEndWithBarrier();
-	 timeEvalMain.AddEvent(timeBforces);
-
-	//if (MPIrank == 0) std::cout << "12: " << omp_get_wtime() - start<< std::endl;
-
-	std::cout.precision(10);
-
-	LinearSolver es_solver;
-
-//	es_solver.init(
-//		instance,
-=======
->>>>>>> efe1a3bf
 //
 //	bool DYNAMIC = false;
 //	int DOFS_PER_NODE = 3;
