#include "mpi.h"

#include "esmesh.h"
#include "essolver.h"
#include "espmcube.h"
//#include "esbem.h"

#include <vector>
#include <iostream>

void testFEM(int argc, char** argv,
		Coordinates &coordinates,
		Mesh &mesh,
		std::map<int, double> &dirichlet_x,
		std::map<int, double> &dirichlet_y,
		std::map<int, double> &dirichlet_z);

void testBEM(int argc, char** argv,
		Coordinates &coordinates,
		Mesh &mesh,
		std::map<int, double> &dirichlet_x,
		std::map<int, double> &dirichlet_y,
		std::map<int, double> &dirichlet_z);

void load_mesh(
		Mesh &mesh,
		Coordinates &coordinates,
		std::map<int, double> &dirichlet_x,
		std::map<int, double> &dirichlet_y,
		std::map<int, double> &dirichlet_z);

void generate_mesh(
		Mesh &mesh,
		Coordinates &coordinates,
		std::map<int, double> &dirichlet_x,
		std::map<int, double> &dirichlet_y,
		std::map<int, double> &dirichlet_z);

int main(int argc, char** argv)
{
	Coordinates coordinates;
	Mesh mesh(coordinates);
	std::map<int, double> dirichlet_x, dirichlet_y, dirichlet_z;

	// load mesh from FILES
	load_mesh(mesh, coordinates, dirichlet_x, dirichlet_y, dirichlet_z);

	// generate mesh in PERMONCUBE
	//generate_mesh(mesh, coordinates, dirichlet_x, dirichlet_y, dirichlet_z);

	//mesh.saveVTK();

	testFEM(argc, argv, coordinates, mesh, dirichlet_x, dirichlet_y, dirichlet_z);
}


void load_mesh(
		Mesh &mesh,
		Coordinates &coordinates,
		std::map<int, double> &dirichlet_x,
		std::map<int, double> &dirichlet_y,
		std::map<int, double> &dirichlet_z)
{
	coordinates = Coordinates("matrices/HEX/15/coord");
	mesh = Mesh("matrices/HEX/15/elem", coordinates, 4, 8);

	// fix down face
	for (int i = 0; i < 16 * 16; i++) {
		dirichlet_x[i + coordinates.getOffset()] = 0;
		dirichlet_y[i + coordinates.getOffset()] = 0;
		dirichlet_z[i + coordinates.getOffset()] = 0;
	}
}

void generate_mesh(
		Mesh &mesh,
		Coordinates &coordinates,
		std::map<int, double> &dirichlet_x,
		std::map<int, double> &dirichlet_y,
		std::map<int, double> &dirichlet_z)
{
	int subdomains[] = { 12, 12, 12 };
	int elementsInSub[] = { 13, 13, 13};

	std::cout << "mesh_generator3d" << std::endl;
	CFem::mesh_generator3d(mesh, coordinates, subdomains, elementsInSub);
        std::cout << "dirichlet" << std::endl;
	CFem::dirichlet(dirichlet_x, dirichlet_y, dirichlet_z, subdomains, elementsInSub);
        std::cout << "fix points" << std::endl;

	// TODO: set fix points in PERMONCUBE
	mesh.computeFixPoints(4);
	std::cout << "fix points - end" << std::endl;
}


template<typename T>
std::ostream& operator<< (std::ostream& out, const std::vector<T>& v)
{
	//out << "[";
	size_t last = v.size() - 1;
	for(size_t i = 0; i < v.size(); ++i) {
		out << v[i];
		if (i != last)
			out << ", ";
	}
	//out << "]";
	return out;
}

void testFEM(int argc, char** argv,
		Coordinates &coordinates,
		Mesh &mesh,
		std::map<int, double> &dirichlet_x,
		std::map<int, double> &dirichlet_y,
		std::map<int, double> &dirichlet_z)
{
	double start;
	start = omp_get_wtime();
	std::cout.precision(15);

	size_t partsCount = mesh.getPartsCount();
	size_t fixPointsCount = mesh.getFixPointsCount();

	std::cout << "4 : " << omp_get_wtime() - start<< std::endl;

	// TODO: fill boundaries in PERMONCUBE
	Boundaries boundaries(mesh, coordinates);

	std::cout << "5 : " << omp_get_wtime() - start<< std::endl;

<<<<<<< HEAD
	//Faces faces(mesh, coordinates);

	std::cout << "6 : " << omp_get_wtime() - start<< std::endl;

	//Corners corners(faces.getFaces(), coordinates);
=======
//	Faces faces(mesh, coordinates);

	std::cout << "6 : " << omp_get_wtime() - start<< std::endl;

//	Corners corners(faces.getFaces(), coordinates);
>>>>>>> 9887ede0

	std::cout << "7 : " << omp_get_wtime() - start<< std::endl;

	std::vector < SparseCSRMatrix >			K_mat;
	std::vector < SparseCSRMatrix >			M_mat;
	std::vector < SparseIJVMatrix >			B1_mat;
	std::vector < SparseIJVMatrix >			B0_mat;

	std::vector < std::vector <int> >		lambda_map_sub_B1;
	std::vector < std::vector <int> >		lambda_map_sub_B0;
	std::vector < std::vector <int> >		lambda_map_sub_clst;
	std::vector < std::vector <double> >	B1_l_duplicity;

	std::vector < std::vector < double > >	f_vec     (partsCount);
	std::vector < std::vector < int > >		fix_nodes (partsCount);
	std::vector < std::vector <int> >		l2g_vec;

	std::cout << "8 : " << omp_get_wtime() - start<< std::endl;

	K_mat.reserve(partsCount);
	M_mat.reserve(partsCount);
	for (int d = 0; d < partsCount; d++) {
		K_mat.push_back( SparseCSRMatrix (0,0) );
		M_mat.push_back( SparseCSRMatrix (0,0) );
	}

	std::cout << "9 : " << omp_get_wtime() - start<< std::endl;

	cilk_for (int d = 0; d < partsCount; d++) {

		int dimension = mesh.getPartNodesCount(d) * Point::size();
		std::vector<double> f(dimension);

		mesh.elasticity(K_mat[d], M_mat[d], f, d);

		//K_mat[d] = K;
		//M_mat[d] = M;
		f_vec[d].swap(f);

		std::cout << d << " " << std::endl; 
	}

	std::cout << "10: " << omp_get_wtime() - start<< std::endl;

	const std::vector<idx_t> fixPoints = mesh.getFixPoints();

	cilk_for (int d = 0; d < partsCount; d++) {
		for (int fixPoint = 0; fixPoint < fixPointsCount; fixPoint++) {
			fix_nodes[d].push_back(fixPoints[d * fixPointsCount + fixPoint]);
		}
		std::sort ( fix_nodes[d].begin(), fix_nodes[d].end() );
	}

	std::cout << "11: " << omp_get_wtime() - start<< std::endl;
	boundaries.create_B1_l(
		B1_mat,
		B0_mat,
		l2g_vec,
		lambda_map_sub_clst,
		lambda_map_sub_B1,
		lambda_map_sub_B0,
		B1_l_duplicity,
		dirichlet_x,
		dirichlet_y,
		dirichlet_z,
		partsCount,
		mesh
	);

	std::cout << "12: " << omp_get_wtime() - start<< std::endl;

	std::cout.precision(10);

	// Start - Stupid version of ESPRESO interface

	MPI_Init (&argc, &argv);					// starts MPI

	typedef int       ShortInt ;
	typedef int       longInt  ;


	int MPIrank = 0; //MPI_Comm_rank(fem->comm, &MPIrank);
	int MPIsize = 1; //MPI_Comm_size(fem->comm, &MPIsize);
	int number_of_subdomains_per_cluster = partsCount;


	extern void SetCluster		  ( Cluster & cluster, ShortInt * subdomains_global_indices, ShortInt number_of_subdomains, ShortInt MPI_rank);

	extern void SetMatrixB1_fromCOO ( Cluster & cluster, ShortInt domain_index_in_cluster,
		longInt n_rows, ShortInt n_cols, ShortInt nnz,
		longInt * I_rows, ShortInt * J_cols, double * V_vals, char type );

	extern void SetMatrixB0_fromCOO ( Cluster & cluster, ShortInt domain_index_in_cluster,
		longInt n_rows, ShortInt n_cols, ShortInt nnz,
		longInt * I_rows, ShortInt * J_cols, double * V_vals, char type );

	extern void SetMatrixR_fromDense( Cluster & cluster, ShortInt domain_index_in_cluster,
		ShortInt n_cols, ShortInt n_rows, double * vals, char type );

	extern void SetMatrixK_fromCSR ( Cluster & cluster, ShortInt domain_index_in_cluster,
		ShortInt n_rows, ShortInt n_cols, ShortInt * rows, ShortInt * cols, double * vals, char type );

	extern void SetSolverPreprocessing ( Cluster & cluster, IterSolver & solver,
		vector <vector <longInt> > & lambda_map_sub, vector < ShortInt > & neigh_domains );

	extern void SetMatrixFromCSR   ( SparseMatrix    & Mat, ShortInt n_rows, ShortInt n_cols, ShortInt * rows, ShortInt * cols, double * vals, char type );
	extern void SetMatrixFromDense ( SparseMatrix    & Mat, ShortInt n_cols, ShortInt n_rows, double * vals, char type );
	extern void SetMatrixFromCOO   ( SparseMatrix    & Mat, ShortInt n_rows, ShortInt n_cols, ShortInt nnz, ShortInt * I_rows, ShortInt * J_cols, double * V_vals, char type );
	extern void SetVecInt          ( vector <int>    & vec, ShortInt incerement_by, ShortInt nnz, ShortInt * vals);
	extern void SetVecDbl          ( vector <double> & vec, ShortInt nnz,	double * vals);



	Cluster cluster(MPIrank + 1);
	cluster.USE_DYNAMIC			= 0;
	cluster.USE_HFETI			= 0;
	cluster.USE_KINV			= 0;
	cluster.SUBDOM_PER_CLUSTER	= number_of_subdomains_per_cluster;
	cluster.NUMBER_OF_CLUSTERS	= MPIsize;

	IterSolver solver;
	solver.CG_max_iter	 = 100;
	solver.USE_GGtINV	 = 1;
	solver.epsilon		 = 0.0001;
	solver.USE_HFETI	 = cluster.USE_HFETI;
	solver.USE_KINV		 = cluster.USE_KINV;
	solver.USE_DYNAMIC	 = 0;
	solver.USE_PIPECG	 = 1;
	solver.USE_PREC		 = 0;
	solver.FIND_SOLUTION = 0;


	std::vector <int> domain_list (number_of_subdomains_per_cluster,0);
	for (int i = 0; i<number_of_subdomains_per_cluster; i++)
		domain_list[i] = i;

	SetCluster( cluster, &domain_list[0], number_of_subdomains_per_cluster, MPIrank);

	vector<double> solver_parameters ( 10 );
	solver.Setup ( solver_parameters, cluster );

	// *** Setup B0 matrix *******************************************************************************************
	if (cluster.USE_HFETI == 1 ) {

		cilk_for (ShortInt i = 0; i < number_of_subdomains_per_cluster; i++) {
			ShortInt domain_index_in_cluster = i;

			SetMatrixB0_fromCOO( cluster, domain_index_in_cluster,
				B0_mat[i].rows(),			//clust_g.data[i]->B->B0_rows,		// B_full_rows, //n_row_eq,
				B0_mat[i].columns(),		//.data[i]->B->B0_cols,				// B_full_cols, //n_col,
				B0_mat[i].nonZeroValues(),	//.data[i]->B->B0_nnz,				// B_full_nnz,  //nnz_eq,
				B0_mat[i].rowIndices(),		//&clust_g.data[i]->B->B0_I[0],		// BI_full[0], //Bi_coo,
				B0_mat[i].columnIndices(),	//&clust_g.data[i]->B->B0_J[0],		// BJ_full[0], //Bj_coo,
				B0_mat[i].values(),			//&clust_g.data[i]->B->B0_V[0],		// BV_full[0], //Bv_coo,
				'G' );
		}
	}
	// *** END - Setup B0 matrix *************************************************************************************

	// *** Setup B1 matrix *******************************************************************************************
	cilk_for (ShortInt i = 0; i < number_of_subdomains_per_cluster; i++) {
		ShortInt domain_index_in_cluster = i;
		SetMatrixB1_fromCOO( cluster, domain_index_in_cluster,
			B1_mat[i].rows(),			//clust_g.data[i]->B->B_full_rows, //n_row_eq,
			B1_mat[i].columns(),		//clust_g.data[i]->B->B_full_cols, //n_col,
			B1_mat[i].nonZeroValues(),	//clust_g.data[i]->B->B_full_nnz,  //nnz_eq,
			B1_mat[i].rowIndices(),		//&clust_g.data[i]->B->BI_full[0], //Bi_coo,
			B1_mat[i].columnIndices(),	//&clust_g.data[i]->B->BJ_full[0], //Bj_coo,
			B1_mat[i].values(),			//&clust_g.data[i]->B->BV_full[0], //Bv_coo,
			'G' );
	}

	cilk_for (ShortInt i = 0; i < number_of_subdomains_per_cluster; i++) {
		cluster.domains[i].B1_scale_vec = B1_l_duplicity[i];
	}
	// *** END - Setup B1 matrix *************************************************************************************


	// *** Setup R matrix ********************************************************************************************
	cilk_for(ShortInt d = 0; d < number_of_subdomains_per_cluster; d++) {
		for (int i = 0; i < l2g_vec[d].size(); i++) {
			std::vector <double> tmp_vec (3,0);
			tmp_vec[0] = coordinates[l2g_vec[d][i]].x;
			tmp_vec[1] = coordinates[l2g_vec[d][i]].y;
			tmp_vec[2] = coordinates[l2g_vec[d][i]].z;
			cluster.domains[d].coordinates.push_back(tmp_vec);
		}
		cluster.domains[d].CreateKplus_R();
		//cluster.domains[d].Kplus_R.ConvertCSRToDense(0);
	}
	// *** END - Setup R matrix **************************************************************************************

	// *** Load RHS and fix points for K regularization **************************************************************
	cilk_for (ShortInt d = 0; d < number_of_subdomains_per_cluster; d++) {
		//SetVecDbl( cluster.domains[i].f,        clust_g.data[i]->KSparse->n_row, clust_g.data[i]->fE );
		cluster.domains[d].f = f_vec[d];

		//SetVecInt( cluster.domains[i].fix_dofs, 1,                           24, clust_g.fem[i]->mesh.fixingDOFs );
		for (int i = 0; i < fix_nodes[d].size(); i++) {
 			for (int d_i = 0; d_i < 3; d_i++) {
				cluster.domains[d].fix_dofs.push_back( 3 * fix_nodes[d][i] + d_i);
			}
		}
	}
	// *** END - Load RHS and fix points for K regularization ********************************************************

	// *** Set up solver, create G1 per cluster, global G1, GGt, distribute GGt, factorization of GGt, compression of vector and matrices B1 and G1 *******************
	cilk_for (ShortInt i = 0; i < number_of_subdomains_per_cluster; i++) {
		cluster.domains[i].lambda_map_sub = lambda_map_sub_B1[i];
	}

	std::vector < int > neigh_clusters;
	//neigh_clusters.push_back(0);

	SetSolverPreprocessing ( cluster, solver, lambda_map_sub_clst, neigh_clusters );
	// *** END - Set up solver, create G1 per cluster, global G1, GGt, distribute GGt, factorization of GGt, compression of vector and matrices B1 and G1 *************


	// *** Load Matrix K and regularization ******************************************************************************
	cilk_for (ShortInt d = 0; d < number_of_subdomains_per_cluster; d++) {
		SetMatrixK_fromCSR ( cluster, d,
			K_mat[d].rows(), K_mat[d].columns(), //  .data[i]->KSparse->n_row,   clust_g.data[i]->KSparse->n_row,
			K_mat[d].rowPtrs(), K_mat[d].columnIndices(), K_mat[d].values(), //clust_g.data[i]->KSparse->row_ptr, clust_g.data[i]->KSparse->col_ind, clust_g.data[i]->KSparse->val,
			'G');
	}

	if (cluster.USE_HFETI == 1)
		cluster.SetClusterHFETI();

	cluster.SetClusterPC_AfterKplus();
	// *** END - Load Matrix K and regularization  ***********************************************************************


	// *** Running Solver ************************************************************************************************
	string result_file("MATSOL_SVN_Displacement.Nvec");
	solver.Solve_singular ( cluster, result_file );

	vector < vector < double > > prim_solution;
	solver.GetSolution_Primal_singular_parallel(cluster, prim_solution);
	double max_v = 0.0;

	for (ShortInt i = 0; i < number_of_subdomains_per_cluster; i++)
		for (ShortInt j = 0; j < prim_solution[i].size(); j++)
			if ( fabs ( prim_solution[i][j] ) > max_v) max_v = fabs( prim_solution[i][j] );

	TimeEvent max_sol_ev ("Max solution value "); max_sol_ev.AddStartWOBarrier(0.0); max_sol_ev.AddEndWOBarrier(max_v);

	std::cout.precision(15);

	double max_vg;
	MPI_Reduce(&max_v, &max_vg, 1, MPI_DOUBLE, MPI_MAX, 0, MPI_COMM_WORLD );
	if (MPIrank == 0)
		std::cout << " Max value in_solution = " << max_vg << std::endl;

	max_sol_ev.PrintLastStatMPI_PerNode(max_vg);

	mesh.saveVTK(prim_solution, l2g_vec);




	//if (clust_g.domainG->flag_store_VTK)
	//{
	//	for (ShortInt i = 0; i < number_of_subdomains_per_cluster; i++) {
	//		for (ShortInt j = 0; j < prim_solution[i].size(); j++) {
	//			if (prim_solution[i][j] > max_v) max_v = prim_solution[i][j];
	//		}
	//		copy(prim_solution[i].begin(), prim_solution[i].end(), clust_g.data[i]->ddu);
	//	}

	//}


	// *** END - Running Solver ************************************************************************************************






	// END - Stupid version of ESPRESO interface




	//// Export matrices to FILE

	//for (int d = 0; d < partsCount; d++) {

	//	std::stringstream ss;
	//	ss << "K_" << d;
	//
	//	std::string name = ss.str();
	//
	//	std::ofstream myfile;
	//	myfile.open ( name );
	//	myfile << K_mat[d];
	//	myfile.close();

	//}

	//for (int d = 0; d < partsCount; d++) {

	//	std::stringstream ss;
	//	ss << "B_" << d;

	//	std::string name = ss.str();

	//	std::ofstream myfile;
	//	myfile.open ( name );
	//	myfile << B1_mat[d];
	//	myfile.close();

	//}

	//for (int d = 0; d < partsCount; d++) {

	//	std::stringstream ss;
	//	ss << "f_" << d;

	//	std::string name = ss.str();

	//	std::ofstream myfile;
	//	myfile.open ( name );
	//	myfile << f_vec[d];
	//	myfile.close();

	//}

	//for (int d = 0; d < partsCount; d++) {

	//	std::stringstream ss;
	//	ss << "l2g_" << d;

	//	std::string name = ss.str();

	//	std::ofstream myfile;
	//	myfile.open ( name );
	//	myfile << l2g_vec[d];
	//	myfile.close();

	//}

	//SparseDOKMatrix dok(4, 4);
	//dok(1, 1) = 5;
	//dok(1, 2) += 5;
	//std::std::cout << dok;

	//std::std::cout << "Fix points:\n";
	//for (int part = 0; part < partsCount; part++) {
	//	std::std::cout << "Part: " << part << ": ";
	//	for (int fixPoint = 0; fixPoint < fixPointsCount; fixPoint++) {
	//		std::std::cout << fixPoints[part * fixPointsCount + fixPoint] << " ";
	//	}
	//	std::std::cout << "\n";
	//}

	//std::vector <int> fix_points;

	// pocet podoblasti * pocet fix bodu / 8 * 4
	//mesh.getFixPoints();

	//std::ofstream myfile;
	//myfile.open ("K.txt");
	//myfile << K;
	//myfile.close();

	//std::cout << K;
}



<|MERGE_RESOLUTION|>--- conflicted
+++ resolved
@@ -129,19 +129,11 @@
 
 	std::cout << "5 : " << omp_get_wtime() - start<< std::endl;
 
-<<<<<<< HEAD
 	//Faces faces(mesh, coordinates);
 
 	std::cout << "6 : " << omp_get_wtime() - start<< std::endl;
 
 	//Corners corners(faces.getFaces(), coordinates);
-=======
-//	Faces faces(mesh, coordinates);
-
-	std::cout << "6 : " << omp_get_wtime() - start<< std::endl;
-
-//	Corners corners(faces.getFaces(), coordinates);
->>>>>>> 9887ede0
 
 	std::cout << "7 : " << omp_get_wtime() - start<< std::endl;
 
