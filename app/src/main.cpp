#include "mpi.h"

#include "essolver.h"
#include "instance.h"
#include "solver/solver.h"
#include "assemblers/assemblers.h"
#include "esmesh.h"

#ifdef CATALYST
#include "escatalyst.h"
#endif

void solve(Instance &instance);

int main(int argc, char** argv)
{
	MPI_Init(&argc, &argv);

#ifdef CATALYST
    	Adaptor::Initialize(argc, argv);
#endif

	int MPIrank;
	int MPIsize;
	MPI_Comm_rank(MPI_COMM_WORLD, &MPIrank);
	MPI_Comm_size(MPI_COMM_WORLD, &MPIsize);

	Configuration config("configuration.txt", argc, argv);
	// print all settings
	config.print();

	Instance instance(config, MPIrank, MPIsize);

<<<<<<< HEAD
	Solver<Linear_elasticity> solver_1 (instance); solver_1.solve(1);
	//Solver<Dynamics>          solver_2 (instance);
=======
	Solver<Linear_elasticity> solver_1 (instance);
	solver_1.solve(1);
>>>>>>> c9b087c8

	//Solver<Dynamics>          solver_2 (instance);
	//solver_2.solve(10);


	// This method needs re-factoring !!!
	//solve(instance);

<<<<<<< HEAD
//	Solver<HeatSteadyState> solver (instance); solver.solve(1);
=======
	//Solver<HeatSteadyState> solver (instance);
	//solver.solve(1);
>>>>>>> c9b087c8

	MPI_Barrier(MPI_COMM_WORLD);
	MPI_Finalize();
}


void solve(Instance &instance)
{

	bool DYNAMIC = false;
	int DOFS_PER_NODE = 3;


	TimeEval timeEvalMain(string("ESPRESO Solver Overal Timing"));
	timeEvalMain.totalTime.AddStartWithBarrier();

	double start;
	start = omp_get_wtime();
	std::cout.precision(15);

	size_t partsCount 	  = instance.mesh().parts();
	size_t fixPointsCount = instance.mesh().getFixPointsCount();

	TimeEvent timeKasm(string("Create K matrices"));
	timeKasm.AddStart();

	std::vector < SparseCSRMatrix<eslocal> >			K_mat;
	std::vector < SparseCSRMatrix<eslocal> >			M_mat;
	std::vector < SparseIJVMatrix<eslocal> >			B1_mat;
	std::vector < SparseIJVMatrix<eslocal> >			B0_mat;

	std::vector < std::vector <eslocal> >	lambda_map_sub_B1;
	std::vector < std::vector <eslocal> >	lambda_map_sub_B0;
	std::vector < std::vector <eslocal> >	lambda_map_sub_clst;
	std::vector < std::vector <double> >	B1_duplicity;

	std::vector < std::vector <double > >	f_vec     (partsCount);
	std::vector < std::vector <eslocal > >	fix_nodes (partsCount);
	std::vector < std::vector <eslocal> >	l2g_vec;

	//if (MPIrank == 0) std::cout << "8 : " << omp_get_wtime() - start<< std::endl;

	K_mat.reserve(partsCount);
	M_mat.reserve(partsCount);
	for (eslocal d = 0; d < partsCount; d++) {
		K_mat.push_back( SparseCSRMatrix<eslocal>(0,0) );
		M_mat.push_back( SparseCSRMatrix<eslocal>(0,0) );
	}

	//if (MPIrank == 0) std::cout << "9 : " << omp_get_wtime() - start<< std::endl;

#ifndef DEBUG
	cilk_for (eslocal d = 0; d < partsCount; d++) {
#else
	for (eslocal d = 0; d < partsCount; d++) {
#endif
		eslocal dimension = instance.mesh().getPartNodesCount(d) * mesh::Point::size();
		std::vector<double> f(dimension);

    //TODO change elasticty -> heat
		if (DYNAMIC)
			instance.mesh().elasticity(K_mat[d], M_mat[d], f, d);
		else
			instance.mesh().elasticity(K_mat[d],           f, d);

		f_vec[d].swap(f);

        if (instance.rank() == 0) std::cout << d << " " ; //<< std::endl;
	}

	//if (MPIrank == 0) std::cout << std::endl << "10: " << omp_get_wtime() - start<< std::endl;

	 timeKasm.AddEndWithBarrier();
	 timeEvalMain.AddEvent(timeKasm);



	TimeEvent timeFnodes(string("Create Fix nodes"));
	timeFnodes.AddStart();
	const std::vector<eslocal> fixPoints = instance.mesh().getFixPoints();

#ifndef DEBUG
	cilk_for (eslocal d = 0; d < partsCount; d++) {
#else
	for (eslocal d = 0; d < partsCount; d++) {
#endif
		for (eslocal fixPoint = 0; fixPoint < fixPointsCount; fixPoint++) {
			fix_nodes[d].push_back(fixPoints[d * fixPointsCount + fixPoint]);
		}
		std::sort ( fix_nodes[d].begin(), fix_nodes[d].end() );
	}

	 timeFnodes.AddEndWithBarrier();
	 timeEvalMain.AddEvent(timeFnodes);

	 TimeEvent timeB1loc(string("Create B1 local"));
	 timeB1loc.AddStart();

	//if (MPIrank == 0) std::cout << "11: " << omp_get_wtime() - start<< std::endl;
	 instance.localBoundaries().create_B1_l<eslocal>(
		B1_mat,
		B0_mat,
		l2g_vec,
		lambda_map_sub_clst,
		lambda_map_sub_B1,
		lambda_map_sub_B0,
		B1_duplicity,
		partsCount,
		DOFS_PER_NODE,
		instance.globalBoundaries()
	);

	 timeB1loc.AddEndWithBarrier();
	 timeEvalMain.AddEvent(timeB1loc);

	std::vector < eslocal > neigh_clusters;

	//if (MPIrank == 0) std::cout << "11.1: " << omp_get_wtime() - start<< std::endl;

	 TimeEvent timeB1glob(string("Create B1 global"));
	 timeB1glob.AddStart();

	 instance.globalBoundaries().create_B1_g<eslocal>(
		B1_mat,
		K_mat,
		lambda_map_sub_clst,
		lambda_map_sub_B1,
		B1_duplicity,
		instance.rank(),
		instance.size(),
		partsCount,
		DOFS_PER_NODE,
		neigh_clusters,
        instance.localBoundaries()
	);

	 timeB1glob.AddEndWithBarrier();
	 timeEvalMain.AddEvent(timeB1glob);

	 TimeEvent timeBforces(string("Create boundary forces ??"));
	 timeBforces.AddStart();

	const std::map<eslocal, double> &forces_x = instance.mesh().coordinates().property(mesh::CP::FORCES_X).values();
	const std::map<eslocal, double> &forces_y = instance.mesh().coordinates().property(mesh::CP::FORCES_Y).values();
	const std::map<eslocal, double> &forces_z = instance.mesh().coordinates().property(mesh::CP::FORCES_Z).values();

	for (eslocal d = 0; d < partsCount; d++) {
		for (eslocal iz = 0; iz < l2g_vec[d].size(); iz++) {
			if (forces_x.find(l2g_vec[d][iz]) != forces_x.end()) {
				f_vec[d][3 * iz + 0] = forces_x.at(l2g_vec[d][iz]);
			}
			if (forces_y.find(l2g_vec[d][iz]) != forces_y.end()) {
				f_vec[d][3 * iz + 1] = forces_y.at(l2g_vec[d][iz]);
			}
			if (forces_z.find(l2g_vec[d][iz]) != forces_z.end()) {
				f_vec[d][3 * iz + 2] = forces_z.at(l2g_vec[d][iz]);
			}
		}
	}

	 timeBforces.AddEndWithBarrier();
	 timeEvalMain.AddEvent(timeBforces);

	//if (MPIrank == 0) std::cout << "12: " << omp_get_wtime() - start<< std::endl;

	std::cout.precision(10);

	LinearSolver es_solver;

//	es_solver.init(
//		instance,
//
//		K_mat,
//
//		B1_mat,
//		B0_mat,
//
//		lambda_map_sub_B1,
//		lambda_map_sub_B0,
//		lambda_map_sub_clst,
//		B1_duplicity,
//
//		f_vec,
//		fix_nodes,
//		l2g_vec,
//
//		neigh_clusters
//
//	);

	return; 
	

	// Start - Stupid version of ESPRESO interface

	typedef int       ShortInt ;
	typedef int       longInt  ;

	int number_of_subdomains_per_cluster = partsCount;

	extern void SetCluster		  ( Cluster & cluster, ShortInt * subdomains_global_indices, ShortInt number_of_subdomains, ShortInt MPI_rank);

	extern void SetMatrixB1_fromCOO ( Cluster & cluster, ShortInt domain_index_in_cluster,
		longInt n_rows, ShortInt n_cols, ShortInt nnz,
		longInt * I_rows, ShortInt * J_cols, double * V_vals, char type, int indexing );

	extern void SetMatrixB0_fromCOO ( Cluster & cluster, ShortInt domain_index_in_cluster,
		longInt n_rows, ShortInt n_cols, ShortInt nnz,
		longInt * I_rows, ShortInt * J_cols, double * V_vals, char type, int indexing );

	extern void SetMatrixR_fromDense( Cluster & cluster, ShortInt domain_index_in_cluster,
		ShortInt n_cols, ShortInt n_rows, double * vals, char type );

	extern void SetMatrixK_fromCSR ( Cluster & cluster, ShortInt domain_index_in_cluster,
		ShortInt n_rows, ShortInt n_cols, ShortInt * rows, ShortInt * cols, double * vals, char type );

	extern void SetSolverPreprocessing ( Cluster & cluster, IterSolver & solver,
		vector <vector <longInt> > & lambda_map_sub, vector < ShortInt > & neigh_domains );

	extern void SetMatrixFromCSR   ( SparseMatrix    & Mat, ShortInt n_rows, ShortInt n_cols, ShortInt * rows, ShortInt * cols, double * vals, char type );
	extern void SetMatrixFromDense ( SparseMatrix    & Mat, ShortInt n_cols, ShortInt n_rows, double * vals, char type );
	extern void SetMatrixFromCOO   ( SparseMatrix    & Mat, ShortInt n_rows, ShortInt n_cols, ShortInt nnz, ShortInt * I_rows, ShortInt * J_cols, double * V_vals, char type );
	extern void SetVecInt          ( vector <int>    & vec, ShortInt incerement_by, ShortInt nnz, ShortInt * vals);
	extern void SetVecDbl          ( vector <double> & vec, ShortInt nnz,	double * vals);

	Cluster cluster(instance.rank() + 1);
	if ( DYNAMIC )
		cluster.USE_DYNAMIC			= 1;
	else
		cluster.USE_DYNAMIC			= 0;

	cluster.USE_HFETI			= 0;
	cluster.USE_KINV			= 1;
	cluster.SUBDOM_PER_CLUSTER	= number_of_subdomains_per_cluster;
	cluster.NUMBER_OF_CLUSTERS	= instance.size();
	cluster.DOFS_PER_NODE		= DOFS_PER_NODE;


	IterSolver solver;
	solver.CG_max_iter	 = 100;
	solver.USE_GGtINV	 = 1;
	solver.epsilon		 = 0.001;
	solver.USE_HFETI	 = cluster.USE_HFETI;
	solver.USE_KINV		 = cluster.USE_KINV;
	solver.USE_DYNAMIC	 = cluster.USE_DYNAMIC;
	solver.USE_PIPECG	 = 0;
	solver.USE_PREC		 = 1;
	//solver.FIND_SOLUTION = 0;

	 TimeEvent timeSetClust(string("Solver - Set cluster"));
	 timeSetClust.AddStart();

	std::vector <int> domain_list (number_of_subdomains_per_cluster,0);
	for (int i = 0; i<number_of_subdomains_per_cluster; i++)
		domain_list[i] = i;

	SetCluster( cluster, &domain_list[0], number_of_subdomains_per_cluster, instance.rank());

	if (DYNAMIC) {
		double dynamic_beta     = 0.25;
		double dynamic_gama     = 0.5;
		double dynamic_timestep = 0.00001;

		cluster.SetDynamicParameters(dynamic_timestep, dynamic_beta, dynamic_gama);

		double time_const = 1.0 / ( dynamic_beta * dynamic_timestep * dynamic_timestep);

		for (int d = 0; d < partsCount; d++) {
//			SetMatrixFromCSR(cluster.domains[d].K,
//					K_mat[d].rows(), K_mat[d].columns(),
//					K_mat[d].rowPtrs(), K_mat[d].columnIndices(),
//					K_mat[d].values(),
//					'G');

			SetMatrixFromCSR(cluster.domains[d].M,
					M_mat[d].rows(), M_mat[d].columns(),
					M_mat[d].rowPtrs(), M_mat[d].columnIndices(),
					M_mat[d].values(),
					'G');

//			cluster.domains[d].K.MatAddInPlace(cluster.domains[d].M,'N', time_const);

		}

	}

	vector<double> solver_parameters ( 10 );
	solver.Setup ( solver_parameters, cluster );

	 timeSetClust.AddEndWithBarrier();
	 timeEvalMain.AddEvent(timeSetClust);

	// *** Setup B0 matrix *******************************************************************************************
	 if (cluster.USE_HFETI == 1 ) {

		 TimeEvent timeSetB0(string("Solver - Set B0"));
		 timeSetB0.AddStart();

#ifndef DEBUG
		cilk_for (ShortInt i = 0; i < number_of_subdomains_per_cluster; i++) {
#else
		for (ShortInt i = 0; i < number_of_subdomains_per_cluster; i++) {
#endif
			ShortInt domain_index_in_cluster = i;

			SetMatrixB0_fromCOO( cluster, domain_index_in_cluster,
				B0_mat[i].rows(),			//clust_g.data[i]->B->B0_rows,		// B_full_rows, //n_row_eq,
				B0_mat[i].columns(),		//.data[i]->B->B0_cols,				// B_full_cols, //n_col,
				B0_mat[i].nonZeroValues(),	//.data[i]->B->B0_nnz,				// B_full_nnz,  //nnz_eq,
				B0_mat[i].rowIndices(),		//&clust_g.data[i]->B->B0_I[0],		// BI_full[0], //Bi_coo,
				B0_mat[i].columnIndices(),	//&clust_g.data[i]->B->B0_J[0],		// BJ_full[0], //Bj_coo,
				B0_mat[i].values(),			//&clust_g.data[i]->B->B0_V[0],		// BV_full[0], //Bv_coo,
				'G',
				B0_mat[i].indexing() );
		}

		 timeSetB0.AddEndWithBarrier();
		 timeEvalMain.AddEvent(timeSetB0);
	}
	// *** END - Setup B0 matrix *************************************************************************************

	// *** Setup B1 matrix *******************************************************************************************
	 TimeEvent timeSetB1(string("Solver - Set B1"));
	 timeSetB1.AddStart();

#ifndef DEBUG
	cilk_for (ShortInt i = 0; i < number_of_subdomains_per_cluster; i++) {
#else
	for (ShortInt i = 0; i < number_of_subdomains_per_cluster; i++) {
#endif
		ShortInt domain_index_in_cluster = i;
		SetMatrixB1_fromCOO( cluster, domain_index_in_cluster,
			B1_mat[i].rows(),			//clust_g.data[i]->B->B_full_rows, //n_row_eq,
			B1_mat[i].columns(),		//clust_g.data[i]->B->B_full_cols, //n_col,
			B1_mat[i].nonZeroValues(),	//clust_g.data[i]->B->B_full_nnz,  //nnz_eq,
			B1_mat[i].rowIndices(),		//&clust_g.data[i]->B->BI_full[0], //Bi_coo,
			B1_mat[i].columnIndices(),	//&clust_g.data[i]->B->BJ_full[0], //Bj_coo,
			B1_mat[i].values(),			//&clust_g.data[i]->B->BV_full[0], //Bv_coo,
			'G',
			B1_mat[i].indexing() );
	}

#ifndef DEBUG
	cilk_for (ShortInt i = 0; i < number_of_subdomains_per_cluster; i++) {
#else
	for (ShortInt i = 0; i < number_of_subdomains_per_cluster; i++) {
#endif
		cluster.domains[i].B1_scale_vec = B1_duplicity[i];
	}

	 timeSetB1.AddEndWithBarrier();
	 timeEvalMain.AddEvent(timeSetB1);
	// *** END - Setup B1 matrix *************************************************************************************


	// *** Setup R matrix ********************************************************************************************
	 TimeEvent timeSetR(string("Solver - Set R"));
	 timeSetR.AddStart();
#ifndef DEBUG
	cilk_for(ShortInt d = 0; d < number_of_subdomains_per_cluster; d++) {
#else
	for(ShortInt d = 0; d < number_of_subdomains_per_cluster; d++) {
#endif
		for (int i = 0; i < l2g_vec[d].size(); i++) {
			std::vector <double> tmp_vec (3,0);
			tmp_vec[0] = instance.mesh().coordinates()[l2g_vec[d][i]].x;
			tmp_vec[1] = instance.mesh().coordinates()[l2g_vec[d][i]].y;
			tmp_vec[2] = instance.mesh().coordinates()[l2g_vec[d][i]].z;
			cluster.domains[d].coordinates.push_back(tmp_vec);
		}
		cluster.domains[d].CreateKplus_R();
		//cluster.domains[d].Kplus_R.ConvertCSRToDense(0);
	}
	 timeSetR.AddEndWithBarrier();
	 timeEvalMain.AddEvent(timeSetR);
	// *** END - Setup R matrix **************************************************************************************

	// *** Load RHS and fix points for K regularization **************************************************************
	 TimeEvent timeSetRHS(string("Solver - Set RHS and Fix points"));
	 timeSetRHS.AddStart();
#ifndef DEBUG
	cilk_for (ShortInt d = 0; d < number_of_subdomains_per_cluster; d++) {
#else
	for (ShortInt d = 0; d < number_of_subdomains_per_cluster; d++) {
#endif
		//SetVecDbl( cluster.domains[i].f,        clust_g.data[i]->KSparse->n_row, clust_g.data[i]->fE );
		cluster.domains[d].f = f_vec[d];

		//SetVecInt( cluster.domains[i].fix_dofs, 1,                           24, clust_g.fem[i]->mesh.fixingDOFs );
		for (int i = 0; i < fix_nodes[d].size(); i++) {
 			for (int d_i = 0; d_i < 3; d_i++) {
				cluster.domains[d].fix_dofs.push_back( 3 * fix_nodes[d][i] + d_i);
			}
		}
	}
	 timeSetRHS.AddEndWithBarrier();
	 timeEvalMain.AddEvent(timeSetRHS);
	// *** END - Load RHS and fix points for K regularization ********************************************************

	// *** Set up solver, create G1 per cluster, global G1, GGt, distribute GGt, factorization of GGt, compression of vector and matrices B1 and G1 *******************
	 TimeEvent timeSolPrec(string("Solver - FETI Preprocessing"));
	 timeSolPrec.AddStart();
#ifndef DEBUG
	cilk_for (ShortInt i = 0; i < number_of_subdomains_per_cluster; i++) {
#else
	for (ShortInt i = 0; i < number_of_subdomains_per_cluster; i++) {
#endif
		cluster.domains[i].lambda_map_sub = lambda_map_sub_B1[i];
	}

	SetSolverPreprocessing ( cluster, solver, lambda_map_sub_clst, neigh_clusters );

	 timeSolPrec.AddEndWithBarrier();
	 timeEvalMain.AddEvent(timeSolPrec);
	// *** END - Set up solver, create G1 per cluster, global G1, GGt, distribute GGt, factorization of GGt, compression of vector and matrices B1 and G1 *************


	// *** Load Matrix K and regularization ******************************************************************************
	 TimeEvent timeSolKproc(string("Solver - K regularization and factorization"));
	 timeSolKproc.AddStart();

	if (instance.rank() == 0) std::cout << "K regularization and factorization ... " << std::endl ;
	#ifndef DEBUG
	cilk_for (ShortInt d = 0; d < number_of_subdomains_per_cluster; d++) {
#else
	for (ShortInt d = 0; d < number_of_subdomains_per_cluster; d++) {
#endif

		if ( d == 0 && cluster.cluster_global_index == 1) cluster.domains[d].Kplus.msglvl=1;
		if (instance.rank() == 0) std::cout << d << " " ;

		SetMatrixK_fromCSR ( cluster, d,
			K_mat[d].rows(), K_mat[d].columns(), //  .data[i]->KSparse->n_row,   clust_g.data[i]->KSparse->n_row,
			K_mat[d].rowPtrs(), K_mat[d].columnIndices(), K_mat[d].values(), //clust_g.data[i]->KSparse->row_ptr, clust_g.data[i]->KSparse->col_ind, clust_g.data[i]->KSparse->val,
			'G');

		if ( d == 0 && cluster.cluster_global_index == 1) cluster.domains[d].Kplus.msglvl=0;
	}

	K_mat.clear();

	 timeSolKproc.AddEndWithBarrier();
	 timeEvalMain.AddEvent(timeSolKproc);

	if ( cluster.USE_KINV == 1 ) {
		 TimeEvent timeSolSC1(string("Solver - Schur Complement asm. - using solver"));
		 timeSolSC1.AddStart();
		cluster.Create_Kinv_perDomain();
		 timeSolSC1.AddEndWithBarrier();
		 timeEvalMain.AddEvent(timeSolSC1);

		 TimeEvent timeSolSC2(string("Solver - Schur Complement asm. - using PARDISO-SC"));
		 timeSolSC2.AddStart();
	//	cluster.Create_SC_perDomain();
		 timeSolSC2.AddEndWithBarrier();
		 timeEvalMain.AddEvent(timeSolSC2);
	}

	if (instance.rank() == 0) std::cout << std::endl ;

	if (cluster.USE_HFETI == 1) {
		 TimeEvent timeHFETIprec(string("Solver - HFETI preprocessing"));
		 timeHFETIprec.AddStart();
		cluster.SetClusterHFETI();
		 timeHFETIprec.AddEndWithBarrier();
		 timeEvalMain.AddEvent(timeHFETIprec);
	}

	 TimeEvent timeSolAkpl(string("Solver - Set Solver After Kplus"));
	 timeSolAkpl.AddStart();
	cluster.SetClusterPC_AfterKplus();
	 timeSolAkpl.AddEndWithBarrier();
	 timeEvalMain.AddEvent(timeSolAkpl);

	// *** END - Load Matrix K and regularization  ***********************************************************************


	// *** Running Solver ************************************************************************************************
	 TimeEvent timeSolCG(string("Solver - CG Solver runtime"));
	 timeSolCG.AddStart();

	string result_file("MATSOL_SVN_Displacement.Nvec");
	vector < vector < double > > prim_solution;
	vector < vector < vector < double > > > prim_solution_dyn;

    if (DYNAMIC) {

//    	solver.Solve_Dynamic ( cluster , result_file, prim_solution_dyn );
//
//    	for (int t = 0; t < 100; t++) {
//			std::stringstream ss;
//			ss << "mesh_" << MPIrank << "_" << t << ".vtk";
//			input.mesh->saveVTK(ss.str().c_str(), prim_solution_dyn[t], l2g_vec, *input.localBoundaries, *input.globalBoundaries, 0.95, 0.9);
//    	}


    	SEQ_VECTOR < SEQ_VECTOR <double> > vec_u     (cluster.domains.size());
    	SEQ_VECTOR < SEQ_VECTOR <double> > vec_v     (cluster.domains.size());
    	SEQ_VECTOR < SEQ_VECTOR <double> > vec_w     (cluster.domains.size());

        SEQ_VECTOR < SEQ_VECTOR <double> > vec_u_n   (cluster.domains.size());
    	SEQ_VECTOR < SEQ_VECTOR <double> > vec_v_n   (cluster.domains.size());
    	SEQ_VECTOR < SEQ_VECTOR <double> > vec_w_n   (cluster.domains.size());

    	SEQ_VECTOR < SEQ_VECTOR <double> > vec_b     (cluster.domains.size());
    	SEQ_VECTOR < SEQ_VECTOR <double> > vec_t_tmp (cluster.domains.size());

    	for (int d = 0; d < cluster.domains.size(); d++) {
    		vec_u[d]    .resize(cluster.domains[d].domain_prim_size, 0);
    		vec_v[d]    .resize(cluster.domains[d].domain_prim_size, 0);
    		vec_w[d]    .resize(cluster.domains[d].domain_prim_size, 0);

    		vec_u_n[d]  .resize(cluster.domains[d].domain_prim_size, 0);
    		vec_v_n[d]  .resize(cluster.domains[d].domain_prim_size, 0);
    		vec_w_n[d]  .resize(cluster.domains[d].domain_prim_size, 0);

    		vec_b[d]    .resize(cluster.domains[d].domain_prim_size, 0);
    		vec_t_tmp[d].resize(cluster.domains[d].domain_prim_size, 0);
    	}

    	// *** Set up the initial acceleration ***********************
    	for (int d = 0; d < cluster.domains.size(); d++) {
    		for (int i = 2; i < vec_w[d].size(); i=i+3) {
    			vec_w[d][i] = 1.0;
    		}
    	}
    	// *** END - Set up the initial accel. ***********************


    	double const_beta   = cluster.dynamic_beta;
    	double const_deltat = cluster.dynamic_timestep;
    	double const_gama   = cluster.dynamic_gama;


    	SEQ_VECTOR <double> const_a (8,0);
    	const_a[0] = 1.0 / (const_beta * const_deltat * const_deltat);
    	const_a[1] = const_gama / (const_beta * const_deltat);
    	const_a[2] = 1.0 / (const_beta * const_deltat);
    	const_a[3] = (1.0 / (2 * const_beta)) - 1.0;
    	const_a[4] = (const_gama / const_beta) - 1.0;
    	const_a[5] = const_deltat * ((const_gama / (2.0 * const_beta)) - 1.0);
    	const_a[6] = const_deltat * (1.0 - const_gama);
    	const_a[7] = const_deltat * const_gama;

    	int numberOfTimeSteps = 1000;

    	for (int tt = 0; tt < numberOfTimeSteps; tt++) {
    	//for (int time = 0; time < NumberOfTimeIterations; time++) {

    		// *** calculate the right hand side in primal ********************************************
    		cilk_for (int d = 0; d < cluster.domains.size(); d++) {
    			for(int i = 0; i < vec_u[d].size(); i++) {
    				vec_t_tmp[d][i] = const_a[0] * vec_u[d][i] + const_a[2] * vec_v[d][i] + const_a[3] * vec_w[d][i];
    			}
    			cluster.domains[d].M.MatVec(vec_t_tmp[d], vec_b[d],'N');
    		}

    		// *** Run the CG solver **************************************************************

    		if ( solver.USE_PIPECG == 1 ) {
    			solver.Solve_PipeCG_nonsingular( cluster, vec_b, vec_u_n);
    		} else {
    			solver.Solve_RegCG_nonsingular ( cluster, vec_b, vec_u_n);
    		}

    		// *** END - Run the CG solver ********************************************************

    		cilk_for (int d = 0; d < cluster.domains.size(); d++) {
    			for(int i = 0; i < vec_u[d].size(); i++) {
    				vec_w_n[d][i] = (const_a[0] * (vec_u_n[d][i] - vec_u[d][i])) - (const_a[2] * vec_v[d][i]) - (const_a[3] * vec_w  [d][i]);
    				vec_v_n[d][i] = vec_v[d][i]                  + (const_a[6] * vec_w[d][i])                 + (const_a[7] * vec_w_n[d][i]);
    			//}

    			//for(int i = 0; i < vec_u[d].size(); i++) {
    				vec_u[d][i] = vec_u_n[d][i];
    				vec_v[d][i] = vec_v_n[d][i];
    				vec_w[d][i] = vec_w_n[d][i];
    			}
    		}

    		//prim_solution_out.push_back(vec_u_n);
#ifdef CATALYST
    		unsigned int timeStep = tt;
    		double time = timeStep * dynamic_timestep;
	    	Adaptor::CoProcess(input.mesh,l2g_vec, vec_u_n,  time, timeStep, timeStep == numberOfTimeSteps - 1);
#endif

			std::stringstream ss;
			ss << "mesh_" << instance.rank() << "_" << time << ".vtk";
			instance.mesh().saveVTK(ss.str().c_str(), vec_u_n, l2g_vec, instance.localBoundaries(), instance.globalBoundaries(), 0.95, 0.9);


    		// *** XXX
    		if (solver.mpi_rank == solver.mpi_root) {
    			cout<<endl<< "Time iter " << time << "\t";
    		}


    		// *** XXX
    		solver.timing.totalTime.PrintStatMPI(0.0);
    		solver.timing.totalTime.Reset();

    	} // *** END - time iter loop *******************************************************

#ifdef CATALYST
    	Adaptor::Finalize();
#endif

    	solver.preproc_timing.PrintStatsMPI();
    	solver.timeEvalAppa  .PrintStatsMPI();

    	if (solver.USE_PREC == 1)
    		solver.timeEvalPrec.PrintStatsMPI();

    } else {
		//solver.Solve_singular( cluster, result_file );
	}

     timeSolCG.AddEndWithBarrier();
	 timeEvalMain.AddEvent(timeSolCG);

	 TimeEvent timeGetSol(string("Solver - Get Primal Solution"));
	 timeGetSol.AddStart();
	if (!DYNAMIC) solver.GetSolution_Primal_singular_parallel(cluster, prim_solution);
	 timeGetSol.AddEndWithBarrier();
	 timeEvalMain.AddEvent(timeGetSol);

	double max_v = 0.0;
	if (!DYNAMIC)
		for (ShortInt i = 0; i < number_of_subdomains_per_cluster; i++)
			for (ShortInt j = 0; j < prim_solution[i].size(); j++)
				if ( fabs ( prim_solution[i][j] ) > max_v) max_v = fabs( prim_solution[i][j] );

	TimeEvent max_sol_ev ("Max solution value "); max_sol_ev.AddStartWOBarrier(0.0); max_sol_ev.AddEndWOBarrier(max_v);

	std::cout.precision(12);

	double max_vg;
	MPI_Reduce(&max_v, &max_vg, 1, MPI_DOUBLE, MPI_MAX, 0, MPI_COMM_WORLD );
	if (instance.rank() == 0)
		std::cout << " Max value in_solution = " << max_vg << std::endl;

	max_sol_ev.PrintLastStatMPI_PerNode(max_vg);


	 TimeEvent timeSaveVTK(string("Solver - Save VTK"));
	 timeSaveVTK.AddStart();
	if (!DYNAMIC) {
		//std::stringstream ss;
		//ss << "mesh_" << MPIrank << ".vtk";
		//input.mesh->saveVTK(ss.str().c_str(), prim_solution, l2g_vec, *input.localBoundaries, *input.globalBoundaries, 0.95, 0.9);
	}
	 timeSaveVTK.AddEndWithBarrier();
	 timeEvalMain.AddEvent(timeSaveVTK);

	//if (clust_g.domainG->flag_store_VTK)
	//{
	//	for (ShortInt i = 0; i < number_of_subdomains_per_cluster; i++) {
	//		for (ShortInt j = 0; j < prim_solution[i].size(); j++) {
	//			if (prim_solution[i][j] > max_v) max_v = prim_solution[i][j];
	//		}
	//		copy(prim_solution[i].begin(), prim_solution[i].end(), clust_g.data[i]->ddu);
	//	}

	//}


	// *** END - Running Solver ************************************************************************************************


	timeEvalMain.totalTime.AddEndWithBarrier();
	timeEvalMain.PrintStatsMPI();
}


//void testBEM(int argc, char** argv)
//{
//	double start = omp_get_wtime();
//	size_t partsCount = input.mesh->parts();
//	size_t fixPointsCount = 4;
//
//	std::cout << "1 : " << omp_get_wtime() - start << std::endl;
//
//	mesh::SurfaceMesh sMesh(*input.mesh);
//
//	std::cout << "2 : " << omp_get_wtime() - start << std::endl;
//
//	sMesh.computeFixPoints(fixPointsCount);
//
//
//	std::cout << "4 : " << omp_get_wtime() - start << std::endl;
//
//	std::vector<DenseMatrix> K_mat_dense;
//
//	K_mat_dense.reserve(partsCount);
//	for (int d = 0; d < partsCount; d++) {
//		K_mat_dense.push_back( DenseMatrix (0, 0) );
//	}
//
//
//#ifndef DEBUG
//    cilk_for (size_t d = 0; d < partsCount; d++) {
//#else
//    for (size_t d = 0; d < partsCount; d++) {
//#endif
//
///*
//        std::ofstream Kmat_file_o;
//        std::ofstream Kmat_file_p;
//
//        Kmat_file_p.precision(15);
//        Kmat_file_o.precision(15);
//       4
//        Kmat_file_o << std::scientific;
//        Kmat_file_p << std::scientific;
//
//
//        std::stringstream Kmat_file_name_o;
//        Kmat_file_name_o << "Kmat_o_" << d;
//
//        Kmat_file_o.open ( Kmat_file_name_o.str().c_str() );
//        Kmat_file_p.open ("Kmat_p.txt");
//
// */
//        DenseMatrix K_tmp;
//
//        sMesh.elasticity(K_mat_dense[d], d);
//        std::cout << d << " " << std::endl;
//
////        Kmat_file_o << K_mat_dense[d];
//
//        int n = K_mat_dense[d].rows();
//
//        K_tmp = K_mat_dense[d];
//
//        for (int i = 0; i < n/3; i++) {
//            for (int j = 0; j < n; j++) {
//                K_tmp( 3*i+0,j) = K_mat_dense[d](0*(n/3) + i ,j);
//                K_tmp( 3*i+1,j) = K_mat_dense[d](1*(n/3) + i ,j);
//                K_tmp( 3*i+2,j) = K_mat_dense[d](2*(n/3) + i ,j);
//            }
//        }
//
//        for (int i = 0; i < n/3; i++) {
//            for (int j = 0; j < n; j++) {
//                K_mat_dense[d]( j, 3*i+0) = K_tmp(j, 0*(n/3) + i );
//                K_mat_dense[d]( j, 3*i+1) = K_tmp(j, 1*(n/3) + i );
//                K_mat_dense[d]( j, 3*i+2) = K_tmp(j, 2*(n/3) + i );
//            }
//        }
//
///*
//        Kmat_file_p << K_mat_dense[d];
//
//        Kmat_file_o.close();
//        Kmat_file_p.close();
//*/
//
//    }
//
//	std::cout << "5 : " << omp_get_wtime() - start << std::endl;
//
//
//	// TODO:
//
//    std::vector < SparseCSRMatrix<eslocal> >			K_mat;
//    std::vector < SparseIJVMatrix<eslocal> >			B1_mat;
//    std::vector < SparseIJVMatrix<eslocal> >			B0_mat;
//
//    std::vector < std::vector <eslocal> >		lambda_map_sub_B1;
//    std::vector < std::vector <eslocal> >		lambda_map_sub_B0;
//    std::vector < std::vector <eslocal> >		lambda_map_sub_clst;
//    std::vector < std::vector <double> >	B1_l_duplicity;
//
//    std::vector < std::vector < double > >	f_vec     (partsCount);
//    std::vector < std::vector < eslocal > >		fix_nodes (partsCount);
//    std::vector < std::vector <eslocal> >		l2g_vec;
//
//    std::cout << "BEM 8 : " << omp_get_wtime() - start<< std::endl;
//
//    K_mat.reserve(partsCount);
//    for (size_t d = 0; d < partsCount; d++) {
//        K_mat.push_back( SparseCSRMatrix<eslocal> (0,0) );
//    }
//
//#ifndef DEBUG
//    cilk_for (size_t d = 0; d < partsCount; d++) {
//#else
//    for (size_t d = 0; d < partsCount; d++) {
//#endif
//        K_mat[d] = K_mat_dense[d];
//        f_vec[d].resize(K_mat_dense[d].rows() , 0.0);
//    }
//    K_mat_dense.clear();
//
//    for (int d = 0; d < partsCount; d++) {
////      std::cout<< "d: "<< d <<std::endl;
//      sMesh.integrateUpperFaces(f_vec[d],d);
//    }
//
//
//    std::cout << "9 : " << omp_get_wtime() - start<< std::endl;
//
//    const std::vector<eslocal> fixPoints = sMesh.getFixPoints(); // input.mesh->getFixPoints();
//
//#ifndef DEBUG
//    cilk_for (eslocal d = 0; d < partsCount; d++) {
//#else
//    for (eslocal d = 0; d < partsCount; d++) {
//#endif
//        for (eslocal fixPoint = 0; fixPoint < fixPointsCount; fixPoint++) {
//            fix_nodes[d].push_back(fixPoints[d * fixPointsCount + fixPoint]);
//        }
//        std::sort ( fix_nodes[d].begin(), fix_nodes[d].end() );
//    }
//
//    std::cout << "11: " << omp_get_wtime() - start<< std::endl;
//    input.localBoundaries->create_B1_l<eslocal>(
//                            B1_mat,
//                            B0_mat,
//                            l2g_vec,
//                            lambda_map_sub_clst,
//                            lambda_map_sub_B1,
//                            lambda_map_sub_B0,
//                            B1_l_duplicity,
//                            partsCount,
//							*input.localBoundaries
//                        );
////    for (int d = 0; d < partsCount; d++) {
////        for (int iz = 0; iz < l2g_vec[d].size(); iz++) {
////            if ( fabs( 30.0 - sMesh.coordinates()[l2g_vec[d][iz]].z ) < 0.00001 )
////                f_vec[d][3 * iz + 2] = 1.0;
////        }
////    }
//
//
//
//    std::cout << "12: " << omp_get_wtime() - start<< std::endl;
//
//    std::cout.precision(10);
//
//
//    // Start - Stupid version of ESPRESO interface
//
//    MPI_Init (&argc, &argv);					// starts MPI
//
//    typedef int       ShortInt ;
//    typedef int       longInt  ;
//
//
//    int MPIrank = 0; //MPI_Comm_rank(fem->comm, &MPIrank);
//    int MPIsize = 1; //MPI_Comm_size(fem->comm, &MPIsize);
//    int number_of_subdomains_per_cluster = partsCount;
//
//
//    extern void SetCluster		  ( Cluster & cluster, ShortInt * subdomains_global_indices, ShortInt number_of_subdomains, ShortInt MPI_rank);
//
//    extern void SetMatrixB1_fromCOO ( Cluster & cluster, ShortInt domain_index_in_cluster,
//                                     longInt n_rows, ShortInt n_cols, ShortInt nnz,
//                                     longInt * I_rows, ShortInt * J_cols, double * V_vals, char type, int indexing );
//
//    extern void SetMatrixB0_fromCOO ( Cluster & cluster, ShortInt domain_index_in_cluster,
//                                     longInt n_rows, ShortInt n_cols, ShortInt nnz,
//                                     longInt * I_rows, ShortInt * J_cols, double * V_vals, char type, int indexing );
//
//    extern void SetMatrixR_fromDense( Cluster & cluster, ShortInt domain_index_in_cluster,
//                                     ShortInt n_cols, ShortInt n_rows, double * vals, char type );
//
//    extern void SetMatrixK_fromCSR ( Cluster & cluster, ShortInt domain_index_in_cluster,
//                                    ShortInt n_rows, ShortInt n_cols, ShortInt * rows, ShortInt * cols, double * vals, char type );
//
//    extern void SetMatrixK_fromBEM ( Cluster & cluster, ShortInt domain_index_in_cluster,
//                                    ShortInt n_rows, ShortInt n_cols, ShortInt * rows, ShortInt * cols, double * vals, char type );
//
//
//    extern void SetSolverPreprocessing ( Cluster & cluster, IterSolver & solver,
//                                        vector <vector <longInt> > & lambda_map_sub, vector < ShortInt > & neigh_domains );
//
//    extern void SetMatrixFromCSR   ( SparseMatrix    & Mat, ShortInt n_rows, ShortInt n_cols, ShortInt * rows, ShortInt * cols, double * vals, char type );
//    extern void SetMatrixFromDense ( SparseMatrix    & Mat, ShortInt n_cols, ShortInt n_rows, double * vals, char type );
//    extern void SetMatrixFromCOO   ( SparseMatrix    & Mat, ShortInt n_rows, ShortInt n_cols, ShortInt nnz, ShortInt * I_rows, ShortInt * J_cols, double * V_vals, char type );
//    extern void SetVecInt          ( vector <int>    & vec, ShortInt incerement_by, ShortInt nnz, ShortInt * vals);
//    extern void SetVecDbl          ( vector <double> & vec, ShortInt nnz,	double * vals);
//
//    Cluster cluster(MPIrank + 1);
//    cluster.USE_DYNAMIC			= 0;
//    cluster.USE_HFETI			= 0;
//    cluster.USE_KINV			= 0;
//    cluster.SUBDOM_PER_CLUSTER	= number_of_subdomains_per_cluster;
//    cluster.NUMBER_OF_CLUSTERS	= MPIsize;
//
//    IterSolver solver;
//    solver.CG_max_iter	 = 1000;
//    solver.USE_GGtINV	 = 1;
//    solver.epsilon		 = 0.0000001;
//    solver.USE_HFETI	 = cluster.USE_HFETI;
//    solver.USE_KINV		 = cluster.USE_KINV;
//    solver.USE_DYNAMIC	 = 0;
//    solver.USE_PIPECG	 = 1;
//    solver.USE_PREC		 = 0;
//    solver.FIND_SOLUTION = 0;
//
//
//    std::vector <int> domain_list (number_of_subdomains_per_cluster,0);
//    for (int i = 0; i<number_of_subdomains_per_cluster; i++)
//        domain_list[i] = i;
//
//    SetCluster( cluster, &domain_list[0], number_of_subdomains_per_cluster, MPIrank);
//
//    vector<double> solver_parameters ( 10 );
//    solver.Setup ( solver_parameters, cluster );
//
//    // *** Setup B0 matrix *******************************************************************************************
//    if (cluster.USE_HFETI == 1 ) {
//
//#ifndef DEBUG
//    cilk_for (ShortInt i = 0; i < number_of_subdomains_per_cluster; i++) {
//#else
//    for (ShortInt i = 0; i < number_of_subdomains_per_cluster; i++) {
//#endif
//        ShortInt domain_index_in_cluster = i;
//
//        SetMatrixB0_fromCOO( cluster, domain_index_in_cluster,
//                B0_mat[i].rows(),			//clust_g.data[i]->B->B0_rows,		// B_full_rows, //n_row_eq,
//                B0_mat[i].columns(),		//.data[i]->B->B0_cols,				// B_full_cols, //n_col,
//                B0_mat[i].nonZeroValues(),	//.data[i]->B->B0_nnz,				// B_full_nnz,  //nnz_eq,
//                B0_mat[i].rowIndices(),		//&clust_g.data[i]->B->B0_I[0],		// BI_full[0], //Bi_coo,
//                B0_mat[i].columnIndices(),	//&clust_g.data[i]->B->B0_J[0],		// BJ_full[0], //Bj_coo,
//                B0_mat[i].values(),			//&clust_g.data[i]->B->B0_V[0],		// BV_full[0], //Bv_coo,
//                'G', B0_mat[i].indexing() );
//        }
//    }
//    // *** END - Setup B0 matrix *************************************************************************************
//
//    // *** Setup B1 matrix *******************************************************************************************
//#ifndef DEBUG
//    cilk_for (ShortInt i = 0; i < number_of_subdomains_per_cluster; i++) {
//#else
//    for (ShortInt i = 0; i < number_of_subdomains_per_cluster; i++) {
//#endif
//        ShortInt domain_index_in_cluster = i;
//        SetMatrixB1_fromCOO( cluster, domain_index_in_cluster,
//                B1_mat[i].rows(),			//clust_g.data[i]->B->B_full_rows, //n_row_eq,
//                B1_mat[i].columns(),		//clust_g.data[i]->B->B_full_cols, //n_col,
//                B1_mat[i].nonZeroValues(),	//clust_g.data[i]->B->B_full_nnz,  //nnz_eq,
//                B1_mat[i].rowIndices(),		//&clust_g.data[i]->B->BI_full[0], //Bi_coo,
//                B1_mat[i].columnIndices(),	//&clust_g.data[i]->B->BJ_full[0], //Bj_coo,
//                B1_mat[i].values(),			//&clust_g.data[i]->B->BV_full[0], //Bv_coo,
//                'G', B1_mat[i].indexing() );
//    }
//
//#ifndef DEBUG
//    cilk_for (ShortInt i = 0; i < number_of_subdomains_per_cluster; i++) {
//#else
//    for (ShortInt i = 0; i < number_of_subdomains_per_cluster; i++) {
//#endif
//            cluster.domains[i].B1_scale_vec = B1_l_duplicity[i];
//    }
//    // *** END - Setup B1 matrix *************************************************************************************
//
//
//
//    // *** Setup R matrix ********************************************************************************************
//#ifndef DEBUG
//    cilk_for(ShortInt d = 0; d < number_of_subdomains_per_cluster; d++) {
//#else
//    for(ShortInt d = 0; d < number_of_subdomains_per_cluster; d++) {
//#endif
//        for (int i = 0; i < l2g_vec[d].size(); i++) {
//            std::vector <double> tmp_vec (3,0);
//
//            tmp_vec[0] = sMesh.coordinates()[l2g_vec[d][i]].x;
//            tmp_vec[1] = sMesh.coordinates()[l2g_vec[d][i]].y;
//            tmp_vec[2] = sMesh.coordinates()[l2g_vec[d][i]].z;
//            cluster.domains[d].coordinates.push_back(tmp_vec);
//        }
//        cluster.domains[d].CreateKplus_R();
//        //cluster.domains[d].Kplus_R.ConvertCSRToDense(0);
//    }
//    // *** END - Setup R matrix **************************************************************************************
//
//    // *** Load RHS and fix points for K regularization **************************************************************
//
//    for (ShortInt d = 0; d < number_of_subdomains_per_cluster; d++) {
//        //SetVecDbl( cluster.domains[i].f,        clust_g.data[i]->KSparse->n_row, clust_g.data[i]->fE );
//        cluster.domains[d].f = f_vec[d];
//
//        //SetVecInt( cluster.domains[i].fix_dofs, 1,                           24, clust_g.fem[i]->mesh.fixingDOFs );
//        for (size_t i = 0; i < fix_nodes[d].size(); i++) {
//            for (size_t d_i = 0; d_i < 3; d_i++) {
//                cluster.domains[d].fix_dofs.push_back( 3 * fix_nodes[d][i] + d_i);
//            }
//        }
//    }
//    // *** END - Load RHS and fix points for K regularization ********************************************************
//
//    // *** Set up solver, create G1 per cluster, global G1, GGt, distribute GGt, factorization of GGt, compression of vector and matrices B1 and G1 *******************
//    for (ShortInt i = 0; i < number_of_subdomains_per_cluster; i++) {
//        cluster.domains[i].lambda_map_sub = lambda_map_sub_B1[i];
//    }
//
//    std::vector < int > neigh_clusters;
//    //neigh_clusters.push_back(0);
//
//    SetSolverPreprocessing ( cluster, solver, lambda_map_sub_clst, neigh_clusters );
//    // *** END - Set up solver, create G1 per cluster, global G1, GGt, distribute GGt, factorization of GGt, compression of vector and matrices B1 and G1 *************
//
//
//
//
//    // *** Load Matrix K and regularization ******************************************************************************
//#ifndef DEBUG
//    cilk_for (ShortInt d = 0; d < number_of_subdomains_per_cluster; d++) {
//#else
//    for (ShortInt d = 0; d < number_of_subdomains_per_cluster; d++) {
//#endif
//        SetMatrixK_fromCSR ( cluster, d,
//        K_mat[d].rows(), K_mat[d].columns(), //  .data[i]->KSparse->n_row,   clust_g.data[i]->KSparse->n_row,
//        K_mat[d].rowPtrs(), K_mat[d].columnIndices(), K_mat[d].values(), //clust_g.data[i]->KSparse->row_ptr, clust_g.data[i]->KSparse->col_ind, clust_g.data[i]->KSparse->val,
//                                                        'G');
//    }
//    K_mat.clear();
//
//
//
//    if (cluster.USE_HFETI == 1)
//        cluster.SetClusterHFETI();
//
//    cluster.SetClusterPC_AfterKplus();
//    // *** END - Load Matrix K and regularization  ***********************************************************************
//
//
//
//    // *** Running Solver ************************************************************************************************
//    string result_file("MATSOL_SVN_Displacement.Nvec");
//
//
//
//    solver.Solve_singular ( cluster, result_file );
//
//
//
//
//
//    vector < vector < double > > prim_solution;
//    solver.GetSolution_Primal_singular_parallel(cluster, prim_solution);
//
//    double max_v = 0.0;
//
//    for (ShortInt i = 0; i < number_of_subdomains_per_cluster; i++)
//        for (ShortInt j = 0; j < prim_solution[i].size(); j++)
//            if ( fabs ( prim_solution[i][j] ) > max_v) max_v = fabs( prim_solution[i][j] );
//
//    TimeEvent max_sol_ev ("Max solution value "); max_sol_ev.AddStartWOBarrier(0.0); max_sol_ev.AddEndWOBarrier(max_v);
//
//    std::cout.precision(15);
//
//    double max_vg;
//    MPI_Reduce(&max_v, &max_vg, 1, MPI_DOUBLE, MPI_MAX, 0, MPI_COMM_WORLD );
//
//    if (MPIrank == 0)
//        std::cout << " Max value in_solution = " << max_vg << std::endl;
//
//    max_sol_ev.PrintLastStatMPI_PerNode(max_vg);
//
//    //input.mesh->saveVTK(prim_solution, l2g_vec);
//
//    sMesh.saveVTK("mesh.vtk", prim_solution, l2g_vec, *input.localBoundaries, *input.globalBoundaries, 0.95, 0.9);
//
//                //if (clust_g.domainG->flag_store_VTK)
//                //{
//                //	for (ShortInt i = 0; i < number_of_subdomains_per_cluster; i++) {
//                //		for (ShortInt j = 0; j < prim_solution[i].size(); j++) {
//                //			if (prim_solution[i][j] > max_v) max_v = prim_solution[i][j];
//                //		}
//                //		copy(prim_solution[i].begin(), prim_solution[i].end(), clust_g.data[i]->ddu);
//                //	}
//
//                //}
//
//
//    // *** END - Running Solver ************************************************************************************************
//
//
//    // END - Stupid version of ESPRESO interface
//
//
//
//
//}
//
//void testFEM(int argc, char** argv)
//{
//	double start;
//	start = omp_get_wtime();
//	std::cout.precision(15);
//
//	size_t partsCount = input.mesh->parts();
//	size_t fixPointsCount = input.mesh->getFixPointsCount();
//
//
//	std::cout << "5 : " << omp_get_wtime() - start<< std::endl;
//
//	//Faces faces(mesh, coordinates);
//
//	std::cout << "6 : " << omp_get_wtime() - start<< std::endl;
//
//	//Corners corners(faces.getFaces(), coordinates);
//
//	std::cout << "7 : " << omp_get_wtime() - start<< std::endl;
//
//	std::vector < SparseCSRMatrix<eslocal> >			K_mat;
//	std::vector < SparseCSRMatrix<eslocal> >			M_mat;
//	std::vector < SparseIJVMatrix<eslocal> >			B1_mat;
//	std::vector < SparseIJVMatrix<eslocal> >			B0_mat;
//
//	std::vector < std::vector <eslocal> >		lambda_map_sub_B1;
//	std::vector < std::vector <eslocal> >		lambda_map_sub_B0;
//	std::vector < std::vector <eslocal> >		lambda_map_sub_clst;
//	std::vector < std::vector <double> >	B1_l_duplicity;
//
//	std::vector < std::vector < double > >	f_vec     (partsCount);
//	std::vector < std::vector < eslocal > >		fix_nodes (partsCount);
//	std::vector < std::vector <eslocal> >		l2g_vec;
//
//	std::cout << "8 : " << omp_get_wtime() - start<< std::endl;
//
//	K_mat.reserve(partsCount);
//	M_mat.reserve(partsCount);
//	for (eslocal d = 0; d < partsCount; d++) {
//		K_mat.push_back( SparseCSRMatrix<eslocal> (0,0) );
//		M_mat.push_back( SparseCSRMatrix<eslocal> (0,0) );
//	}
//
//	std::cout << "9 : " << omp_get_wtime() - start<< std::endl;
//
//#ifndef DEBUG
//	cilk_for (eslocal d = 0; d < partsCount; d++) {
//#else
//	for (eslocal d = 0; d < partsCount; d++) {
//#endif
//		eslocal dimension = input.mesh->getPartNodesCount(d) * mesh::Point::size();
//		std::vector<double> f(dimension);
//
//		input.mesh->elasticity(K_mat[d], M_mat[d], f, d);
//
//		//K_mat[d] = K;
//		//M_mat[d] = M;
//
//        f_vec[d].swap(f);
//        //f_vec[d].resize(K_mat[d].rows() , 0.0);
//
//		std::cout << d << " " << std::endl;
//	}
//    //f_vec[partsCount-1][f_vec[partsCount-1].size() - 1] = 1.0;
//
//
//
//
//
//	std::cout << "10: " << omp_get_wtime() - start<< std::endl;
//
//	const std::vector<eslocal> fixPoints = input.mesh->getFixPoints();
//
//#ifndef DEBUG
//	cilk_for (eslocal d = 0; d < partsCount; d++) {
//#else
//	for (eslocal d = 0; d < partsCount; d++) {
//#endif
//		for (eslocal fixPoint = 0; fixPoint < fixPointsCount; fixPoint++) {
//			fix_nodes[d].push_back(fixPoints[d * fixPointsCount + fixPoint]);
//		}
//		std::sort ( fix_nodes[d].begin(), fix_nodes[d].end() );
//	}
//
//	std::cout << "11: " << omp_get_wtime() - start<< std::endl;
//	input.localBoundaries->create_B1_l<eslocal>(
//		B1_mat,
//		B0_mat,
//		l2g_vec,
//		lambda_map_sub_clst,
//		lambda_map_sub_B1,
//		lambda_map_sub_B0,
//		B1_l_duplicity,
//		partsCount,
//		*input.localBoundaries
//	);
//
//	//std::cout << B1_mat[0];
//
//	const std::map<eslocal, double> &forces_x = input.mesh->coordinates().property(mesh::CP::FORCES_X).values();
//	const std::map<eslocal, double> &forces_y = input.mesh->coordinates().property(mesh::CP::FORCES_Y).values();
//	const std::map<eslocal, double> &forces_z = input.mesh->coordinates().property(mesh::CP::FORCES_Z).values();
//
//	for (eslocal d = 0; d < partsCount; d++) {
//		for (eslocal iz = 0; iz < l2g_vec[d].size(); iz++) {
//			if (forces_x.find(l2g_vec[d][iz]) != forces_x.end()) {
//				f_vec[d][3 * iz + 0] = forces_x.at(l2g_vec[d][iz]);
//			}
//			if (forces_y.find(l2g_vec[d][iz]) != forces_y.end()) {
//				f_vec[d][3 * iz + 1] = forces_y.at(l2g_vec[d][iz]);
//			}
//			if (forces_z.find(l2g_vec[d][iz]) != forces_z.end()) {
//				f_vec[d][3 * iz + 2] = forces_z.at(l2g_vec[d][iz]);
//			}
//		}
//	}
////    for (eslocal d = 0; d < partsCount; d++) {
////        for (eslocal iz = 0; iz < l2g_vec[d].size(); iz++) {
////            if ( fabs( 30.0 - input.mesh->coordinates()[l2g_vec[d][iz]].z ) < 0.00001 ) {
////                //f_vec[d][3 * iz + 2] = 1.0;
////            }
////        }
////    }
//
///*
//	for (eslocal d = 0; d < partsCount; d++) {
//    // K
//    SparseIJVMatrix tmpK = K_mat[d];
//    std::ofstream (K_mat_file);
//    K_mat_file.precision(15);
//    K_mat_file << std::scientific;
//    std::stringstream K_mat_file_name;
//    K_mat_file_name << "dumped_files/K_mat_" << d;
//    K_mat_file.open ( K_mat_file_name.str().c_str() );
//    K_mat_file << tmpK;
//    K_mat_file.close();
//    // f
//    std::ofstream (f_vec_file);
//    f_vec_file.precision(15);
//    f_vec_file << std::scientific;
//    std::stringstream f_vec_file_name;
//    f_vec_file_name << "dumped_files/f_vec_" << d;
//    f_vec_file.open ( f_vec_file_name.str().c_str() );
//    f_vec_file << f_vec[d];
//    f_vec_file.close();
//    // B
//    std::ofstream (B0_mat_file);
//    B0_mat_file.precision(15);
//    B0_mat_file << std::scientific;
//    std::stringstream B0_mat_file_name;
//    B0_mat_file_name << "dumped_files/B0_mat_" << d;
//    B0_mat_file.open ( B0_mat_file_name.str().c_str() );
//    B0_mat_file << B0_mat[d];
//    B0_mat_file.close();
//  }
//*/
//
//
//
//
//
//	std::cout << "12: " << omp_get_wtime() - start<< std::endl;
//
//	std::cout.precision(10);
//
//	// Start - Stupid version of ESPRESO interface
//
//	//MPI_Init (&argc, &argv);					// starts MPI
//
//	typedef int       ShortInt ;
//	typedef int       longInt  ;
//
//
//	int MPIrank = 0; //MPI_Comm_rank(fem->comm, &MPIrank);
//	int MPIsize = 1; //MPI_Comm_size(fem->comm, &MPIsize);
//	int number_of_subdomains_per_cluster = partsCount;
//
//
//	extern void SetCluster		  ( Cluster & cluster, ShortInt * subdomains_global_indices, ShortInt number_of_subdomains, ShortInt MPI_rank);
//
//	extern void SetMatrixB1_fromCOO ( Cluster & cluster, ShortInt domain_index_in_cluster,
//		longInt n_rows, ShortInt n_cols, ShortInt nnz,
//		longInt * I_rows, ShortInt * J_cols, double * V_vals, char type, int indexing );
//
//	extern void SetMatrixB0_fromCOO ( Cluster & cluster, ShortInt domain_index_in_cluster,
//		longInt n_rows, ShortInt n_cols, ShortInt nnz,
//		longInt * I_rows, ShortInt * J_cols, double * V_vals, char type, int indexing );
//
//	extern void SetMatrixR_fromDense( Cluster & cluster, ShortInt domain_index_in_cluster,
//		ShortInt n_cols, ShortInt n_rows, double * vals, char type );
//
//	extern void SetMatrixK_fromCSR ( Cluster & cluster, ShortInt domain_index_in_cluster,
//		ShortInt n_rows, ShortInt n_cols, ShortInt * rows, ShortInt * cols, double * vals, char type );
//
//	extern void SetSolverPreprocessing ( Cluster & cluster, IterSolver & solver,
//		vector <vector <longInt> > & lambda_map_sub, vector < ShortInt > & neigh_domains );
//
//	extern void SetMatrixFromCSR   ( SparseMatrix    & Mat, ShortInt n_rows, ShortInt n_cols, ShortInt * rows, ShortInt * cols, double * vals, char type );
//	extern void SetMatrixFromDense ( SparseMatrix    & Mat, ShortInt n_cols, ShortInt n_rows, double * vals, char type );
//	extern void SetMatrixFromCOO   ( SparseMatrix    & Mat, ShortInt n_rows, ShortInt n_cols, ShortInt nnz, ShortInt * I_rows, ShortInt * J_cols, double * V_vals, char type );
//	extern void SetVecInt          ( vector <int>    & vec, ShortInt incerement_by, ShortInt nnz, ShortInt * vals);
//	extern void SetVecDbl          ( vector <double> & vec, ShortInt nnz,	double * vals);
//
//	Cluster cluster(MPIrank + 1);
//	cluster.USE_DYNAMIC			= 0;
//	cluster.USE_HFETI			= 0;
//	cluster.USE_KINV			= 0;
//	cluster.SUBDOM_PER_CLUSTER	= number_of_subdomains_per_cluster;
//	cluster.NUMBER_OF_CLUSTERS	= MPIsize;
//
//	IterSolver solver;
//	solver.CG_max_iter	 = 1000;
//	solver.USE_GGtINV	 = 1;
//	solver.epsilon		 = 0.00001;
//	solver.USE_HFETI	 = cluster.USE_HFETI;
//	solver.USE_KINV		 = cluster.USE_KINV;
//	solver.USE_DYNAMIC	 = 0;
//	solver.USE_PIPECG	 = 0;
//	solver.USE_PREC		 = 0;
//	solver.FIND_SOLUTION = 0;
//
//	std::vector <int> domain_list (number_of_subdomains_per_cluster,0);
//	for (int i = 0; i<number_of_subdomains_per_cluster; i++)
//		domain_list[i] = i;
//
//	SetCluster( cluster, &domain_list[0], number_of_subdomains_per_cluster, MPIrank);
//
//	vector<double> solver_parameters ( 10 );
//	solver.Setup ( solver_parameters, cluster );
//
//	// *** Setup B0 matrix *******************************************************************************************
//	if (cluster.USE_HFETI == 1 ) {
//
//#ifndef DEBUG
//		cilk_for (ShortInt i = 0; i < number_of_subdomains_per_cluster; i++) {
//#else
//		for (ShortInt i = 0; i < number_of_subdomains_per_cluster; i++) {
//#endif
//			ShortInt domain_index_in_cluster = i;
//
//			SetMatrixB0_fromCOO( cluster, domain_index_in_cluster,
//				B0_mat[i].rows(),			//clust_g.data[i]->B->B0_rows,		// B_full_rows, //n_row_eq,
//				B0_mat[i].columns(),		//.data[i]->B->B0_cols,				// B_full_cols, //n_col,
//				B0_mat[i].nonZeroValues(),	//.data[i]->B->B0_nnz,				// B_full_nnz,  //nnz_eq,
//				B0_mat[i].rowIndices(),		//&clust_g.data[i]->B->B0_I[0],		// BI_full[0], //Bi_coo,
//				B0_mat[i].columnIndices(),	//&clust_g.data[i]->B->B0_J[0],		// BJ_full[0], //Bj_coo,
//				B0_mat[i].values(),			//&clust_g.data[i]->B->B0_V[0],		// BV_full[0], //Bv_coo,
//				'G', B0_mat[i].indexing() );
//		}
//	}
//	// *** END - Setup B0 matrix *************************************************************************************
//
//	// *** Setup B1 matrix *******************************************************************************************
//#ifndef DEBUG
//	cilk_for (ShortInt i = 0; i < number_of_subdomains_per_cluster; i++) {
//#else
//	for (ShortInt i = 0; i < number_of_subdomains_per_cluster; i++) {
//#endif
//		ShortInt domain_index_in_cluster = i;
//		SetMatrixB1_fromCOO( cluster, domain_index_in_cluster,
//			B1_mat[i].rows(),			//clust_g.data[i]->B->B_full_rows, //n_row_eq,
//			B1_mat[i].columns(),		//clust_g.data[i]->B->B_full_cols, //n_col,
//			B1_mat[i].nonZeroValues(),	//clust_g.data[i]->B->B_full_nnz,  //nnz_eq,
//			B1_mat[i].rowIndices(),		//&clust_g.data[i]->B->BI_full[0], //Bi_coo,
//			B1_mat[i].columnIndices(),	//&clust_g.data[i]->B->BJ_full[0], //Bj_coo,
//			B1_mat[i].values(),			//&clust_g.data[i]->B->BV_full[0], //Bv_coo,
//			'G', B1_mat[i].indexing() );
//	}
//
//#ifndef DEBUG
//	cilk_for (ShortInt i = 0; i < number_of_subdomains_per_cluster; i++) {
//#else
//	for (ShortInt i = 0; i < number_of_subdomains_per_cluster; i++) {
//#endif
//		cluster.domains[i].B1_scale_vec = B1_l_duplicity[i];
//	}
//	// *** END - Setup B1 matrix *************************************************************************************
//
//
//	// *** Setup R matrix ********************************************************************************************
//#ifndef DEBUG
//	cilk_for(ShortInt d = 0; d < number_of_subdomains_per_cluster; d++) {
//#else
//	for(ShortInt d = 0; d < number_of_subdomains_per_cluster; d++) {
//#endif
//		for (int i = 0; i < l2g_vec[d].size(); i++) {
//			std::vector <double> tmp_vec (3,0);
//			tmp_vec[0] = input.mesh->coordinates()[l2g_vec[d][i]].x;
//			tmp_vec[1] = input.mesh->coordinates()[l2g_vec[d][i]].y;
//			tmp_vec[2] = input.mesh->coordinates()[l2g_vec[d][i]].z;
//			cluster.domains[d].coordinates.push_back(tmp_vec);
//		}
//		cluster.domains[d].CreateKplus_R();
//		//cluster.domains[d].Kplus_R.ConvertCSRToDense(0);
//	}
//	// *** END - Setup R matrix **************************************************************************************
//
//	// *** Load RHS and fix points for K regularization **************************************************************
//#ifndef DEBUG
//	cilk_for (ShortInt d = 0; d < number_of_subdomains_per_cluster; d++) {
//#else
//	for (ShortInt d = 0; d < number_of_subdomains_per_cluster; d++) {
//#endif
//		//SetVecDbl( cluster.domains[i].f,        clust_g.data[i]->KSparse->n_row, clust_g.data[i]->fE );
//		cluster.domains[d].f = f_vec[d];
//
//		//SetVecInt( cluster.domains[i].fix_dofs, 1,                           24, clust_g.fem[i]->mesh.fixingDOFs );
//		for (int i = 0; i < fix_nodes[d].size(); i++) {
// 			for (int d_i = 0; d_i < 3; d_i++) {
//				cluster.domains[d].fix_dofs.push_back( 3 * fix_nodes[d][i] + d_i);
//			}
//		}
//	}
//	// *** END - Load RHS and fix points for K regularization ********************************************************
//
//	// *** Set up solver, create G1 per cluster, global G1, GGt, distribute GGt, factorization of GGt, compression of vector and matrices B1 and G1 *******************
//#ifndef DEBUG
//	cilk_for (ShortInt i = 0; i < number_of_subdomains_per_cluster; i++) {
//#else
//	for (ShortInt i = 0; i < number_of_subdomains_per_cluster; i++) {
//#endif
//		cluster.domains[i].lambda_map_sub = lambda_map_sub_B1[i];
//	}
//
//	std::vector < int > neigh_clusters;
//	//neigh_clusters.push_back(0);
//
//	SetSolverPreprocessing ( cluster, solver, lambda_map_sub_clst, neigh_clusters );
//	// *** END - Set up solver, create G1 per cluster, global G1, GGt, distribute GGt, factorization of GGt, compression of vector and matrices B1 and G1 *************
//
//
//	// *** Load Matrix K and regularization ******************************************************************************
//#ifndef DEBUG
//	cilk_for (ShortInt d = 0; d < number_of_subdomains_per_cluster; d++) {
//#else
//	for (ShortInt d = 0; d < number_of_subdomains_per_cluster; d++) {
//#endif
//
//		if ( d == 0 && cluster.cluster_global_index == 1) cluster.domains[d].Kplus.msglvl=1;
//
//		SetMatrixK_fromCSR ( cluster, d,
//			K_mat[d].rows(), K_mat[d].columns(), //  .data[i]->KSparse->n_row,   clust_g.data[i]->KSparse->n_row,
//			K_mat[d].rowPtrs(), K_mat[d].columnIndices(), K_mat[d].values(), //clust_g.data[i]->KSparse->row_ptr, clust_g.data[i]->KSparse->col_ind, clust_g.data[i]->KSparse->val,
//			'G');
//	}
//
//	//std::cout << std::endl;
//
//	//cluster.Create_Kinv_perDomain();
//
//	//cluster.Create_SC_perDomain();
//
//
//	if (cluster.USE_HFETI == 1)
//		cluster.SetClusterHFETI();
//
//	cluster.SetClusterPC_AfterKplus();
//	// *** END - Load Matrix K and regularization  ***********************************************************************
//
//
//	// *** Running Solver ************************************************************************************************
//	string result_file("MATSOL_SVN_Displacement.Nvec");
//	solver.Solve_singular ( cluster, result_file );
//
//	vector < vector < double > > prim_solution;
//	solver.GetSolution_Primal_singular_parallel(cluster, prim_solution);
//	double max_v = 0.0;
//
//	for (ShortInt i = 0; i < number_of_subdomains_per_cluster; i++)
//		for (ShortInt j = 0; j < prim_solution[i].size(); j++)
//			if ( fabs ( prim_solution[i][j] ) > max_v) max_v = fabs( prim_solution[i][j] );
//
//	TimeEvent max_sol_ev ("Max solution value "); max_sol_ev.AddStartWOBarrier(0.0); max_sol_ev.AddEndWOBarrier(max_v);
//
//	std::cout.precision(15);
//
//	double max_vg;
//	MPI_Reduce(&max_v, &max_vg, 1, MPI_DOUBLE, MPI_MAX, 0, MPI_COMM_WORLD );
//	if (MPIrank == 0)
//		std::cout << " Max value in_solution = " << max_vg << std::endl;
//
//	max_sol_ev.PrintLastStatMPI_PerNode(max_vg);
//
//	input.mesh->saveVTK("mesh.vtk", prim_solution, l2g_vec, *input.localBoundaries, *input.globalBoundaries, 1.0, 0.95);
//
//	//if (clust_g.domainG->flag_store_VTK)
//	//{
//	//	for (ShortInt i = 0; i < number_of_subdomains_per_cluster; i++) {
//	//		for (ShortInt j = 0; j < prim_solution[i].size(); j++) {
//	//			if (prim_solution[i][j] > max_v) max_v = prim_solution[i][j];
//	//		}
//	//		copy(prim_solution[i].begin(), prim_solution[i].end(), clust_g.data[i]->ddu);
//	//	}
//
//	//}
//
//
//	// *** END - Running Solver ************************************************************************************************
//
//
//	// END - Stupid version of ESPRESO interface
//}



<|MERGE_RESOLUTION|>--- conflicted
+++ resolved
@@ -31,27 +31,20 @@
 
 	Instance instance(config, MPIrank, MPIsize);
 
-<<<<<<< HEAD
-	Solver<Linear_elasticity> solver_1 (instance); solver_1.solve(1);
-	//Solver<Dynamics>          solver_2 (instance);
-=======
 	Solver<Linear_elasticity> solver_1 (instance);
 	solver_1.solve(1);
->>>>>>> c9b087c8
 
 	//Solver<Dynamics>          solver_2 (instance);
+
 	//solver_2.solve(10);
 
+	//solver_1.solve(1);
 
 	// This method needs re-factoring !!!
 	//solve(instance);
 
-<<<<<<< HEAD
-//	Solver<HeatSteadyState> solver (instance); solver.solve(1);
-=======
 	//Solver<HeatSteadyState> solver (instance);
 	//solver.solve(1);
->>>>>>> c9b087c8
 
 	MPI_Barrier(MPI_COMM_WORLD);
 	MPI_Finalize();
