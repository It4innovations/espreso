#include "mpi.h"

#include "essolver.h"
#include "instance.h"
#include "solver/solver.h"
#include "assemblers/assemblers.h"
#include "esmesh.h"

#ifdef CATALYST
#include "escatalyst.h"
#endif

void solve(Instance &instance);

int main(int argc, char** argv)
{
	MPI_Init(&argc, &argv);

#ifdef CATALYST
    	Adaptor::Initialize(argc, argv);
#endif

	int MPIrank;
	int MPIsize;
	MPI_Comm_rank(MPI_COMM_WORLD, &MPIrank);
	MPI_Comm_size(MPI_COMM_WORLD, &MPIsize);

	Configuration config("configuration.txt", argc, argv);
	// print all settings
<<<<<<< HEAD
	config.print();

	Instance instance(config, MPIrank, MPIsize);

	Solver<Linear_elasticity> solver_1 (instance);
	//Solver<Dynamics>          solver_2 (instance);

	//solver_2.solve(10);

	solver_1.solve(1);
=======
	//config.print();
	Instance instance(config, MPIrank, MPIsize);

	std::stringstream ss;
	ss << "mesh" << MPIrank << ".vtk";

	instance.mesh().saveVTK(ss.str().c_str(), instance.localBoundaries(), 0.85, 0.7);

	Solver<Dynamics> solver(instance);

	//solver.solve();
>>>>>>> 33122eb5

	// This method needs re-factoring !!!
	//solve(instance);

	MPI_Barrier(MPI_COMM_WORLD);
	MPI_Finalize();
}


void solve(Instance &instance)
{

	bool DYNAMIC = false;
	int DOFS_PER_NODE = 3;


	TimeEval timeEvalMain(string("ESPRESO Solver Overal Timing"));
	timeEvalMain.totalTime.AddStartWithBarrier();

	double start;
	start = omp_get_wtime();
	std::cout.precision(15);

	size_t partsCount 	  = instance.mesh().parts();
	size_t fixPointsCount = instance.mesh().getFixPointsCount();

	TimeEvent timeKasm(string("Create K matrices"));
	timeKasm.AddStart();

	std::vector < SparseCSRMatrix<eslocal> >			K_mat;
	std::vector < SparseCSRMatrix<eslocal> >			M_mat;
	std::vector < SparseIJVMatrix<eslocal> >			B1_mat;
	std::vector < SparseIJVMatrix<eslocal> >			B0_mat;

	std::vector < std::vector <eslocal> >	lambda_map_sub_B1;
	std::vector < std::vector <eslocal> >	lambda_map_sub_B0;
	std::vector < std::vector <eslocal> >	lambda_map_sub_clst;
	std::vector < std::vector <double> >	B1_duplicity;

	std::vector < std::vector <double > >	f_vec     (partsCount);
	std::vector < std::vector <eslocal > >	fix_nodes (partsCount);
	std::vector < std::vector <eslocal> >	l2g_vec;

	//if (MPIrank == 0) std::cout << "8 : " << omp_get_wtime() - start<< std::endl;

	K_mat.reserve(partsCount);
	M_mat.reserve(partsCount);
	for (eslocal d = 0; d < partsCount; d++) {
		K_mat.push_back( SparseCSRMatrix<eslocal>(0,0) );
		M_mat.push_back( SparseCSRMatrix<eslocal>(0,0) );
	}

	//if (MPIrank == 0) std::cout << "9 : " << omp_get_wtime() - start<< std::endl;

#ifndef DEBUG
	cilk_for (eslocal d = 0; d < partsCount; d++) {
#else
	for (eslocal d = 0; d < partsCount; d++) {
#endif
		eslocal dimension = instance.mesh().getPartNodesCount(d) * mesh::Point::size();
		std::vector<double> f(dimension);

    //TODO change elasticty -> heat
		if (DYNAMIC)
			instance.mesh().elasticity(K_mat[d], M_mat[d], f, d);
		else
			instance.mesh().elasticity(K_mat[d],           f, d);

		f_vec[d].swap(f);

        if (instance.rank() == 0) std::cout << d << " " ; //<< std::endl;
	}

	//if (MPIrank == 0) std::cout << std::endl << "10: " << omp_get_wtime() - start<< std::endl;

	 timeKasm.AddEndWithBarrier();
	 timeEvalMain.AddEvent(timeKasm);



	TimeEvent timeFnodes(string("Create Fix nodes"));
	timeFnodes.AddStart();
	const std::vector<eslocal> fixPoints = instance.mesh().getFixPoints();

#ifndef DEBUG
	cilk_for (eslocal d = 0; d < partsCount; d++) {
#else
	for (eslocal d = 0; d < partsCount; d++) {
#endif
		for (eslocal fixPoint = 0; fixPoint < fixPointsCount; fixPoint++) {
			fix_nodes[d].push_back(fixPoints[d * fixPointsCount + fixPoint]);
		}
		std::sort ( fix_nodes[d].begin(), fix_nodes[d].end() );
	}

	 timeFnodes.AddEndWithBarrier();
	 timeEvalMain.AddEvent(timeFnodes);

	 TimeEvent timeB1loc(string("Create B1 local"));
	 timeB1loc.AddStart();

	//if (MPIrank == 0) std::cout << "11: " << omp_get_wtime() - start<< std::endl;
	 instance.localBoundaries().create_B1_l<eslocal>(
		B1_mat,
		B0_mat,
		l2g_vec,
		lambda_map_sub_clst,
		lambda_map_sub_B1,
		lambda_map_sub_B0,
		B1_duplicity,
		partsCount,
		DOFS_PER_NODE,
		instance.globalBoundaries()
	);

	 timeB1loc.AddEndWithBarrier();
	 timeEvalMain.AddEvent(timeB1loc);

	std::vector < eslocal > neigh_clusters;

	//if (MPIrank == 0) std::cout << "11.1: " << omp_get_wtime() - start<< std::endl;

	 TimeEvent timeB1glob(string("Create B1 global"));
	 timeB1glob.AddStart();

	 instance.globalBoundaries().create_B1_g<eslocal>(
		B1_mat,
		K_mat,
		lambda_map_sub_clst,
		lambda_map_sub_B1,
		B1_duplicity,
		instance.rank(),
		instance.size(),
		partsCount,
		DOFS_PER_NODE,
		neigh_clusters,
        instance.localBoundaries()
	);

	 timeB1glob.AddEndWithBarrier();
	 timeEvalMain.AddEvent(timeB1glob);

	 TimeEvent timeBforces(string("Create boundary forces ??"));
	 timeBforces.AddStart();

	const std::map<eslocal, double> &forces_x = instance.mesh().coordinates().property(mesh::CP::FORCES_X).values();
	const std::map<eslocal, double> &forces_y = instance.mesh().coordinates().property(mesh::CP::FORCES_Y).values();
	const std::map<eslocal, double> &forces_z = instance.mesh().coordinates().property(mesh::CP::FORCES_Z).values();

	for (eslocal d = 0; d < partsCount; d++) {
		for (eslocal iz = 0; iz < l2g_vec[d].size(); iz++) {
			if (forces_x.find(l2g_vec[d][iz]) != forces_x.end()) {
				f_vec[d][3 * iz + 0] = forces_x.at(l2g_vec[d][iz]);
			}
			if (forces_y.find(l2g_vec[d][iz]) != forces_y.end()) {
				f_vec[d][3 * iz + 1] = forces_y.at(l2g_vec[d][iz]);
			}
			if (forces_z.find(l2g_vec[d][iz]) != forces_z.end()) {
				f_vec[d][3 * iz + 2] = forces_z.at(l2g_vec[d][iz]);
			}
		}
	}

	 timeBforces.AddEndWithBarrier();
	 timeEvalMain.AddEvent(timeBforces);

	//if (MPIrank == 0) std::cout << "12: " << omp_get_wtime() - start<< std::endl;

	std::cout.precision(10);

	LinearSolver es_solver;

//	es_solver.init(
//		instance,
//
//		K_mat,
//
//		B1_mat,
//		B0_mat,
//
//		lambda_map_sub_B1,
//		lambda_map_sub_B0,
//		lambda_map_sub_clst,
//		B1_duplicity,
//
//		f_vec,
//		fix_nodes,
//		l2g_vec,
//
//		neigh_clusters
//
//	);

	return; 
	

	// Start - Stupid version of ESPRESO interface

	typedef int       ShortInt ;
	typedef int       longInt  ;

	int number_of_subdomains_per_cluster = partsCount;

	extern void SetCluster		  ( Cluster & cluster, ShortInt * subdomains_global_indices, ShortInt number_of_subdomains, ShortInt MPI_rank);

	extern void SetMatrixB1_fromCOO ( Cluster & cluster, ShortInt domain_index_in_cluster,
		longInt n_rows, ShortInt n_cols, ShortInt nnz,
		longInt * I_rows, ShortInt * J_cols, double * V_vals, char type, int indexing );

	extern void SetMatrixB0_fromCOO ( Cluster & cluster, ShortInt domain_index_in_cluster,
		longInt n_rows, ShortInt n_cols, ShortInt nnz,
		longInt * I_rows, ShortInt * J_cols, double * V_vals, char type, int indexing );

	extern void SetMatrixR_fromDense( Cluster & cluster, ShortInt domain_index_in_cluster,
		ShortInt n_cols, ShortInt n_rows, double * vals, char type );

	extern void SetMatrixK_fromCSR ( Cluster & cluster, ShortInt domain_index_in_cluster,
		ShortInt n_rows, ShortInt n_cols, ShortInt * rows, ShortInt * cols, double * vals, char type );

	extern void SetSolverPreprocessing ( Cluster & cluster, IterSolver & solver,
		vector <vector <longInt> > & lambda_map_sub, vector < ShortInt > & neigh_domains );

	extern void SetMatrixFromCSR   ( SparseMatrix    & Mat, ShortInt n_rows, ShortInt n_cols, ShortInt * rows, ShortInt * cols, double * vals, char type );
	extern void SetMatrixFromDense ( SparseMatrix    & Mat, ShortInt n_cols, ShortInt n_rows, double * vals, char type );
	extern void SetMatrixFromCOO   ( SparseMatrix    & Mat, ShortInt n_rows, ShortInt n_cols, ShortInt nnz, ShortInt * I_rows, ShortInt * J_cols, double * V_vals, char type );
	extern void SetVecInt          ( vector <int>    & vec, ShortInt incerement_by, ShortInt nnz, ShortInt * vals);
	extern void SetVecDbl          ( vector <double> & vec, ShortInt nnz,	double * vals);

	Cluster cluster(instance.rank() + 1);
	if ( DYNAMIC )
		cluster.USE_DYNAMIC			= 1;
	else
		cluster.USE_DYNAMIC			= 0;

	cluster.USE_HFETI			= 0;
	cluster.USE_KINV			= 1;
	cluster.SUBDOM_PER_CLUSTER	= number_of_subdomains_per_cluster;
	cluster.NUMBER_OF_CLUSTERS	= instance.size();
	cluster.DOFS_PER_NODE		= DOFS_PER_NODE;


	IterSolver solver;
	solver.CG_max_iter	 = 100;
	solver.USE_GGtINV	 = 1;
	solver.epsilon		 = 0.001;
	solver.USE_HFETI	 = cluster.USE_HFETI;
	solver.USE_KINV		 = cluster.USE_KINV;
	solver.USE_DYNAMIC	 = cluster.USE_DYNAMIC;
	solver.USE_PIPECG	 = 0;
	solver.USE_PREC		 = 1;
	//solver.FIND_SOLUTION = 0;

	 TimeEvent timeSetClust(string("Solver - Set cluster"));
	 timeSetClust.AddStart();

	std::vector <int> domain_list (number_of_subdomains_per_cluster,0);
	for (int i = 0; i<number_of_subdomains_per_cluster; i++)
		domain_list[i] = i;

	SetCluster( cluster, &domain_list[0], number_of_subdomains_per_cluster, instance.rank());

	if (DYNAMIC) {
		double dynamic_beta     = 0.25;
		double dynamic_gama     = 0.5;
		double dynamic_timestep = 0.00001;

		cluster.SetDynamicParameters(dynamic_timestep, dynamic_beta, dynamic_gama);

		double time_const = 1.0 / ( dynamic_beta * dynamic_timestep * dynamic_timestep);

		for (int d = 0; d < partsCount; d++) {
//			SetMatrixFromCSR(cluster.domains[d].K,
//					K_mat[d].rows(), K_mat[d].columns(),
//					K_mat[d].rowPtrs(), K_mat[d].columnIndices(),
//					K_mat[d].values(),
//					'G');

			SetMatrixFromCSR(cluster.domains[d].M,
					M_mat[d].rows(), M_mat[d].columns(),
					M_mat[d].rowPtrs(), M_mat[d].columnIndices(),
					M_mat[d].values(),
					'G');

//			cluster.domains[d].K.MatAddInPlace(cluster.domains[d].M,'N', time_const);

		}

	}

	vector<double> solver_parameters ( 10 );
	solver.Setup ( solver_parameters, cluster );

	 timeSetClust.AddEndWithBarrier();
	 timeEvalMain.AddEvent(timeSetClust);

	// *** Setup B0 matrix *******************************************************************************************
	 if (cluster.USE_HFETI == 1 ) {

		 TimeEvent timeSetB0(string("Solver - Set B0"));
		 timeSetB0.AddStart();

#ifndef DEBUG
		cilk_for (ShortInt i = 0; i < number_of_subdomains_per_cluster; i++) {
#else
		for (ShortInt i = 0; i < number_of_subdomains_per_cluster; i++) {
#endif
			ShortInt domain_index_in_cluster = i;

			SetMatrixB0_fromCOO( cluster, domain_index_in_cluster,
				B0_mat[i].rows(),			//clust_g.data[i]->B->B0_rows,		// B_full_rows, //n_row_eq,
				B0_mat[i].columns(),		//.data[i]->B->B0_cols,				// B_full_cols, //n_col,
				B0_mat[i].nonZeroValues(),	//.data[i]->B->B0_nnz,				// B_full_nnz,  //nnz_eq,
				B0_mat[i].rowIndices(),		//&clust_g.data[i]->B->B0_I[0],		// BI_full[0], //Bi_coo,
				B0_mat[i].columnIndices(),	//&clust_g.data[i]->B->B0_J[0],		// BJ_full[0], //Bj_coo,
				B0_mat[i].values(),			//&clust_g.data[i]->B->B0_V[0],		// BV_full[0], //Bv_coo,
				'G',
				B0_mat[i].indexing() );
		}

		 timeSetB0.AddEndWithBarrier();
		 timeEvalMain.AddEvent(timeSetB0);
	}
	// *** END - Setup B0 matrix *************************************************************************************

	// *** Setup B1 matrix *******************************************************************************************
	 TimeEvent timeSetB1(string("Solver - Set B1"));
	 timeSetB1.AddStart();

#ifndef DEBUG
	cilk_for (ShortInt i = 0; i < number_of_subdomains_per_cluster; i++) {
#else
	for (ShortInt i = 0; i < number_of_subdomains_per_cluster; i++) {
#endif
		ShortInt domain_index_in_cluster = i;
		SetMatrixB1_fromCOO( cluster, domain_index_in_cluster,
			B1_mat[i].rows(),			//clust_g.data[i]->B->B_full_rows, //n_row_eq,
			B1_mat[i].columns(),		//clust_g.data[i]->B->B_full_cols, //n_col,
			B1_mat[i].nonZeroValues(),	//clust_g.data[i]->B->B_full_nnz,  //nnz_eq,
			B1_mat[i].rowIndices(),		//&clust_g.data[i]->B->BI_full[0], //Bi_coo,
			B1_mat[i].columnIndices(),	//&clust_g.data[i]->B->BJ_full[0], //Bj_coo,
			B1_mat[i].values(),			//&clust_g.data[i]->B->BV_full[0], //Bv_coo,
			'G',
			B1_mat[i].indexing() );
	}

#ifndef DEBUG
	cilk_for (ShortInt i = 0; i < number_of_subdomains_per_cluster; i++) {
#else
	for (ShortInt i = 0; i < number_of_subdomains_per_cluster; i++) {
#endif
		cluster.domains[i].B1_scale_vec = B1_duplicity[i];
	}

	 timeSetB1.AddEndWithBarrier();
	 timeEvalMain.AddEvent(timeSetB1);
	// *** END - Setup B1 matrix *************************************************************************************


	// *** Setup R matrix ********************************************************************************************
	 TimeEvent timeSetR(string("Solver - Set R"));
	 timeSetR.AddStart();
#ifndef DEBUG
	cilk_for(ShortInt d = 0; d < number_of_subdomains_per_cluster; d++) {
#else
	for(ShortInt d = 0; d < number_of_subdomains_per_cluster; d++) {
#endif
		for (int i = 0; i < l2g_vec[d].size(); i++) {
			std::vector <double> tmp_vec (3,0);
			tmp_vec[0] = instance.mesh().coordinates()[l2g_vec[d][i]].x;
			tmp_vec[1] = instance.mesh().coordinates()[l2g_vec[d][i]].y;
			tmp_vec[2] = instance.mesh().coordinates()[l2g_vec[d][i]].z;
			cluster.domains[d].coordinates.push_back(tmp_vec);
		}
		cluster.domains[d].CreateKplus_R();
		//cluster.domains[d].Kplus_R.ConvertCSRToDense(0);
	}
	 timeSetR.AddEndWithBarrier();
	 timeEvalMain.AddEvent(timeSetR);
	// *** END - Setup R matrix **************************************************************************************

	// *** Load RHS and fix points for K regularization **************************************************************
	 TimeEvent timeSetRHS(string("Solver - Set RHS and Fix points"));
	 timeSetRHS.AddStart();
#ifndef DEBUG
	cilk_for (ShortInt d = 0; d < number_of_subdomains_per_cluster; d++) {
#else
	for (ShortInt d = 0; d < number_of_subdomains_per_cluster; d++) {
#endif
		//SetVecDbl( cluster.domains[i].f,        clust_g.data[i]->KSparse->n_row, clust_g.data[i]->fE );
		cluster.domains[d].f = f_vec[d];

		//SetVecInt( cluster.domains[i].fix_dofs, 1,                           24, clust_g.fem[i]->mesh.fixingDOFs );
		for (int i = 0; i < fix_nodes[d].size(); i++) {
 			for (int d_i = 0; d_i < 3; d_i++) {
				cluster.domains[d].fix_dofs.push_back( 3 * fix_nodes[d][i] + d_i);
			}
		}
	}
	 timeSetRHS.AddEndWithBarrier();
	 timeEvalMain.AddEvent(timeSetRHS);
	// *** END - Load RHS and fix points for K regularization ********************************************************

	// *** Set up solver, create G1 per cluster, global G1, GGt, distribute GGt, factorization of GGt, compression of vector and matrices B1 and G1 *******************
	 TimeEvent timeSolPrec(string("Solver - FETI Preprocessing"));
	 timeSolPrec.AddStart();
#ifndef DEBUG
	cilk_for (ShortInt i = 0; i < number_of_subdomains_per_cluster; i++) {
#else
	for (ShortInt i = 0; i < number_of_subdomains_per_cluster; i++) {
#endif
		cluster.domains[i].lambda_map_sub = lambda_map_sub_B1[i];
	}

	SetSolverPreprocessing ( cluster, solver, lambda_map_sub_clst, neigh_clusters );

	 timeSolPrec.AddEndWithBarrier();
	 timeEvalMain.AddEvent(timeSolPrec);
	// *** END - Set up solver, create G1 per cluster, global G1, GGt, distribute GGt, factorization of GGt, compression of vector and matrices B1 and G1 *************


	// *** Load Matrix K and regularization ******************************************************************************
	 TimeEvent timeSolKproc(string("Solver - K regularization and factorization"));
	 timeSolKproc.AddStart();

	if (instance.rank() == 0) std::cout << "K regularization and factorization ... " << std::endl ;
	#ifndef DEBUG
	cilk_for (ShortInt d = 0; d < number_of_subdomains_per_cluster; d++) {
#else
	for (ShortInt d = 0; d < number_of_subdomains_per_cluster; d++) {
#endif

		if ( d == 0 && cluster.cluster_global_index == 1) cluster.domains[d].Kplus.msglvl=1;
		if (instance.rank() == 0) std::cout << d << " " ;

		SetMatrixK_fromCSR ( cluster, d,
			K_mat[d].rows(), K_mat[d].columns(), //  .data[i]->KSparse->n_row,   clust_g.data[i]->KSparse->n_row,
			K_mat[d].rowPtrs(), K_mat[d].columnIndices(), K_mat[d].values(), //clust_g.data[i]->KSparse->row_ptr, clust_g.data[i]->KSparse->col_ind, clust_g.data[i]->KSparse->val,
			'G');

		if ( d == 0 && cluster.cluster_global_index == 1) cluster.domains[d].Kplus.msglvl=0;
	}

	K_mat.clear();

	 timeSolKproc.AddEndWithBarrier();
	 timeEvalMain.AddEvent(timeSolKproc);

	if ( cluster.USE_KINV == 1 ) {
		 TimeEvent timeSolSC1(string("Solver - Schur Complement asm. - using solver"));
		 timeSolSC1.AddStart();
		cluster.Create_Kinv_perDomain();
		 timeSolSC1.AddEndWithBarrier();
		 timeEvalMain.AddEvent(timeSolSC1);

		 TimeEvent timeSolSC2(string("Solver - Schur Complement asm. - using PARDISO-SC"));
		 timeSolSC2.AddStart();
	//	cluster.Create_SC_perDomain();
		 timeSolSC2.AddEndWithBarrier();
		 timeEvalMain.AddEvent(timeSolSC2);
	}

	if (instance.rank() == 0) std::cout << std::endl ;

	if (cluster.USE_HFETI == 1) {
		 TimeEvent timeHFETIprec(string("Solver - HFETI preprocessing"));
		 timeHFETIprec.AddStart();
		cluster.SetClusterHFETI();
		 timeHFETIprec.AddEndWithBarrier();
		 timeEvalMain.AddEvent(timeHFETIprec);
	}

	 TimeEvent timeSolAkpl(string("Solver - Set Solver After Kplus"));
	 timeSolAkpl.AddStart();
	cluster.SetClusterPC_AfterKplus();
	 timeSolAkpl.AddEndWithBarrier();
	 timeEvalMain.AddEvent(timeSolAkpl);

	// *** END - Load Matrix K and regularization  ***********************************************************************


	// *** Running Solver ************************************************************************************************
	 TimeEvent timeSolCG(string("Solver - CG Solver runtime"));
	 timeSolCG.AddStart();

	string result_file("MATSOL_SVN_Displacement.Nvec");
	vector < vector < double > > prim_solution;
	vector < vector < vector < double > > > prim_solution_dyn;

    if (DYNAMIC) {

//    	solver.Solve_Dynamic ( cluster , result_file, prim_solution_dyn );
//
//    	for (int t = 0; t < 100; t++) {
//			std::stringstream ss;
//			ss << "mesh_" << MPIrank << "_" << t << ".vtk";
//			input.mesh->saveVTK(ss.str().c_str(), prim_solution_dyn[t], l2g_vec, *input.localBoundaries, *input.globalBoundaries, 0.95, 0.9);
//    	}


    	SEQ_VECTOR < SEQ_VECTOR <double> > vec_u     (cluster.domains.size());
    	SEQ_VECTOR < SEQ_VECTOR <double> > vec_v     (cluster.domains.size());
    	SEQ_VECTOR < SEQ_VECTOR <double> > vec_w     (cluster.domains.size());

        SEQ_VECTOR < SEQ_VECTOR <double> > vec_u_n   (cluster.domains.size());
    	SEQ_VECTOR < SEQ_VECTOR <double> > vec_v_n   (cluster.domains.size());
    	SEQ_VECTOR < SEQ_VECTOR <double> > vec_w_n   (cluster.domains.size());

    	SEQ_VECTOR < SEQ_VECTOR <double> > vec_b     (cluster.domains.size());
    	SEQ_VECTOR < SEQ_VECTOR <double> > vec_t_tmp (cluster.domains.size());

    	for (int d = 0; d < cluster.domains.size(); d++) {
    		vec_u[d]    .resize(cluster.domains[d].domain_prim_size, 0);
    		vec_v[d]    .resize(cluster.domains[d].domain_prim_size, 0);
    		vec_w[d]    .resize(cluster.domains[d].domain_prim_size, 0);

    		vec_u_n[d]  .resize(cluster.domains[d].domain_prim_size, 0);
    		vec_v_n[d]  .resize(cluster.domains[d].domain_prim_size, 0);
    		vec_w_n[d]  .resize(cluster.domains[d].domain_prim_size, 0);

    		vec_b[d]    .resize(cluster.domains[d].domain_prim_size, 0);
    		vec_t_tmp[d].resize(cluster.domains[d].domain_prim_size, 0);
    	}

    	// *** Set up the initial acceleration ***********************
    	for (int d = 0; d < cluster.domains.size(); d++) {
    		for (int i = 2; i < vec_w[d].size(); i=i+3) {
    			vec_w[d][i] = 1.0;
    		}
    	}
    	// *** END - Set up the initial accel. ***********************


    	double const_beta   = cluster.dynamic_beta;
    	double const_deltat = cluster.dynamic_timestep;
    	double const_gama   = cluster.dynamic_gama;


    	SEQ_VECTOR <double> const_a (8,0);
    	const_a[0] = 1.0 / (const_beta * const_deltat * const_deltat);
    	const_a[1] = const_gama / (const_beta * const_deltat);
    	const_a[2] = 1.0 / (const_beta * const_deltat);
    	const_a[3] = (1.0 / (2 * const_beta)) - 1.0;
    	const_a[4] = (const_gama / const_beta) - 1.0;
    	const_a[5] = const_deltat * ((const_gama / (2.0 * const_beta)) - 1.0);
    	const_a[6] = const_deltat * (1.0 - const_gama);
    	const_a[7] = const_deltat * const_gama;

    	int numberOfTimeSteps = 1000;

    	for (int tt = 0; tt < numberOfTimeSteps; tt++) {
    	//for (int time = 0; time < NumberOfTimeIterations; time++) {

    		// *** calculate the right hand side in primal ********************************************
    		cilk_for (int d = 0; d < cluster.domains.size(); d++) {
    			for(int i = 0; i < vec_u[d].size(); i++) {
    				vec_t_tmp[d][i] = const_a[0] * vec_u[d][i] + const_a[2] * vec_v[d][i] + const_a[3] * vec_w[d][i];
    			}
    			cluster.domains[d].M.MatVec(vec_t_tmp[d], vec_b[d],'N');
    		}

    		// *** Run the CG solver **************************************************************

    		if ( solver.USE_PIPECG == 1 ) {
    			solver.Solve_PipeCG_nonsingular( cluster, vec_b, vec_u_n);
    		} else {
    			solver.Solve_RegCG_nonsingular ( cluster, vec_b, vec_u_n);
    		}

    		// *** END - Run the CG solver ********************************************************

    		cilk_for (int d = 0; d < cluster.domains.size(); d++) {
    			for(int i = 0; i < vec_u[d].size(); i++) {
    				vec_w_n[d][i] = (const_a[0] * (vec_u_n[d][i] - vec_u[d][i])) - (const_a[2] * vec_v[d][i]) - (const_a[3] * vec_w  [d][i]);
    				vec_v_n[d][i] = vec_v[d][i]                  + (const_a[6] * vec_w[d][i])                 + (const_a[7] * vec_w_n[d][i]);
    			//}

    			//for(int i = 0; i < vec_u[d].size(); i++) {
    				vec_u[d][i] = vec_u_n[d][i];
    				vec_v[d][i] = vec_v_n[d][i];
    				vec_w[d][i] = vec_w_n[d][i];
    			}
    		}

    		//prim_solution_out.push_back(vec_u_n);
#ifdef CATALYST
    		unsigned int timeStep = tt;
    		double time = timeStep * dynamic_timestep;
	    	Adaptor::CoProcess(input.mesh,l2g_vec, vec_u_n,  time, timeStep, timeStep == numberOfTimeSteps - 1);
#endif

			std::stringstream ss;
			ss << "mesh_" << instance.rank() << "_" << time << ".vtk";
			instance.mesh().saveVTK(ss.str().c_str(), vec_u_n, l2g_vec, instance.localBoundaries(), instance.globalBoundaries(), 0.95, 0.9);


    		// *** XXX
    		if (solver.mpi_rank == solver.mpi_root) {
    			cout<<endl<< "Time iter " << time << "\t";
    		}


    		// *** XXX
    		solver.timing.totalTime.PrintStatMPI(0.0);
    		solver.timing.totalTime.Reset();

    	} // *** END - time iter loop *******************************************************

#ifdef CATALYST
    	Adaptor::Finalize();
#endif

    	solver.preproc_timing.PrintStatsMPI();
    	solver.timeEvalAppa  .PrintStatsMPI();

    	if (solver.USE_PREC == 1)
    		solver.timeEvalPrec.PrintStatsMPI();

    } else {
		//solver.Solve_singular( cluster, result_file );
	}

     timeSolCG.AddEndWithBarrier();
	 timeEvalMain.AddEvent(timeSolCG);

	 TimeEvent timeGetSol(string("Solver - Get Primal Solution"));
	 timeGetSol.AddStart();
	if (!DYNAMIC) solver.GetSolution_Primal_singular_parallel(cluster, prim_solution);
	 timeGetSol.AddEndWithBarrier();
	 timeEvalMain.AddEvent(timeGetSol);

	double max_v = 0.0;
	if (!DYNAMIC)
		for (ShortInt i = 0; i < number_of_subdomains_per_cluster; i++)
			for (ShortInt j = 0; j < prim_solution[i].size(); j++)
				if ( fabs ( prim_solution[i][j] ) > max_v) max_v = fabs( prim_solution[i][j] );

	TimeEvent max_sol_ev ("Max solution value "); max_sol_ev.AddStartWOBarrier(0.0); max_sol_ev.AddEndWOBarrier(max_v);

	std::cout.precision(12);

	double max_vg;
	MPI_Reduce(&max_v, &max_vg, 1, MPI_DOUBLE, MPI_MAX, 0, MPI_COMM_WORLD );
	if (instance.rank() == 0)
		std::cout << " Max value in_solution = " << max_vg << std::endl;

	max_sol_ev.PrintLastStatMPI_PerNode(max_vg);


	 TimeEvent timeSaveVTK(string("Solver - Save VTK"));
	 timeSaveVTK.AddStart();
	if (!DYNAMIC) {
		//std::stringstream ss;
		//ss << "mesh_" << MPIrank << ".vtk";
		//input.mesh->saveVTK(ss.str().c_str(), prim_solution, l2g_vec, *input.localBoundaries, *input.globalBoundaries, 0.95, 0.9);
	}
	 timeSaveVTK.AddEndWithBarrier();
	 timeEvalMain.AddEvent(timeSaveVTK);

	//if (clust_g.domainG->flag_store_VTK)
	//{
	//	for (ShortInt i = 0; i < number_of_subdomains_per_cluster; i++) {
	//		for (ShortInt j = 0; j < prim_solution[i].size(); j++) {
	//			if (prim_solution[i][j] > max_v) max_v = prim_solution[i][j];
	//		}
	//		copy(prim_solution[i].begin(), prim_solution[i].end(), clust_g.data[i]->ddu);
	//	}

	//}


	// *** END - Running Solver ************************************************************************************************


	timeEvalMain.totalTime.AddEndWithBarrier();
	timeEvalMain.PrintStatsMPI();
}


//void testBEM(int argc, char** argv)
//{
//	double start = omp_get_wtime();
//	size_t partsCount = input.mesh->parts();
//	size_t fixPointsCount = 4;
//
//	std::cout << "1 : " << omp_get_wtime() - start << std::endl;
//
//	mesh::SurfaceMesh sMesh(*input.mesh);
//
//	std::cout << "2 : " << omp_get_wtime() - start << std::endl;
//
//	sMesh.computeFixPoints(fixPointsCount);
//
//
//	std::cout << "4 : " << omp_get_wtime() - start << std::endl;
//
//	std::vector<DenseMatrix> K_mat_dense;
//
//	K_mat_dense.reserve(partsCount);
//	for (int d = 0; d < partsCount; d++) {
//		K_mat_dense.push_back( DenseMatrix (0, 0) );
//	}
//
//
//#ifndef DEBUG
//    cilk_for (size_t d = 0; d < partsCount; d++) {
//#else
//    for (size_t d = 0; d < partsCount; d++) {
//#endif
//
///*
//        std::ofstream Kmat_file_o;
//        std::ofstream Kmat_file_p;
//
//        Kmat_file_p.precision(15);
//        Kmat_file_o.precision(15);
//       4
//        Kmat_file_o << std::scientific;
//        Kmat_file_p << std::scientific;
//
//
//        std::stringstream Kmat_file_name_o;
//        Kmat_file_name_o << "Kmat_o_" << d;
//
//        Kmat_file_o.open ( Kmat_file_name_o.str().c_str() );
//        Kmat_file_p.open ("Kmat_p.txt");
//
// */
//        DenseMatrix K_tmp;
//
//        sMesh.elasticity(K_mat_dense[d], d);
//        std::cout << d << " " << std::endl;
//
////        Kmat_file_o << K_mat_dense[d];
//
//        int n = K_mat_dense[d].rows();
//
//        K_tmp = K_mat_dense[d];
//
//        for (int i = 0; i < n/3; i++) {
//            for (int j = 0; j < n; j++) {
//                K_tmp( 3*i+0,j) = K_mat_dense[d](0*(n/3) + i ,j);
//                K_tmp( 3*i+1,j) = K_mat_dense[d](1*(n/3) + i ,j);
//                K_tmp( 3*i+2,j) = K_mat_dense[d](2*(n/3) + i ,j);
//            }
//        }
//
//        for (int i = 0; i < n/3; i++) {
//            for (int j = 0; j < n; j++) {
//                K_mat_dense[d]( j, 3*i+0) = K_tmp(j, 0*(n/3) + i );
//                K_mat_dense[d]( j, 3*i+1) = K_tmp(j, 1*(n/3) + i );
//                K_mat_dense[d]( j, 3*i+2) = K_tmp(j, 2*(n/3) + i );
//            }
//        }
//
///*
//        Kmat_file_p << K_mat_dense[d];
//
//        Kmat_file_o.close();
//        Kmat_file_p.close();
//*/
//
//    }
//
//	std::cout << "5 : " << omp_get_wtime() - start << std::endl;
//
//
//	// TODO:
//
//    std::vector < SparseCSRMatrix<eslocal> >			K_mat;
//    std::vector < SparseIJVMatrix<eslocal> >			B1_mat;
//    std::vector < SparseIJVMatrix<eslocal> >			B0_mat;
//
//    std::vector < std::vector <eslocal> >		lambda_map_sub_B1;
//    std::vector < std::vector <eslocal> >		lambda_map_sub_B0;
//    std::vector < std::vector <eslocal> >		lambda_map_sub_clst;
//    std::vector < std::vector <double> >	B1_l_duplicity;
//
//    std::vector < std::vector < double > >	f_vec     (partsCount);
//    std::vector < std::vector < eslocal > >		fix_nodes (partsCount);
//    std::vector < std::vector <eslocal> >		l2g_vec;
//
//    std::cout << "BEM 8 : " << omp_get_wtime() - start<< std::endl;
//
//    K_mat.reserve(partsCount);
//    for (size_t d = 0; d < partsCount; d++) {
//        K_mat.push_back( SparseCSRMatrix<eslocal> (0,0) );
//    }
//
//#ifndef DEBUG
//    cilk_for (size_t d = 0; d < partsCount; d++) {
//#else
//    for (size_t d = 0; d < partsCount; d++) {
//#endif
//        K_mat[d] = K_mat_dense[d];
//        f_vec[d].resize(K_mat_dense[d].rows() , 0.0);
//    }
//    K_mat_dense.clear();
//
//    for (int d = 0; d < partsCount; d++) {
////      std::cout<< "d: "<< d <<std::endl;
//      sMesh.integrateUpperFaces(f_vec[d],d);
//    }
//
//
//    std::cout << "9 : " << omp_get_wtime() - start<< std::endl;
//
//    const std::vector<eslocal> fixPoints = sMesh.getFixPoints(); // input.mesh->getFixPoints();
//
//#ifndef DEBUG
//    cilk_for (eslocal d = 0; d < partsCount; d++) {
//#else
//    for (eslocal d = 0; d < partsCount; d++) {
//#endif
//        for (eslocal fixPoint = 0; fixPoint < fixPointsCount; fixPoint++) {
//            fix_nodes[d].push_back(fixPoints[d * fixPointsCount + fixPoint]);
//        }
//        std::sort ( fix_nodes[d].begin(), fix_nodes[d].end() );
//    }
//
//    std::cout << "11: " << omp_get_wtime() - start<< std::endl;
//    input.localBoundaries->create_B1_l<eslocal>(
//                            B1_mat,
//                            B0_mat,
//                            l2g_vec,
//                            lambda_map_sub_clst,
//                            lambda_map_sub_B1,
//                            lambda_map_sub_B0,
//                            B1_l_duplicity,
//                            partsCount,
//							*input.localBoundaries
//                        );
////    for (int d = 0; d < partsCount; d++) {
////        for (int iz = 0; iz < l2g_vec[d].size(); iz++) {
////            if ( fabs( 30.0 - sMesh.coordinates()[l2g_vec[d][iz]].z ) < 0.00001 )
////                f_vec[d][3 * iz + 2] = 1.0;
////        }
////    }
//
//
//
//    std::cout << "12: " << omp_get_wtime() - start<< std::endl;
//
//    std::cout.precision(10);
//
//
//    // Start - Stupid version of ESPRESO interface
//
//    MPI_Init (&argc, &argv);					// starts MPI
//
//    typedef int       ShortInt ;
//    typedef int       longInt  ;
//
//
//    int MPIrank = 0; //MPI_Comm_rank(fem->comm, &MPIrank);
//    int MPIsize = 1; //MPI_Comm_size(fem->comm, &MPIsize);
//    int number_of_subdomains_per_cluster = partsCount;
//
//
//    extern void SetCluster		  ( Cluster & cluster, ShortInt * subdomains_global_indices, ShortInt number_of_subdomains, ShortInt MPI_rank);
//
//    extern void SetMatrixB1_fromCOO ( Cluster & cluster, ShortInt domain_index_in_cluster,
//                                     longInt n_rows, ShortInt n_cols, ShortInt nnz,
//                                     longInt * I_rows, ShortInt * J_cols, double * V_vals, char type, int indexing );
//
//    extern void SetMatrixB0_fromCOO ( Cluster & cluster, ShortInt domain_index_in_cluster,
//                                     longInt n_rows, ShortInt n_cols, ShortInt nnz,
//                                     longInt * I_rows, ShortInt * J_cols, double * V_vals, char type, int indexing );
//
//    extern void SetMatrixR_fromDense( Cluster & cluster, ShortInt domain_index_in_cluster,
//                                     ShortInt n_cols, ShortInt n_rows, double * vals, char type );
//
//    extern void SetMatrixK_fromCSR ( Cluster & cluster, ShortInt domain_index_in_cluster,
//                                    ShortInt n_rows, ShortInt n_cols, ShortInt * rows, ShortInt * cols, double * vals, char type );
//
//    extern void SetMatrixK_fromBEM ( Cluster & cluster, ShortInt domain_index_in_cluster,
//                                    ShortInt n_rows, ShortInt n_cols, ShortInt * rows, ShortInt * cols, double * vals, char type );
//
//
//    extern void SetSolverPreprocessing ( Cluster & cluster, IterSolver & solver,
//                                        vector <vector <longInt> > & lambda_map_sub, vector < ShortInt > & neigh_domains );
//
//    extern void SetMatrixFromCSR   ( SparseMatrix    & Mat, ShortInt n_rows, ShortInt n_cols, ShortInt * rows, ShortInt * cols, double * vals, char type );
//    extern void SetMatrixFromDense ( SparseMatrix    & Mat, ShortInt n_cols, ShortInt n_rows, double * vals, char type );
//    extern void SetMatrixFromCOO   ( SparseMatrix    & Mat, ShortInt n_rows, ShortInt n_cols, ShortInt nnz, ShortInt * I_rows, ShortInt * J_cols, double * V_vals, char type );
//    extern void SetVecInt          ( vector <int>    & vec, ShortInt incerement_by, ShortInt nnz, ShortInt * vals);
//    extern void SetVecDbl          ( vector <double> & vec, ShortInt nnz,	double * vals);
//
//    Cluster cluster(MPIrank + 1);
//    cluster.USE_DYNAMIC			= 0;
//    cluster.USE_HFETI			= 0;
//    cluster.USE_KINV			= 0;
//    cluster.SUBDOM_PER_CLUSTER	= number_of_subdomains_per_cluster;
//    cluster.NUMBER_OF_CLUSTERS	= MPIsize;
//
//    IterSolver solver;
//    solver.CG_max_iter	 = 1000;
//    solver.USE_GGtINV	 = 1;
//    solver.epsilon		 = 0.0000001;
//    solver.USE_HFETI	 = cluster.USE_HFETI;
//    solver.USE_KINV		 = cluster.USE_KINV;
//    solver.USE_DYNAMIC	 = 0;
//    solver.USE_PIPECG	 = 1;
//    solver.USE_PREC		 = 0;
//    solver.FIND_SOLUTION = 0;
//
//
//    std::vector <int> domain_list (number_of_subdomains_per_cluster,0);
//    for (int i = 0; i<number_of_subdomains_per_cluster; i++)
//        domain_list[i] = i;
//
//    SetCluster( cluster, &domain_list[0], number_of_subdomains_per_cluster, MPIrank);
//
//    vector<double> solver_parameters ( 10 );
//    solver.Setup ( solver_parameters, cluster );
//
//    // *** Setup B0 matrix *******************************************************************************************
//    if (cluster.USE_HFETI == 1 ) {
//
//#ifndef DEBUG
//    cilk_for (ShortInt i = 0; i < number_of_subdomains_per_cluster; i++) {
//#else
//    for (ShortInt i = 0; i < number_of_subdomains_per_cluster; i++) {
//#endif
//        ShortInt domain_index_in_cluster = i;
//
//        SetMatrixB0_fromCOO( cluster, domain_index_in_cluster,
//                B0_mat[i].rows(),			//clust_g.data[i]->B->B0_rows,		// B_full_rows, //n_row_eq,
//                B0_mat[i].columns(),		//.data[i]->B->B0_cols,				// B_full_cols, //n_col,
//                B0_mat[i].nonZeroValues(),	//.data[i]->B->B0_nnz,				// B_full_nnz,  //nnz_eq,
//                B0_mat[i].rowIndices(),		//&clust_g.data[i]->B->B0_I[0],		// BI_full[0], //Bi_coo,
//                B0_mat[i].columnIndices(),	//&clust_g.data[i]->B->B0_J[0],		// BJ_full[0], //Bj_coo,
//                B0_mat[i].values(),			//&clust_g.data[i]->B->B0_V[0],		// BV_full[0], //Bv_coo,
//                'G', B0_mat[i].indexing() );
//        }
//    }
//    // *** END - Setup B0 matrix *************************************************************************************
//
//    // *** Setup B1 matrix *******************************************************************************************
//#ifndef DEBUG
//    cilk_for (ShortInt i = 0; i < number_of_subdomains_per_cluster; i++) {
//#else
//    for (ShortInt i = 0; i < number_of_subdomains_per_cluster; i++) {
//#endif
//        ShortInt domain_index_in_cluster = i;
//        SetMatrixB1_fromCOO( cluster, domain_index_in_cluster,
//                B1_mat[i].rows(),			//clust_g.data[i]->B->B_full_rows, //n_row_eq,
//                B1_mat[i].columns(),		//clust_g.data[i]->B->B_full_cols, //n_col,
//                B1_mat[i].nonZeroValues(),	//clust_g.data[i]->B->B_full_nnz,  //nnz_eq,
//                B1_mat[i].rowIndices(),		//&clust_g.data[i]->B->BI_full[0], //Bi_coo,
//                B1_mat[i].columnIndices(),	//&clust_g.data[i]->B->BJ_full[0], //Bj_coo,
//                B1_mat[i].values(),			//&clust_g.data[i]->B->BV_full[0], //Bv_coo,
//                'G', B1_mat[i].indexing() );
//    }
//
//#ifndef DEBUG
//    cilk_for (ShortInt i = 0; i < number_of_subdomains_per_cluster; i++) {
//#else
//    for (ShortInt i = 0; i < number_of_subdomains_per_cluster; i++) {
//#endif
//            cluster.domains[i].B1_scale_vec = B1_l_duplicity[i];
//    }
//    // *** END - Setup B1 matrix *************************************************************************************
//
//
//
//    // *** Setup R matrix ********************************************************************************************
//#ifndef DEBUG
//    cilk_for(ShortInt d = 0; d < number_of_subdomains_per_cluster; d++) {
//#else
//    for(ShortInt d = 0; d < number_of_subdomains_per_cluster; d++) {
//#endif
//        for (int i = 0; i < l2g_vec[d].size(); i++) {
//            std::vector <double> tmp_vec (3,0);
//
//            tmp_vec[0] = sMesh.coordinates()[l2g_vec[d][i]].x;
//            tmp_vec[1] = sMesh.coordinates()[l2g_vec[d][i]].y;
//            tmp_vec[2] = sMesh.coordinates()[l2g_vec[d][i]].z;
//            cluster.domains[d].coordinates.push_back(tmp_vec);
//        }
//        cluster.domains[d].CreateKplus_R();
//        //cluster.domains[d].Kplus_R.ConvertCSRToDense(0);
//    }
//    // *** END - Setup R matrix **************************************************************************************
//
//    // *** Load RHS and fix points for K regularization **************************************************************
//
//    for (ShortInt d = 0; d < number_of_subdomains_per_cluster; d++) {
//        //SetVecDbl( cluster.domains[i].f,        clust_g.data[i]->KSparse->n_row, clust_g.data[i]->fE );
//        cluster.domains[d].f = f_vec[d];
//
//        //SetVecInt( cluster.domains[i].fix_dofs, 1,                           24, clust_g.fem[i]->mesh.fixingDOFs );
//        for (size_t i = 0; i < fix_nodes[d].size(); i++) {
//            for (size_t d_i = 0; d_i < 3; d_i++) {
//                cluster.domains[d].fix_dofs.push_back( 3 * fix_nodes[d][i] + d_i);
//            }
//        }
//    }
//    // *** END - Load RHS and fix points for K regularization ********************************************************
//
//    // *** Set up solver, create G1 per cluster, global G1, GGt, distribute GGt, factorization of GGt, compression of vector and matrices B1 and G1 *******************
//    for (ShortInt i = 0; i < number_of_subdomains_per_cluster; i++) {
//        cluster.domains[i].lambda_map_sub = lambda_map_sub_B1[i];
//    }
//
//    std::vector < int > neigh_clusters;
//    //neigh_clusters.push_back(0);
//
//    SetSolverPreprocessing ( cluster, solver, lambda_map_sub_clst, neigh_clusters );
//    // *** END - Set up solver, create G1 per cluster, global G1, GGt, distribute GGt, factorization of GGt, compression of vector and matrices B1 and G1 *************
//
//
//
//
//    // *** Load Matrix K and regularization ******************************************************************************
//#ifndef DEBUG
//    cilk_for (ShortInt d = 0; d < number_of_subdomains_per_cluster; d++) {
//#else
//    for (ShortInt d = 0; d < number_of_subdomains_per_cluster; d++) {
//#endif
//        SetMatrixK_fromCSR ( cluster, d,
//        K_mat[d].rows(), K_mat[d].columns(), //  .data[i]->KSparse->n_row,   clust_g.data[i]->KSparse->n_row,
//        K_mat[d].rowPtrs(), K_mat[d].columnIndices(), K_mat[d].values(), //clust_g.data[i]->KSparse->row_ptr, clust_g.data[i]->KSparse->col_ind, clust_g.data[i]->KSparse->val,
//                                                        'G');
//    }
//    K_mat.clear();
//
//
//
//    if (cluster.USE_HFETI == 1)
//        cluster.SetClusterHFETI();
//
//    cluster.SetClusterPC_AfterKplus();
//    // *** END - Load Matrix K and regularization  ***********************************************************************
//
//
//
//    // *** Running Solver ************************************************************************************************
//    string result_file("MATSOL_SVN_Displacement.Nvec");
//
//
//
//    solver.Solve_singular ( cluster, result_file );
//
//
//
//
//
//    vector < vector < double > > prim_solution;
//    solver.GetSolution_Primal_singular_parallel(cluster, prim_solution);
//
//    double max_v = 0.0;
//
//    for (ShortInt i = 0; i < number_of_subdomains_per_cluster; i++)
//        for (ShortInt j = 0; j < prim_solution[i].size(); j++)
//            if ( fabs ( prim_solution[i][j] ) > max_v) max_v = fabs( prim_solution[i][j] );
//
//    TimeEvent max_sol_ev ("Max solution value "); max_sol_ev.AddStartWOBarrier(0.0); max_sol_ev.AddEndWOBarrier(max_v);
//
//    std::cout.precision(15);
//
//    double max_vg;
//    MPI_Reduce(&max_v, &max_vg, 1, MPI_DOUBLE, MPI_MAX, 0, MPI_COMM_WORLD );
//
//    if (MPIrank == 0)
//        std::cout << " Max value in_solution = " << max_vg << std::endl;
//
//    max_sol_ev.PrintLastStatMPI_PerNode(max_vg);
//
//    //input.mesh->saveVTK(prim_solution, l2g_vec);
//
//    sMesh.saveVTK("mesh.vtk", prim_solution, l2g_vec, *input.localBoundaries, *input.globalBoundaries, 0.95, 0.9);
//
//                //if (clust_g.domainG->flag_store_VTK)
//                //{
//                //	for (ShortInt i = 0; i < number_of_subdomains_per_cluster; i++) {
//                //		for (ShortInt j = 0; j < prim_solution[i].size(); j++) {
//                //			if (prim_solution[i][j] > max_v) max_v = prim_solution[i][j];
//                //		}
//                //		copy(prim_solution[i].begin(), prim_solution[i].end(), clust_g.data[i]->ddu);
//                //	}
//
//                //}
//
//
//    // *** END - Running Solver ************************************************************************************************
//
//
//    // END - Stupid version of ESPRESO interface
//
//
//
//
//}
//
//void testFEM(int argc, char** argv)
//{
//	double start;
//	start = omp_get_wtime();
//	std::cout.precision(15);
//
//	size_t partsCount = input.mesh->parts();
//	size_t fixPointsCount = input.mesh->getFixPointsCount();
//
//
//	std::cout << "5 : " << omp_get_wtime() - start<< std::endl;
//
//	//Faces faces(mesh, coordinates);
//
//	std::cout << "6 : " << omp_get_wtime() - start<< std::endl;
//
//	//Corners corners(faces.getFaces(), coordinates);
//
//	std::cout << "7 : " << omp_get_wtime() - start<< std::endl;
//
//	std::vector < SparseCSRMatrix<eslocal> >			K_mat;
//	std::vector < SparseCSRMatrix<eslocal> >			M_mat;
//	std::vector < SparseIJVMatrix<eslocal> >			B1_mat;
//	std::vector < SparseIJVMatrix<eslocal> >			B0_mat;
//
//	std::vector < std::vector <eslocal> >		lambda_map_sub_B1;
//	std::vector < std::vector <eslocal> >		lambda_map_sub_B0;
//	std::vector < std::vector <eslocal> >		lambda_map_sub_clst;
//	std::vector < std::vector <double> >	B1_l_duplicity;
//
//	std::vector < std::vector < double > >	f_vec     (partsCount);
//	std::vector < std::vector < eslocal > >		fix_nodes (partsCount);
//	std::vector < std::vector <eslocal> >		l2g_vec;
//
//	std::cout << "8 : " << omp_get_wtime() - start<< std::endl;
//
//	K_mat.reserve(partsCount);
//	M_mat.reserve(partsCount);
//	for (eslocal d = 0; d < partsCount; d++) {
//		K_mat.push_back( SparseCSRMatrix<eslocal> (0,0) );
//		M_mat.push_back( SparseCSRMatrix<eslocal> (0,0) );
//	}
//
//	std::cout << "9 : " << omp_get_wtime() - start<< std::endl;
//
//#ifndef DEBUG
//	cilk_for (eslocal d = 0; d < partsCount; d++) {
//#else
//	for (eslocal d = 0; d < partsCount; d++) {
//#endif
//		eslocal dimension = input.mesh->getPartNodesCount(d) * mesh::Point::size();
//		std::vector<double> f(dimension);
//
//		input.mesh->elasticity(K_mat[d], M_mat[d], f, d);
//
//		//K_mat[d] = K;
//		//M_mat[d] = M;
//
//        f_vec[d].swap(f);
//        //f_vec[d].resize(K_mat[d].rows() , 0.0);
//
//		std::cout << d << " " << std::endl;
//	}
//    //f_vec[partsCount-1][f_vec[partsCount-1].size() - 1] = 1.0;
//
//
//
//
//
//	std::cout << "10: " << omp_get_wtime() - start<< std::endl;
//
//	const std::vector<eslocal> fixPoints = input.mesh->getFixPoints();
//
//#ifndef DEBUG
//	cilk_for (eslocal d = 0; d < partsCount; d++) {
//#else
//	for (eslocal d = 0; d < partsCount; d++) {
//#endif
//		for (eslocal fixPoint = 0; fixPoint < fixPointsCount; fixPoint++) {
//			fix_nodes[d].push_back(fixPoints[d * fixPointsCount + fixPoint]);
//		}
//		std::sort ( fix_nodes[d].begin(), fix_nodes[d].end() );
//	}
//
//	std::cout << "11: " << omp_get_wtime() - start<< std::endl;
//	input.localBoundaries->create_B1_l<eslocal>(
//		B1_mat,
//		B0_mat,
//		l2g_vec,
//		lambda_map_sub_clst,
//		lambda_map_sub_B1,
//		lambda_map_sub_B0,
//		B1_l_duplicity,
//		partsCount,
//		*input.localBoundaries
//	);
//
//	//std::cout << B1_mat[0];
//
//	const std::map<eslocal, double> &forces_x = input.mesh->coordinates().property(mesh::CP::FORCES_X).values();
//	const std::map<eslocal, double> &forces_y = input.mesh->coordinates().property(mesh::CP::FORCES_Y).values();
//	const std::map<eslocal, double> &forces_z = input.mesh->coordinates().property(mesh::CP::FORCES_Z).values();
//
//	for (eslocal d = 0; d < partsCount; d++) {
//		for (eslocal iz = 0; iz < l2g_vec[d].size(); iz++) {
//			if (forces_x.find(l2g_vec[d][iz]) != forces_x.end()) {
//				f_vec[d][3 * iz + 0] = forces_x.at(l2g_vec[d][iz]);
//			}
//			if (forces_y.find(l2g_vec[d][iz]) != forces_y.end()) {
//				f_vec[d][3 * iz + 1] = forces_y.at(l2g_vec[d][iz]);
//			}
//			if (forces_z.find(l2g_vec[d][iz]) != forces_z.end()) {
//				f_vec[d][3 * iz + 2] = forces_z.at(l2g_vec[d][iz]);
//			}
//		}
//	}
////    for (eslocal d = 0; d < partsCount; d++) {
////        for (eslocal iz = 0; iz < l2g_vec[d].size(); iz++) {
////            if ( fabs( 30.0 - input.mesh->coordinates()[l2g_vec[d][iz]].z ) < 0.00001 ) {
////                //f_vec[d][3 * iz + 2] = 1.0;
////            }
////        }
////    }
//
///*
//	for (eslocal d = 0; d < partsCount; d++) {
//    // K
//    SparseIJVMatrix tmpK = K_mat[d];
//    std::ofstream (K_mat_file);
//    K_mat_file.precision(15);
//    K_mat_file << std::scientific;
//    std::stringstream K_mat_file_name;
//    K_mat_file_name << "dumped_files/K_mat_" << d;
//    K_mat_file.open ( K_mat_file_name.str().c_str() );
//    K_mat_file << tmpK;
//    K_mat_file.close();
//    // f
//    std::ofstream (f_vec_file);
//    f_vec_file.precision(15);
//    f_vec_file << std::scientific;
//    std::stringstream f_vec_file_name;
//    f_vec_file_name << "dumped_files/f_vec_" << d;
//    f_vec_file.open ( f_vec_file_name.str().c_str() );
//    f_vec_file << f_vec[d];
//    f_vec_file.close();
//    // B
//    std::ofstream (B0_mat_file);
//    B0_mat_file.precision(15);
//    B0_mat_file << std::scientific;
//    std::stringstream B0_mat_file_name;
//    B0_mat_file_name << "dumped_files/B0_mat_" << d;
//    B0_mat_file.open ( B0_mat_file_name.str().c_str() );
//    B0_mat_file << B0_mat[d];
//    B0_mat_file.close();
//  }
//*/
//
//
//
//
//
//	std::cout << "12: " << omp_get_wtime() - start<< std::endl;
//
//	std::cout.precision(10);
//
//	// Start - Stupid version of ESPRESO interface
//
//	//MPI_Init (&argc, &argv);					// starts MPI
//
//	typedef int       ShortInt ;
//	typedef int       longInt  ;
//
//
//	int MPIrank = 0; //MPI_Comm_rank(fem->comm, &MPIrank);
//	int MPIsize = 1; //MPI_Comm_size(fem->comm, &MPIsize);
//	int number_of_subdomains_per_cluster = partsCount;
//
//
//	extern void SetCluster		  ( Cluster & cluster, ShortInt * subdomains_global_indices, ShortInt number_of_subdomains, ShortInt MPI_rank);
//
//	extern void SetMatrixB1_fromCOO ( Cluster & cluster, ShortInt domain_index_in_cluster,
//		longInt n_rows, ShortInt n_cols, ShortInt nnz,
//		longInt * I_rows, ShortInt * J_cols, double * V_vals, char type, int indexing );
//
//	extern void SetMatrixB0_fromCOO ( Cluster & cluster, ShortInt domain_index_in_cluster,
//		longInt n_rows, ShortInt n_cols, ShortInt nnz,
//		longInt * I_rows, ShortInt * J_cols, double * V_vals, char type, int indexing );
//
//	extern void SetMatrixR_fromDense( Cluster & cluster, ShortInt domain_index_in_cluster,
//		ShortInt n_cols, ShortInt n_rows, double * vals, char type );
//
//	extern void SetMatrixK_fromCSR ( Cluster & cluster, ShortInt domain_index_in_cluster,
//		ShortInt n_rows, ShortInt n_cols, ShortInt * rows, ShortInt * cols, double * vals, char type );
//
//	extern void SetSolverPreprocessing ( Cluster & cluster, IterSolver & solver,
//		vector <vector <longInt> > & lambda_map_sub, vector < ShortInt > & neigh_domains );
//
//	extern void SetMatrixFromCSR   ( SparseMatrix    & Mat, ShortInt n_rows, ShortInt n_cols, ShortInt * rows, ShortInt * cols, double * vals, char type );
//	extern void SetMatrixFromDense ( SparseMatrix    & Mat, ShortInt n_cols, ShortInt n_rows, double * vals, char type );
//	extern void SetMatrixFromCOO   ( SparseMatrix    & Mat, ShortInt n_rows, ShortInt n_cols, ShortInt nnz, ShortInt * I_rows, ShortInt * J_cols, double * V_vals, char type );
//	extern void SetVecInt          ( vector <int>    & vec, ShortInt incerement_by, ShortInt nnz, ShortInt * vals);
//	extern void SetVecDbl          ( vector <double> & vec, ShortInt nnz,	double * vals);
//
//	Cluster cluster(MPIrank + 1);
//	cluster.USE_DYNAMIC			= 0;
//	cluster.USE_HFETI			= 0;
//	cluster.USE_KINV			= 0;
//	cluster.SUBDOM_PER_CLUSTER	= number_of_subdomains_per_cluster;
//	cluster.NUMBER_OF_CLUSTERS	= MPIsize;
//
//	IterSolver solver;
//	solver.CG_max_iter	 = 1000;
//	solver.USE_GGtINV	 = 1;
//	solver.epsilon		 = 0.00001;
//	solver.USE_HFETI	 = cluster.USE_HFETI;
//	solver.USE_KINV		 = cluster.USE_KINV;
//	solver.USE_DYNAMIC	 = 0;
//	solver.USE_PIPECG	 = 0;
//	solver.USE_PREC		 = 0;
//	solver.FIND_SOLUTION = 0;
//
//	std::vector <int> domain_list (number_of_subdomains_per_cluster,0);
//	for (int i = 0; i<number_of_subdomains_per_cluster; i++)
//		domain_list[i] = i;
//
//	SetCluster( cluster, &domain_list[0], number_of_subdomains_per_cluster, MPIrank);
//
//	vector<double> solver_parameters ( 10 );
//	solver.Setup ( solver_parameters, cluster );
//
//	// *** Setup B0 matrix *******************************************************************************************
//	if (cluster.USE_HFETI == 1 ) {
//
//#ifndef DEBUG
//		cilk_for (ShortInt i = 0; i < number_of_subdomains_per_cluster; i++) {
//#else
//		for (ShortInt i = 0; i < number_of_subdomains_per_cluster; i++) {
//#endif
//			ShortInt domain_index_in_cluster = i;
//
//			SetMatrixB0_fromCOO( cluster, domain_index_in_cluster,
//				B0_mat[i].rows(),			//clust_g.data[i]->B->B0_rows,		// B_full_rows, //n_row_eq,
//				B0_mat[i].columns(),		//.data[i]->B->B0_cols,				// B_full_cols, //n_col,
//				B0_mat[i].nonZeroValues(),	//.data[i]->B->B0_nnz,				// B_full_nnz,  //nnz_eq,
//				B0_mat[i].rowIndices(),		//&clust_g.data[i]->B->B0_I[0],		// BI_full[0], //Bi_coo,
//				B0_mat[i].columnIndices(),	//&clust_g.data[i]->B->B0_J[0],		// BJ_full[0], //Bj_coo,
//				B0_mat[i].values(),			//&clust_g.data[i]->B->B0_V[0],		// BV_full[0], //Bv_coo,
//				'G', B0_mat[i].indexing() );
//		}
//	}
//	// *** END - Setup B0 matrix *************************************************************************************
//
//	// *** Setup B1 matrix *******************************************************************************************
//#ifndef DEBUG
//	cilk_for (ShortInt i = 0; i < number_of_subdomains_per_cluster; i++) {
//#else
//	for (ShortInt i = 0; i < number_of_subdomains_per_cluster; i++) {
//#endif
//		ShortInt domain_index_in_cluster = i;
//		SetMatrixB1_fromCOO( cluster, domain_index_in_cluster,
//			B1_mat[i].rows(),			//clust_g.data[i]->B->B_full_rows, //n_row_eq,
//			B1_mat[i].columns(),		//clust_g.data[i]->B->B_full_cols, //n_col,
//			B1_mat[i].nonZeroValues(),	//clust_g.data[i]->B->B_full_nnz,  //nnz_eq,
//			B1_mat[i].rowIndices(),		//&clust_g.data[i]->B->BI_full[0], //Bi_coo,
//			B1_mat[i].columnIndices(),	//&clust_g.data[i]->B->BJ_full[0], //Bj_coo,
//			B1_mat[i].values(),			//&clust_g.data[i]->B->BV_full[0], //Bv_coo,
//			'G', B1_mat[i].indexing() );
//	}
//
//#ifndef DEBUG
//	cilk_for (ShortInt i = 0; i < number_of_subdomains_per_cluster; i++) {
//#else
//	for (ShortInt i = 0; i < number_of_subdomains_per_cluster; i++) {
//#endif
//		cluster.domains[i].B1_scale_vec = B1_l_duplicity[i];
//	}
//	// *** END - Setup B1 matrix *************************************************************************************
//
//
//	// *** Setup R matrix ********************************************************************************************
//#ifndef DEBUG
//	cilk_for(ShortInt d = 0; d < number_of_subdomains_per_cluster; d++) {
//#else
//	for(ShortInt d = 0; d < number_of_subdomains_per_cluster; d++) {
//#endif
//		for (int i = 0; i < l2g_vec[d].size(); i++) {
//			std::vector <double> tmp_vec (3,0);
//			tmp_vec[0] = input.mesh->coordinates()[l2g_vec[d][i]].x;
//			tmp_vec[1] = input.mesh->coordinates()[l2g_vec[d][i]].y;
//			tmp_vec[2] = input.mesh->coordinates()[l2g_vec[d][i]].z;
//			cluster.domains[d].coordinates.push_back(tmp_vec);
//		}
//		cluster.domains[d].CreateKplus_R();
//		//cluster.domains[d].Kplus_R.ConvertCSRToDense(0);
//	}
//	// *** END - Setup R matrix **************************************************************************************
//
//	// *** Load RHS and fix points for K regularization **************************************************************
//#ifndef DEBUG
//	cilk_for (ShortInt d = 0; d < number_of_subdomains_per_cluster; d++) {
//#else
//	for (ShortInt d = 0; d < number_of_subdomains_per_cluster; d++) {
//#endif
//		//SetVecDbl( cluster.domains[i].f,        clust_g.data[i]->KSparse->n_row, clust_g.data[i]->fE );
//		cluster.domains[d].f = f_vec[d];
//
//		//SetVecInt( cluster.domains[i].fix_dofs, 1,                           24, clust_g.fem[i]->mesh.fixingDOFs );
//		for (int i = 0; i < fix_nodes[d].size(); i++) {
// 			for (int d_i = 0; d_i < 3; d_i++) {
//				cluster.domains[d].fix_dofs.push_back( 3 * fix_nodes[d][i] + d_i);
//			}
//		}
//	}
//	// *** END - Load RHS and fix points for K regularization ********************************************************
//
//	// *** Set up solver, create G1 per cluster, global G1, GGt, distribute GGt, factorization of GGt, compression of vector and matrices B1 and G1 *******************
//#ifndef DEBUG
//	cilk_for (ShortInt i = 0; i < number_of_subdomains_per_cluster; i++) {
//#else
//	for (ShortInt i = 0; i < number_of_subdomains_per_cluster; i++) {
//#endif
//		cluster.domains[i].lambda_map_sub = lambda_map_sub_B1[i];
//	}
//
//	std::vector < int > neigh_clusters;
//	//neigh_clusters.push_back(0);
//
//	SetSolverPreprocessing ( cluster, solver, lambda_map_sub_clst, neigh_clusters );
//	// *** END - Set up solver, create G1 per cluster, global G1, GGt, distribute GGt, factorization of GGt, compression of vector and matrices B1 and G1 *************
//
//
//	// *** Load Matrix K and regularization ******************************************************************************
//#ifndef DEBUG
//	cilk_for (ShortInt d = 0; d < number_of_subdomains_per_cluster; d++) {
//#else
//	for (ShortInt d = 0; d < number_of_subdomains_per_cluster; d++) {
//#endif
//
//		if ( d == 0 && cluster.cluster_global_index == 1) cluster.domains[d].Kplus.msglvl=1;
//
//		SetMatrixK_fromCSR ( cluster, d,
//			K_mat[d].rows(), K_mat[d].columns(), //  .data[i]->KSparse->n_row,   clust_g.data[i]->KSparse->n_row,
//			K_mat[d].rowPtrs(), K_mat[d].columnIndices(), K_mat[d].values(), //clust_g.data[i]->KSparse->row_ptr, clust_g.data[i]->KSparse->col_ind, clust_g.data[i]->KSparse->val,
//			'G');
//	}
//
//	//std::cout << std::endl;
//
//	//cluster.Create_Kinv_perDomain();
//
//	//cluster.Create_SC_perDomain();
//
//
//	if (cluster.USE_HFETI == 1)
//		cluster.SetClusterHFETI();
//
//	cluster.SetClusterPC_AfterKplus();
//	// *** END - Load Matrix K and regularization  ***********************************************************************
//
//
//	// *** Running Solver ************************************************************************************************
//	string result_file("MATSOL_SVN_Displacement.Nvec");
//	solver.Solve_singular ( cluster, result_file );
//
//	vector < vector < double > > prim_solution;
//	solver.GetSolution_Primal_singular_parallel(cluster, prim_solution);
//	double max_v = 0.0;
//
//	for (ShortInt i = 0; i < number_of_subdomains_per_cluster; i++)
//		for (ShortInt j = 0; j < prim_solution[i].size(); j++)
//			if ( fabs ( prim_solution[i][j] ) > max_v) max_v = fabs( prim_solution[i][j] );
//
//	TimeEvent max_sol_ev ("Max solution value "); max_sol_ev.AddStartWOBarrier(0.0); max_sol_ev.AddEndWOBarrier(max_v);
//
//	std::cout.precision(15);
//
//	double max_vg;
//	MPI_Reduce(&max_v, &max_vg, 1, MPI_DOUBLE, MPI_MAX, 0, MPI_COMM_WORLD );
//	if (MPIrank == 0)
//		std::cout << " Max value in_solution = " << max_vg << std::endl;
//
//	max_sol_ev.PrintLastStatMPI_PerNode(max_vg);
//
//	input.mesh->saveVTK("mesh.vtk", prim_solution, l2g_vec, *input.localBoundaries, *input.globalBoundaries, 1.0, 0.95);
//
//	//if (clust_g.domainG->flag_store_VTK)
//	//{
//	//	for (ShortInt i = 0; i < number_of_subdomains_per_cluster; i++) {
//	//		for (ShortInt j = 0; j < prim_solution[i].size(); j++) {
//	//			if (prim_solution[i][j] > max_v) max_v = prim_solution[i][j];
//	//		}
//	//		copy(prim_solution[i].begin(), prim_solution[i].end(), clust_g.data[i]->ddu);
//	//	}
//
//	//}
//
//
//	// *** END - Running Solver ************************************************************************************************
//
//
//	// END - Stupid version of ESPRESO interface
//}



<|MERGE_RESOLUTION|>--- conflicted
+++ resolved
@@ -27,7 +27,6 @@
 
 	Configuration config("configuration.txt", argc, argv);
 	// print all settings
-<<<<<<< HEAD
 	config.print();
 
 	Instance instance(config, MPIrank, MPIsize);
@@ -38,19 +37,6 @@
 	//solver_2.solve(10);
 
 	solver_1.solve(1);
-=======
-	//config.print();
-	Instance instance(config, MPIrank, MPIsize);
-
-	std::stringstream ss;
-	ss << "mesh" << MPIrank << ".vtk";
-
-	instance.mesh().saveVTK(ss.str().c_str(), instance.localBoundaries(), 0.85, 0.7);
-
-	Solver<Dynamics> solver(instance);
-
-	//solver.solve();
->>>>>>> 33122eb5
 
 	// This method needs re-factoring !!!
 	//solve(instance);
