--- conflicted
+++ resolved
@@ -24,31 +24,13 @@
 	MPI_Comm_rank(MPI_COMM_WORLD, &MPIrank);
 	MPI_Comm_size(MPI_COMM_WORLD, &MPIsize);
 
-<<<<<<< HEAD
-//	if (MPIrank == 0) {
-//		mesh::Mesh m(MPIrank, MPIsize);
-//		m.load(mesh::ANSYS, argc, argv);
-//		m.partitiate(4,0);
-//		m.store(mesh::ESPRESO_OUTPUT, "ansys_dec");
-//	}
-
-	mesh::Mesh m(MPIrank, MPIsize);
-	m.load(mesh::ESPRESO_INPUT, argc, argv);
-	m.store(mesh::VTK_SURFACE, "ans_vtk");
-
-
-	MPI_Finalize();
-	return 0;
-
-=======
->>>>>>> 6c4f6988
 #ifdef CATALYST
     	Adaptor::Initialize(argc, argv);
 #endif
 
 	Instance instance(argc, argv, MPIrank, MPIsize);
 	instance.computeSurface();
-	instance.surf_mesh().store(mesh::VTK, "surface_m", 0.9, 0.99);
+	instance.surf_mesh().store(mesh::VTK_FULL, "surface_m", 0.9, 0.99);
 
 	Solver<Linear_elasticity> solver_1 (instance);
 	solver_1.solve(1);
