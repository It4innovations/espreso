#include "mpi.h"

#include "esinput.h"
#include "esoutput.h"

#include "essolver.h"
#include "instance.h"
#include "solver/solver.h"
#include "assemblers/assemblers.h"
#include "esmesh.h"

#ifdef CATALYST
#include "escatalyst.h"
#endif

void solve(Instance &instance);

int main(int argc, char** argv)
{
	int MPIrank, MPIsize;

	MPI_Init(&argc, &argv);

	MPI_Comm_rank(MPI_COMM_WORLD, &MPIrank);
	MPI_Comm_size(MPI_COMM_WORLD, &MPIsize);

#ifdef CATALYST
    	Adaptor::Initialize(argc, argv);
#endif

	Instance instance(argc, argv, MPIrank, MPIsize);
	instance.computeSurface();
	instance.surf_mesh().store(mesh::VTK, "surface_m", 0.9, 0.99);

	Solver<Linear_elasticity> solver_1 (instance);
	solver_1.solve(1);

	//Solver<Dynamics>          solver_2 (instance);
	//solver_2.solve(10);

	//Solver<HeatSteadyState> solver_h (instance);
	//solver_h.solve(1);

	//Solver<HeatSteadyState> solver (instance);
	//solver.solve(1);

	MPI_Barrier(MPI_COMM_WORLD);
	MPI_Finalize();
}


void solve(Instance &instance)
{

	bool DYNAMIC = false;
	int DOFS_PER_NODE = 3;


	TimeEval timeEvalMain(string("ESPRESO Solver Overal Timing"));
	timeEvalMain.totalTime.AddStartWithBarrier();

	double start;
	start = omp_get_wtime();
	std::cout.precision(15);

	size_t partsCount 	  = instance.mesh().parts();
	size_t fixPointsCount = instance.mesh().getFixPointsCount();

	TimeEvent timeKasm(string("Create K matrices"));
	timeKasm.AddStart();

	std::vector < SparseCSRMatrix<eslocal> >			K_mat;
	std::vector < SparseCSRMatrix<eslocal> >			M_mat;
	std::vector < SparseIJVMatrix<eslocal> >			B1_mat;
	std::vector < SparseIJVMatrix<eslocal> >			B0_mat;

	std::vector < std::vector <eslocal> >	lambda_map_sub_B1;
	std::vector < std::vector <eslocal> >	lambda_map_sub_B0;
	std::vector < std::vector <eslocal> >	lambda_map_sub_clst;
	std::vector < std::vector <double> >	B1_duplicity;

	std::vector < std::vector <double > >	f_vec     (partsCount);
	std::vector < std::vector <eslocal > >	fix_nodes (partsCount);
	std::vector < std::vector <eslocal> >	l2g_vec;

	//if (MPIrank == 0) std::cout << "8 : " << omp_get_wtime() - start<< std::endl;

	K_mat.reserve(partsCount);
	M_mat.reserve(partsCount);
	for (eslocal d = 0; d < partsCount; d++) {
		K_mat.push_back( SparseCSRMatrix<eslocal>(0,0) );
		M_mat.push_back( SparseCSRMatrix<eslocal>(0,0) );
	}

	//if (MPIrank == 0) std::cout << "9 : " << omp_get_wtime() - start<< std::endl;

#ifndef DEBUG
	cilk_for (eslocal d = 0; d < partsCount; d++) {
#else
	for (eslocal d = 0; d < partsCount; d++) {
#endif
		eslocal dimension = instance.mesh().getPartNodesCount(d) * mesh::Point::size();
		std::vector<double> f(dimension);

    //TODO change elasticty -> heat
		if (DYNAMIC)
			instance.mesh().elasticity(K_mat[d], M_mat[d], f, d);
		else
			instance.mesh().elasticity(K_mat[d],           f, d);

		f_vec[d].swap(f);

        if (instance.rank() == 0) std::cout << d << " " ; //<< std::endl;
	}

	//if (MPIrank == 0) std::cout << std::endl << "10: " << omp_get_wtime() - start<< std::endl;

	 timeKasm.AddEndWithBarrier();
	 timeEvalMain.AddEvent(timeKasm);



	TimeEvent timeFnodes(string("Create Fix nodes"));
	timeFnodes.AddStart();
	const std::vector<eslocal> fixPoints = instance.mesh().getFixPoints();

#ifndef DEBUG
	cilk_for (eslocal d = 0; d < partsCount; d++) {
#else
	for (eslocal d = 0; d < partsCount; d++) {
#endif
		for (eslocal fixPoint = 0; fixPoint < fixPointsCount; fixPoint++) {
			fix_nodes[d].push_back(fixPoints[d * fixPointsCount + fixPoint]);
		}
		std::sort ( fix_nodes[d].begin(), fix_nodes[d].end() );
	}

	 timeFnodes.AddEndWithBarrier();
	 timeEvalMain.AddEvent(timeFnodes);

	 TimeEvent timeB1loc(string("Create B1 local"));
	 timeB1loc.AddStart();

	//if (MPIrank == 0) std::cout << "11: " << omp_get_wtime() - start<< std::endl;
	 instance.localBoundaries().create_B1_l<eslocal>(
		B1_mat,
		B0_mat,
		l2g_vec,
		lambda_map_sub_clst,
		lambda_map_sub_B1,
		lambda_map_sub_B0,
		B1_duplicity,
		partsCount,
		DOFS_PER_NODE,
		instance.globalBoundaries(),
		instance.mesh().coordinates()
	);

	 timeB1loc.AddEndWithBarrier();
	 timeEvalMain.AddEvent(timeB1loc);

	std::vector < eslocal > neigh_clusters;

	//if (MPIrank == 0) std::cout << "11.1: " << omp_get_wtime() - start<< std::endl;

	 TimeEvent timeB1glob(string("Create B1 global"));
	 timeB1glob.AddStart();

	 instance.globalBoundaries().create_B1_g<eslocal>(
		B1_mat,
		K_mat,
		lambda_map_sub_clst,
		lambda_map_sub_B1,
		B1_duplicity,
		instance.rank(),
		instance.size(),
		partsCount,
		DOFS_PER_NODE,
		neigh_clusters,
        instance.localBoundaries(),
		instance.mesh().coordinates()
	);

	 timeB1glob.AddEndWithBarrier();
	 timeEvalMain.AddEvent(timeB1glob);

	 TimeEvent timeBforces(string("Create boundary forces ??"));
	 timeBforces.AddStart();

	const std::map<eslocal, double> &forces_x = instance.mesh().coordinates().property(mesh::FORCES_X).values();
	const std::map<eslocal, double> &forces_y = instance.mesh().coordinates().property(mesh::FORCES_Y).values();
	const std::map<eslocal, double> &forces_z = instance.mesh().coordinates().property(mesh::FORCES_Z).values();

	for (eslocal d = 0; d < partsCount; d++) {
		for (eslocal iz = 0; iz < l2g_vec[d].size(); iz++) {
			if (forces_x.find(l2g_vec[d][iz]) != forces_x.end()) {
				f_vec[d][3 * iz + 0] = forces_x.at(l2g_vec[d][iz]);
			}
			if (forces_y.find(l2g_vec[d][iz]) != forces_y.end()) {
				f_vec[d][3 * iz + 1] = forces_y.at(l2g_vec[d][iz]);
			}
			if (forces_z.find(l2g_vec[d][iz]) != forces_z.end()) {
				f_vec[d][3 * iz + 2] = forces_z.at(l2g_vec[d][iz]);
			}
		}
	}

	 timeBforces.AddEndWithBarrier();
	 timeEvalMain.AddEvent(timeBforces);

	//if (MPIrank == 0) std::cout << "12: " << omp_get_wtime() - start<< std::endl;

	std::cout.precision(10);

	LinearSolver es_solver;

//	es_solver.init(
//		instance,
//
//		K_mat,
//
//		B1_mat,
//		B0_mat,
//
//		lambda_map_sub_B1,
//		lambda_map_sub_B0,
//		lambda_map_sub_clst,
//		B1_duplicity,
//
//		f_vec,
//		fix_nodes,
//		l2g_vec,
//
//		neigh_clusters
//
//	);

	return;


	// Start - Stupid version of ESPRESO interface

	typedef int       ShortInt ;
	typedef int       longInt  ;

	int number_of_subdomains_per_cluster = partsCount;

	extern void SetCluster		  ( Cluster & cluster, ShortInt * subdomains_global_indices, ShortInt number_of_subdomains, ShortInt MPI_rank);

	extern void SetMatrixB1_fromCOO ( Cluster & cluster, ShortInt domain_index_in_cluster,
		longInt n_rows, ShortInt n_cols, ShortInt nnz,
		longInt * I_rows, ShortInt * J_cols, double * V_vals, char type, int indexing );

	extern void SetMatrixB0_fromCOO ( Cluster & cluster, ShortInt domain_index_in_cluster,
		longInt n_rows, ShortInt n_cols, ShortInt nnz,
		longInt * I_rows, ShortInt * J_cols, double * V_vals, char type, int indexing );

	extern void SetMatrixR_fromDense( Cluster & cluster, ShortInt domain_index_in_cluster,
		ShortInt n_cols, ShortInt n_rows, double * vals, char type );

	extern void SetMatrixK_fromCSR ( Cluster & cluster, ShortInt domain_index_in_cluster,
		ShortInt n_rows, ShortInt n_cols, ShortInt * rows, ShortInt * cols, double * vals, char type );

	extern void SetSolverPreprocessing ( Cluster & cluster, IterSolver & solver,
		vector <vector <longInt> > & lambda_map_sub, vector < ShortInt > & neigh_domains );

	extern void SetMatrixFromCSR   ( SparseMatrix    & Mat, ShortInt n_rows, ShortInt n_cols, ShortInt * rows, ShortInt * cols, double * vals, char type );
	extern void SetMatrixFromDense ( SparseMatrix    & Mat, ShortInt n_cols, ShortInt n_rows, double * vals, char type );
	extern void SetMatrixFromCOO   ( SparseMatrix    & Mat, ShortInt n_rows, ShortInt n_cols, ShortInt nnz, ShortInt * I_rows, ShortInt * J_cols, double * V_vals, char type );
	extern void SetVecInt          ( vector <int>    & vec, ShortInt incerement_by, ShortInt nnz, ShortInt * vals);
	extern void SetVecDbl          ( vector <double> & vec, ShortInt nnz,	double * vals);

	Cluster cluster(instance.rank() + 1);
	if ( DYNAMIC )
		cluster.USE_DYNAMIC			= 1;
	else
		cluster.USE_DYNAMIC			= 0;

	cluster.USE_HFETI			= 0;
	cluster.USE_KINV			= 1;
	cluster.SUBDOM_PER_CLUSTER	= number_of_subdomains_per_cluster;
	cluster.NUMBER_OF_CLUSTERS	= instance.size();
	cluster.DOFS_PER_NODE		= DOFS_PER_NODE;


	IterSolver solver;
	solver.CG_max_iter	 = 100;
	solver.USE_GGtINV	 = 1;
	solver.epsilon		 = 0.001;
	solver.USE_HFETI	 = cluster.USE_HFETI;
	solver.USE_KINV		 = cluster.USE_KINV;
	solver.USE_DYNAMIC	 = cluster.USE_DYNAMIC;
	solver.USE_PIPECG	 = 0;
	solver.USE_PREC		 = 1;
	//solver.FIND_SOLUTION = 0;

	 TimeEvent timeSetClust(string("Solver - Set cluster"));
	 timeSetClust.AddStart();

	std::vector <int> domain_list (number_of_subdomains_per_cluster,0);
	for (int i = 0; i<number_of_subdomains_per_cluster; i++)
		domain_list[i] = i;

	SetCluster( cluster, &domain_list[0], number_of_subdomains_per_cluster, instance.rank());

	if (DYNAMIC) {
		double dynamic_beta     = 0.25;
		double dynamic_gama     = 0.5;
		double dynamic_timestep = 0.00001;

		cluster.SetDynamicParameters(dynamic_timestep, dynamic_beta, dynamic_gama);

		double time_const = 1.0 / ( dynamic_beta * dynamic_timestep * dynamic_timestep);

		for (int d = 0; d < partsCount; d++) {
//			SetMatrixFromCSR(cluster.domains[d].K,
//					K_mat[d].rows(), K_mat[d].columns(),
//					K_mat[d].rowPtrs(), K_mat[d].columnIndices(),
//					K_mat[d].values(),
//					'G');

			SetMatrixFromCSR(cluster.domains[d].M,
					M_mat[d].rows(), M_mat[d].columns(),
					M_mat[d].rowPtrs(), M_mat[d].columnIndices(),
					M_mat[d].values(),
					'G');

//			cluster.domains[d].K.MatAddInPlace(cluster.domains[d].M,'N', time_const);

		}

	}

	vector<double> solver_parameters ( 10 );
	solver.Setup ( solver_parameters, cluster );

	 timeSetClust.AddEndWithBarrier();
	 timeEvalMain.AddEvent(timeSetClust);

	// *** Setup B0 matrix *******************************************************************************************
	 if (cluster.USE_HFETI == 1 ) {

		 TimeEvent timeSetB0(string("Solver - Set B0"));
		 timeSetB0.AddStart();

#ifndef DEBUG
		cilk_for (ShortInt i = 0; i < number_of_subdomains_per_cluster; i++) {
#else
		for (ShortInt i = 0; i < number_of_subdomains_per_cluster; i++) {
#endif
			ShortInt domain_index_in_cluster = i;

			SetMatrixB0_fromCOO( cluster, domain_index_in_cluster,
				B0_mat[i].rows(),			//clust_g.data[i]->B->B0_rows,		// B_full_rows, //n_row_eq,
				B0_mat[i].columns(),		//.data[i]->B->B0_cols,				// B_full_cols, //n_col,
				B0_mat[i].nonZeroValues(),	//.data[i]->B->B0_nnz,				// B_full_nnz,  //nnz_eq,
				B0_mat[i].rowIndices(),		//&clust_g.data[i]->B->B0_I[0],		// BI_full[0], //Bi_coo,
				B0_mat[i].columnIndices(),	//&clust_g.data[i]->B->B0_J[0],		// BJ_full[0], //Bj_coo,
				B0_mat[i].values(),			//&clust_g.data[i]->B->B0_V[0],		// BV_full[0], //Bv_coo,
				'G',
				B0_mat[i].indexing() );
		}

		 timeSetB0.AddEndWithBarrier();
		 timeEvalMain.AddEvent(timeSetB0);
	}
	// *** END - Setup B0 matrix *************************************************************************************

	// *** Setup B1 matrix *******************************************************************************************
	 TimeEvent timeSetB1(string("Solver - Set B1"));
	 timeSetB1.AddStart();

#ifndef DEBUG
	cilk_for (ShortInt i = 0; i < number_of_subdomains_per_cluster; i++) {
#else
	for (ShortInt i = 0; i < number_of_subdomains_per_cluster; i++) {
#endif
		ShortInt domain_index_in_cluster = i;
		SetMatrixB1_fromCOO( cluster, domain_index_in_cluster,
			B1_mat[i].rows(),			//clust_g.data[i]->B->B_full_rows, //n_row_eq,
			B1_mat[i].columns(),		//clust_g.data[i]->B->B_full_cols, //n_col,
			B1_mat[i].nonZeroValues(),	//clust_g.data[i]->B->B_full_nnz,  //nnz_eq,
			B1_mat[i].rowIndices(),		//&clust_g.data[i]->B->BI_full[0], //Bi_coo,
			B1_mat[i].columnIndices(),	//&clust_g.data[i]->B->BJ_full[0], //Bj_coo,
			B1_mat[i].values(),			//&clust_g.data[i]->B->BV_full[0], //Bv_coo,
			'G',
			B1_mat[i].indexing() );
	}

#ifndef DEBUG
	cilk_for (ShortInt i = 0; i < number_of_subdomains_per_cluster; i++) {
#else
	for (ShortInt i = 0; i < number_of_subdomains_per_cluster; i++) {
#endif
		cluster.domains[i].B1_scale_vec = B1_duplicity[i];
	}

	 timeSetB1.AddEndWithBarrier();
	 timeEvalMain.AddEvent(timeSetB1);
	// *** END - Setup B1 matrix *************************************************************************************


	// *** Setup R matrix ********************************************************************************************
	 TimeEvent timeSetR(string("Solver - Set R"));
	 timeSetR.AddStart();
#ifndef DEBUG
	cilk_for(ShortInt d = 0; d < number_of_subdomains_per_cluster; d++) {
#else
	for(ShortInt d = 0; d < number_of_subdomains_per_cluster; d++) {
#endif
		for (int i = 0; i < l2g_vec[d].size(); i++) {
			std::vector <double> tmp_vec (3,0);
			tmp_vec[0] = instance.mesh().coordinates()[l2g_vec[d][i]].x;
			tmp_vec[1] = instance.mesh().coordinates()[l2g_vec[d][i]].y;
			tmp_vec[2] = instance.mesh().coordinates()[l2g_vec[d][i]].z;
			cluster.domains[d].coordinates.push_back(tmp_vec);
		}
		cluster.domains[d].CreateKplus_R();
		//cluster.domains[d].Kplus_R.ConvertCSRToDense(0);
	}
	 timeSetR.AddEndWithBarrier();
	 timeEvalMain.AddEvent(timeSetR);
	// *** END - Setup R matrix **************************************************************************************

	// *** Load RHS and fix points for K regularization **************************************************************
	 TimeEvent timeSetRHS(string("Solver - Set RHS and Fix points"));
	 timeSetRHS.AddStart();
#ifndef DEBUG
	cilk_for (ShortInt d = 0; d < number_of_subdomains_per_cluster; d++) {
#else
	for (ShortInt d = 0; d < number_of_subdomains_per_cluster; d++) {
#endif
		//SetVecDbl( cluster.domains[i].f,        clust_g.data[i]->KSparse->n_row, clust_g.data[i]->fE );
		cluster.domains[d].f = f_vec[d];

		//SetVecInt( cluster.domains[i].fix_dofs, 1,                           24, clust_g.fem[i]->mesh.fixingDOFs );
		for (int i = 0; i < fix_nodes[d].size(); i++) {
 			for (int d_i = 0; d_i < 3; d_i++) {
				cluster.domains[d].fix_dofs.push_back( 3 * fix_nodes[d][i] + d_i);
			}
		}
	}
	 timeSetRHS.AddEndWithBarrier();
	 timeEvalMain.AddEvent(timeSetRHS);
	// *** END - Load RHS and fix points for K regularization ********************************************************

	// *** Set up solver, create G1 per cluster, global G1, GGt, distribute GGt, factorization of GGt, compression of vector and matrices B1 and G1 *******************
	 TimeEvent timeSolPrec(string("Solver - FETI Preprocessing"));
	 timeSolPrec.AddStart();
#ifndef DEBUG
	cilk_for (ShortInt i = 0; i < number_of_subdomains_per_cluster; i++) {
#else
	for (ShortInt i = 0; i < number_of_subdomains_per_cluster; i++) {
#endif
		cluster.domains[i].lambda_map_sub = lambda_map_sub_B1[i];
	}

	SetSolverPreprocessing ( cluster, solver, lambda_map_sub_clst, neigh_clusters );

	 timeSolPrec.AddEndWithBarrier();
	 timeEvalMain.AddEvent(timeSolPrec);
	// *** END - Set up solver, create G1 per cluster, global G1, GGt, distribute GGt, factorization of GGt, compression of vector and matrices B1 and G1 *************


	// *** Load Matrix K and regularization ******************************************************************************
	 TimeEvent timeSolKproc(string("Solver - K regularization and factorization"));
	 timeSolKproc.AddStart();

	if (instance.rank() == 0) std::cout << "K regularization and factorization ... " << std::endl ;
	#ifndef DEBUG
	cilk_for (ShortInt d = 0; d < number_of_subdomains_per_cluster; d++) {
#else
	for (ShortInt d = 0; d < number_of_subdomains_per_cluster; d++) {
#endif

		if ( d == 0 && cluster.cluster_global_index == 1) cluster.domains[d].Kplus.msglvl=1;
		if (instance.rank() == 0) std::cout << d << " " ;

		SetMatrixK_fromCSR ( cluster, d,
			K_mat[d].rows(), K_mat[d].columns(), //  .data[i]->KSparse->n_row,   clust_g.data[i]->KSparse->n_row,
			K_mat[d].rowPtrs(), K_mat[d].columnIndices(), K_mat[d].values(), //clust_g.data[i]->KSparse->row_ptr, clust_g.data[i]->KSparse->col_ind, clust_g.data[i]->KSparse->val,
			'G');

		if ( d == 0 && cluster.cluster_global_index == 1) cluster.domains[d].Kplus.msglvl=0;
	}

	K_mat.clear();

	 timeSolKproc.AddEndWithBarrier();
	 timeEvalMain.AddEvent(timeSolKproc);

	if ( cluster.USE_KINV == 1 ) {
		 TimeEvent timeSolSC1(string("Solver - Schur Complement asm. - using solver"));
		 timeSolSC1.AddStart();
		cluster.Create_Kinv_perDomain();
		 timeSolSC1.AddEndWithBarrier();
		 timeEvalMain.AddEvent(timeSolSC1);

		 TimeEvent timeSolSC2(string("Solver - Schur Complement asm. - using PARDISO-SC"));
		 timeSolSC2.AddStart();
	//	cluster.Create_SC_perDomain();
		 timeSolSC2.AddEndWithBarrier();
		 timeEvalMain.AddEvent(timeSolSC2);
	}

	if (instance.rank() == 0) std::cout << std::endl ;

	if (cluster.USE_HFETI == 1) {
		 TimeEvent timeHFETIprec(string("Solver - HFETI preprocessing"));
		 timeHFETIprec.AddStart();
		cluster.SetClusterHFETI();
		 timeHFETIprec.AddEndWithBarrier();
		 timeEvalMain.AddEvent(timeHFETIprec);
	}

	 TimeEvent timeSolAkpl(string("Solver - Set Solver After Kplus"));
	 timeSolAkpl.AddStart();
	cluster.SetClusterPC_AfterKplus();
	 timeSolAkpl.AddEndWithBarrier();
	 timeEvalMain.AddEvent(timeSolAkpl);

	// *** END - Load Matrix K and regularization  ***********************************************************************


	// *** Running Solver ************************************************************************************************
	 TimeEvent timeSolCG(string("Solver - CG Solver runtime"));
	 timeSolCG.AddStart();

	string result_file("MATSOL_SVN_Displacement.Nvec");
	vector < vector < double > > prim_solution;
	vector < vector < vector < double > > > prim_solution_dyn;

    if (DYNAMIC) {

//    	solver.Solve_Dynamic ( cluster , result_file, prim_solution_dyn );
//
//    	for (int t = 0; t < 100; t++) {
//			std::stringstream ss;
//			ss << "mesh_" << MPIrank << "_" << t << ".vtk";
//			input.mesh->saveVTK(ss.str().c_str(), prim_solution_dyn[t], l2g_vec, *input.localBoundaries, *input.globalBoundaries, 0.95, 0.9);
//    	}


    	SEQ_VECTOR < SEQ_VECTOR <double> > vec_u     (cluster.domains.size());
    	SEQ_VECTOR < SEQ_VECTOR <double> > vec_v     (cluster.domains.size());
    	SEQ_VECTOR < SEQ_VECTOR <double> > vec_w     (cluster.domains.size());

        SEQ_VECTOR < SEQ_VECTOR <double> > vec_u_n   (cluster.domains.size());
    	SEQ_VECTOR < SEQ_VECTOR <double> > vec_v_n   (cluster.domains.size());
    	SEQ_VECTOR < SEQ_VECTOR <double> > vec_w_n   (cluster.domains.size());

    	SEQ_VECTOR < SEQ_VECTOR <double> > vec_b     (cluster.domains.size());
    	SEQ_VECTOR < SEQ_VECTOR <double> > vec_t_tmp (cluster.domains.size());

    	for (int d = 0; d < cluster.domains.size(); d++) {
    		vec_u[d]    .resize(cluster.domains[d].domain_prim_size, 0);
    		vec_v[d]    .resize(cluster.domains[d].domain_prim_size, 0);
    		vec_w[d]    .resize(cluster.domains[d].domain_prim_size, 0);

    		vec_u_n[d]  .resize(cluster.domains[d].domain_prim_size, 0);
    		vec_v_n[d]  .resize(cluster.domains[d].domain_prim_size, 0);
    		vec_w_n[d]  .resize(cluster.domains[d].domain_prim_size, 0);

    		vec_b[d]    .resize(cluster.domains[d].domain_prim_size, 0);
    		vec_t_tmp[d].resize(cluster.domains[d].domain_prim_size, 0);
    	}

    	// *** Set up the initial acceleration ***********************
    	for (int d = 0; d < cluster.domains.size(); d++) {
    		for (int i = 2; i < vec_w[d].size(); i=i+3) {
    			vec_w[d][i] = 1.0;
    		}
    	}
    	// *** END - Set up the initial accel. ***********************


    	double const_beta   = cluster.dynamic_beta;
    	double const_deltat = cluster.dynamic_timestep;
    	double const_gama   = cluster.dynamic_gama;


    	SEQ_VECTOR <double> const_a (8,0);
    	const_a[0] = 1.0 / (const_beta * const_deltat * const_deltat);
    	const_a[1] = const_gama / (const_beta * const_deltat);
    	const_a[2] = 1.0 / (const_beta * const_deltat);
    	const_a[3] = (1.0 / (2 * const_beta)) - 1.0;
    	const_a[4] = (const_gama / const_beta) - 1.0;
    	const_a[5] = const_deltat * ((const_gama / (2.0 * const_beta)) - 1.0);
    	const_a[6] = const_deltat * (1.0 - const_gama);
    	const_a[7] = const_deltat * const_gama;

    	int numberOfTimeSteps = 1000;

    	for (int tt = 0; tt < numberOfTimeSteps; tt++) {
    	//for (int time = 0; time < NumberOfTimeIterations; time++) {

    		// *** calculate the right hand side in primal ********************************************
    		cilk_for (int d = 0; d < cluster.domains.size(); d++) {
    			for(int i = 0; i < vec_u[d].size(); i++) {
    				vec_t_tmp[d][i] = const_a[0] * vec_u[d][i] + const_a[2] * vec_v[d][i] + const_a[3] * vec_w[d][i];
    			}
    			cluster.domains[d].M.MatVec(vec_t_tmp[d], vec_b[d],'N');
    		}

    		// *** Run the CG solver **************************************************************

    		if ( solver.USE_PIPECG == 1 ) {
    			solver.Solve_PipeCG_nonsingular( cluster, vec_b, vec_u_n);
    		} else {
    			solver.Solve_RegCG_nonsingular ( cluster, vec_b, vec_u_n);
    		}

    		// *** END - Run the CG solver ********************************************************

    		cilk_for (int d = 0; d < cluster.domains.size(); d++) {
    			for(int i = 0; i < vec_u[d].size(); i++) {
    				vec_w_n[d][i] = (const_a[0] * (vec_u_n[d][i] - vec_u[d][i])) - (const_a[2] * vec_v[d][i]) - (const_a[3] * vec_w  [d][i]);
    				vec_v_n[d][i] = vec_v[d][i]                  + (const_a[6] * vec_w[d][i])                 + (const_a[7] * vec_w_n[d][i]);
    			//}

    			//for(int i = 0; i < vec_u[d].size(); i++) {
    				vec_u[d][i] = vec_u_n[d][i];
    				vec_v[d][i] = vec_v_n[d][i];
    				vec_w[d][i] = vec_w_n[d][i];
    			}
    		}

    		//prim_solution_out.push_back(vec_u_n);
#ifdef CATALYST
    		unsigned int timeStep = tt;
    		double time = timeStep * dynamic_timestep;
	    	Adaptor::CoProcess(input.mesh,l2g_vec, vec_u_n,  time, timeStep, timeStep == numberOfTimeSteps - 1);
#endif

			std::stringstream ss;
			ss << "mesh_" << instance.rank() << "_" << time << ".vtk";
			// TODO: uncomment
			//instance.mesh().saveVTK(ss.str().c_str(), vec_u_n, l2g_vec, instance.localBoundaries(), instance.globalBoundaries(), 0.95, 0.9);


    		// *** XXX
    		if (solver.mpi_rank == solver.mpi_root) {
    			cout<<endl<< "Time iter " << time << "\t";
    		}


    		// *** XXX
    		solver.timing.totalTime.PrintStatMPI(0.0);
    		solver.timing.totalTime.Reset();

    	} // *** END - time iter loop *******************************************************

#ifdef CATALYST
    	Adaptor::Finalize();
#endif

    	solver.preproc_timing.PrintStatsMPI();
    	solver.timeEvalAppa  .PrintStatsMPI();

    	if (solver.USE_PREC == 1)
    		solver.timeEvalPrec.PrintStatsMPI();

    } else {
		//solver.Solve_singular( cluster, result_file );
	}

     timeSolCG.AddEndWithBarrier();
	 timeEvalMain.AddEvent(timeSolCG);

	 TimeEvent timeGetSol(string("Solver - Get Primal Solution"));
	 timeGetSol.AddStart();
	if (!DYNAMIC) solver.GetSolution_Primal_singular_parallel(cluster, prim_solution);
	 timeGetSol.AddEndWithBarrier();
	 timeEvalMain.AddEvent(timeGetSol);

	double max_v = 0.0;
	if (!DYNAMIC)
		for (ShortInt i = 0; i < number_of_subdomains_per_cluster; i++)
			for (ShortInt j = 0; j < prim_solution[i].size(); j++)
				if ( fabs ( prim_solution[i][j] ) > max_v) max_v = fabs( prim_solution[i][j] );

	TimeEvent max_sol_ev ("Max solution value "); max_sol_ev.AddStartWOBarrier(0.0); max_sol_ev.AddEndWOBarrier(max_v);

	std::cout.precision(12);

	double max_vg;
	MPI_Reduce(&max_v, &max_vg, 1, MPI_DOUBLE, MPI_MAX, 0, MPI_COMM_WORLD );
	if (instance.rank() == 0)
		std::cout << " Max value in_solution = " << max_vg << std::endl;

	max_sol_ev.PrintLastStatMPI_PerNode(max_vg);


	 TimeEvent timeSaveVTK(string("Solver - Save VTK"));
	 timeSaveVTK.AddStart();
	if (!DYNAMIC) {
		//std::stringstream ss;
		//ss << "mesh_" << MPIrank << ".vtk";
		//input.mesh->saveVTK(ss.str().c_str(), prim_solution, l2g_vec, *input.localBoundaries, *input.globalBoundaries, 0.95, 0.9);
	}
	 timeSaveVTK.AddEndWithBarrier();
	 timeEvalMain.AddEvent(timeSaveVTK);

	//if (clust_g.domainG->flag_store_VTK)
	//{
	//	for (ShortInt i = 0; i < number_of_subdomains_per_cluster; i++) {
	//		for (ShortInt j = 0; j < prim_solution[i].size(); j++) {
	//			if (prim_solution[i][j] > max_v) max_v = prim_solution[i][j];
	//		}
	//		copy(prim_solution[i].begin(), prim_solution[i].end(), clust_g.data[i]->ddu);
	//	}

	//}


	// *** END - Running Solver ************************************************************************************************


	timeEvalMain.totalTime.AddEndWithBarrier();
	timeEvalMain.PrintStatsMPI();
}


void testBEM(int argc, char** argv)
{
#ifdef BEM

	double start = omp_get_wtime();
	size_t partsCount = input.mesh->parts();
	size_t fixPointsCount = 4;

	std::cout << "1 : " << omp_get_wtime() - start << std::endl;

	mesh::SurfaceMesh sMesh(*input.mesh);

	std::cout << "2 : " << omp_get_wtime() - start << std::endl;

	sMesh.computeFixPoints(fixPointsCount);


	std::cout << "4 : " << omp_get_wtime() - start << std::endl;

	std::vector<DenseMatrix> K_mat_dense;

	K_mat_dense.reserve(partsCount);
	for (int d = 0; d < partsCount; d++) {
		K_mat_dense.push_back( DenseMatrix (0, 0) );
	}


#ifndef DEBUG
    cilk_for (size_t d = 0; d < partsCount; d++) {
#else
    for (size_t d = 0; d < partsCount; d++) {
#endif

/*
        std::ofstream Kmat_file_o;
        std::ofstream Kmat_file_p;

        Kmat_file_p.precision(15);
        Kmat_file_o.precision(15);
       4
        Kmat_file_o << std::scientific;
        Kmat_file_p << std::scientific;


        std::stringstream Kmat_file_name_o;
        Kmat_file_name_o << "Kmat_o_" << d;

        Kmat_file_o.open ( Kmat_file_name_o.str().c_str() );
        Kmat_file_p.open ("Kmat_p.txt");

 */
        DenseMatrix K_tmp;

        sMesh.elasticity(K_mat_dense[d], d);
        std::cout << d << " " << std::endl;

//        Kmat_file_o << K_mat_dense[d];

        int n = K_mat_dense[d].rows();

        K_tmp = K_mat_dense[d];

        for (int i = 0; i < n/3; i++) {
            for (int j = 0; j < n; j++) {
                K_tmp( 3*i+0,j) = K_mat_dense[d](0*(n/3) + i ,j);
                K_tmp( 3*i+1,j) = K_mat_dense[d](1*(n/3) + i ,j);
                K_tmp( 3*i+2,j) = K_mat_dense[d](2*(n/3) + i ,j);
            }
        }

        for (int i = 0; i < n/3; i++) {
            for (int j = 0; j < n; j++) {
                K_mat_dense[d]( j, 3*i+0) = K_tmp(j, 0*(n/3) + i );
                K_mat_dense[d]( j, 3*i+1) = K_tmp(j, 1*(n/3) + i );
                K_mat_dense[d]( j, 3*i+2) = K_tmp(j, 2*(n/3) + i );
            }
        }

/*
        Kmat_file_p << K_mat_dense[d];

        Kmat_file_o.close();
        Kmat_file_p.close();
*/

    }

	std::cout << "5 : " << omp_get_wtime() - start << std::endl;


	// TODO:

    std::vector < SparseCSRMatrix<eslocal> >			K_mat;
    std::vector < SparseIJVMatrix<eslocal> >			B1_mat;
    std::vector < SparseIJVMatrix<eslocal> >			B0_mat;

    std::vector < std::vector <eslocal> >		lambda_map_sub_B1;
    std::vector < std::vector <eslocal> >		lambda_map_sub_B0;
    std::vector < std::vector <eslocal> >		lambda_map_sub_clst;
    std::vector < std::vector <double> >	B1_l_duplicity;

    std::vector < std::vector < double > >	f_vec     (partsCount);
    std::vector < std::vector < eslocal > >		fix_nodes (partsCount);
    std::vector < std::vector <eslocal> >		l2g_vec;

    std::cout << "BEM 8 : " << omp_get_wtime() - start<< std::endl;

    K_mat.reserve(partsCount);
    for (size_t d = 0; d < partsCount; d++) {
        K_mat.push_back( SparseCSRMatrix<eslocal> (0,0) );
    }

#ifndef DEBUG
    cilk_for (size_t d = 0; d < partsCount; d++) {
#else
    for (size_t d = 0; d < partsCount; d++) {
#endif
        K_mat[d] = K_mat_dense[d];
        f_vec[d].resize(K_mat_dense[d].rows() , 0.0);
    }
    K_mat_dense.clear();

    for (int d = 0; d < partsCount; d++) {
//      std::cout<< "d: "<< d <<std::endl;
      sMesh.integrateUpperFaces(f_vec[d],d);
    }


    std::cout << "9 : " << omp_get_wtime() - start<< std::endl;

    const std::vector<eslocal> fixPoints = sMesh.getFixPoints(); // input.mesh->getFixPoints();

#ifndef DEBUG
    cilk_for (eslocal d = 0; d < partsCount; d++) {
#else
    for (eslocal d = 0; d < partsCount; d++) {
#endif
        for (eslocal fixPoint = 0; fixPoint < fixPointsCount; fixPoint++) {
            fix_nodes[d].push_back(fixPoints[d * fixPointsCount + fixPoint]);
        }
        std::sort ( fix_nodes[d].begin(), fix_nodes[d].end() );
    }

    std::cout << "11: " << omp_get_wtime() - start<< std::endl;
    input.localBoundaries->create_B1_l<eslocal>(
                            B1_mat,
                            B0_mat,
                            l2g_vec,
                            lambda_map_sub_clst,
                            lambda_map_sub_B1,
                            lambda_map_sub_B0,
                            B1_l_duplicity,
                            partsCount,
							*input.localBoundaries
                        );
//    for (int d = 0; d < partsCount; d++) {
//        for (int iz = 0; iz < l2g_vec[d].size(); iz++) {
//            if ( fabs( 30.0 - sMesh.coordinates()[l2g_vec[d][iz]].z ) < 0.00001 )
//                f_vec[d][3 * iz + 2] = 1.0;
//        }
//    }
<<<<<<< HEAD
//    // *** END - Load RHS and fix points for K regularization ********************************************************
//
//    // *** Set up solver, create G1 per cluster, global G1, GGt, distribute GGt, factorization of GGt, compression of vector and matrices B1 and G1 *******************
//    for (ShortInt i = 0; i < number_of_subdomains_per_cluster; i++) {
//        cluster.domains[i].lambda_map_sub = lambda_map_sub_B1[i];
//    }
//
//    std::vector < int > neigh_clusters;
//    //neigh_clusters.push_back(0);
//
//    SetSolverPreprocessing ( cluster, solver, lambda_map_sub_clst, neigh_clusters );
//    // *** END - Set up solver, create G1 per cluster, global G1, GGt, distribute GGt, factorization of GGt, compression of vector and matrices B1 and G1 *************
//
//
//
//
//    // *** Load Matrix K and regularization ******************************************************************************
//#ifndef DEBUG
//    cilk_for (ShortInt d = 0; d < number_of_subdomains_per_cluster; d++) {
//#else
//    for (ShortInt d = 0; d < number_of_subdomains_per_cluster; d++) {
//#endif
//        SetMatrixK_fromCSR ( cluster, d,
//        K_mat[d].rows(), K_mat[d].columns(), //  .data[i]->KSparse->n_row,   clust_g.data[i]->KSparse->n_row,
//        K_mat[d].rowPtrs(), K_mat[d].columnIndices(), K_mat[d].values(), //clust_g.data[i]->KSparse->row_ptr, clust_g.data[i]->KSparse->col_ind, clust_g.data[i]->KSparse->val,
//                                                        'G');
//    }
//    K_mat.clear();
//
//
//
//    if (cluster.USE_HFETI == 1)
//        cluster.SetClusterHFETI();
//
//    cluster.SetClusterPC_AfterKplus();
//    // *** END - Load Matrix K and regularization  ***********************************************************************
//
//
//
//    // *** Running Solver ************************************************************************************************
//    string result_file("MATSOL_SVN_Displacement.Nvec");
//
//
//
//    solver.Solve_singular ( cluster, result_file );
//
//
//
//
//
//    vector < vector < double > > prim_solution;
//    solver.GetSolution_Primal_singular_parallel(cluster, prim_solution);
//
//    double max_v = 0.0;
//
//    for (ShortInt i = 0; i < number_of_subdomains_per_cluster; i++)
//        for (ShortInt j = 0; j < prim_solution[i].size(); j++)
//            if ( fabs ( prim_solution[i][j] ) > max_v) max_v = fabs( prim_solution[i][j] );
//
//    TimeEvent max_sol_ev ("Max solution value "); max_sol_ev.AddStartWOBarrier(0.0); max_sol_ev.AddEndWOBarrier(max_v);
//
//    std::cout.precision(15);
//
//    double max_vg;
//    MPI_Reduce(&max_v, &max_vg, 1, MPI_DOUBLE, MPI_MAX, 0, MPI_COMM_WORLD );
//
//    if (MPIrank == 0)
//        std::cout << " Max value in_solution = " << max_vg << std::endl;
//
//    max_sol_ev.PrintLastStatMPI_PerNode(max_vg);
//
//    //input.mesh->saveVTK(prim_solution, l2g_vec);
//
//    sMesh.saveVTK("mesh.vtk", prim_solution, l2g_vec, *input.localBoundaries, *input.globalBoundaries, 0.95, 0.9);
//
//                //if (clust_g.domainG->flag_store_VTK)
//                //{
//                //	for (ShortInt i = 0; i < number_of_subdomains_per_cluster; i++) {
//                //		for (ShortInt j = 0; j < prim_solution[i].size(); j++) {
//                //			if (prim_solution[i][j] > max_v) max_v = prim_solution[i][j];
//                //		}
//                //		copy(prim_solution[i].begin(), prim_solution[i].end(), clust_g.data[i]->ddu);
//                //	}
//
//                //}
//
//
//    // *** END - Running Solver ************************************************************************************************
//
//
//    // END - Stupid version of ESPRESO interface
//
//
//
//
//}
=======



    std::cout << "12: " << omp_get_wtime() - start<< std::endl;

    std::cout.precision(10);


    // Start - Stupid version of ESPRESO interface

    MPI_Init (&argc, &argv);					// starts MPI

    typedef int       ShortInt ;
    typedef int       longInt  ;


    int MPIrank = 0; //MPI_Comm_rank(fem->comm, &MPIrank);
    int MPIsize = 1; //MPI_Comm_size(fem->comm, &MPIsize);
    int number_of_subdomains_per_cluster = partsCount;


    extern void SetCluster		  ( Cluster & cluster, ShortInt * subdomains_global_indices, ShortInt number_of_subdomains, ShortInt MPI_rank);

    extern void SetMatrixB1_fromCOO ( Cluster & cluster, ShortInt domain_index_in_cluster,
                                     longInt n_rows, ShortInt n_cols, ShortInt nnz,
                                     longInt * I_rows, ShortInt * J_cols, double * V_vals, char type, int indexing );

    extern void SetMatrixB0_fromCOO ( Cluster & cluster, ShortInt domain_index_in_cluster,
                                     longInt n_rows, ShortInt n_cols, ShortInt nnz,
                                     longInt * I_rows, ShortInt * J_cols, double * V_vals, char type, int indexing );

    extern void SetMatrixR_fromDense( Cluster & cluster, ShortInt domain_index_in_cluster,
                                     ShortInt n_cols, ShortInt n_rows, double * vals, char type );

    extern void SetMatrixK_fromCSR ( Cluster & cluster, ShortInt domain_index_in_cluster,
                                    ShortInt n_rows, ShortInt n_cols, ShortInt * rows, ShortInt * cols, double * vals, char type );

    extern void SetMatrixK_fromBEM ( Cluster & cluster, ShortInt domain_index_in_cluster,
                                    ShortInt n_rows, ShortInt n_cols, ShortInt * rows, ShortInt * cols, double * vals, char type );


    extern void SetSolverPreprocessing ( Cluster & cluster, IterSolver & solver,
                                        vector <vector <longInt> > & lambda_map_sub, vector < ShortInt > & neigh_domains );

    extern void SetMatrixFromCSR   ( SparseMatrix    & Mat, ShortInt n_rows, ShortInt n_cols, ShortInt * rows, ShortInt * cols, double * vals, char type );
    extern void SetMatrixFromDense ( SparseMatrix    & Mat, ShortInt n_cols, ShortInt n_rows, double * vals, char type );
    extern void SetMatrixFromCOO   ( SparseMatrix    & Mat, ShortInt n_rows, ShortInt n_cols, ShortInt nnz, ShortInt * I_rows, ShortInt * J_cols, double * V_vals, char type );
    extern void SetVecInt          ( vector <int>    & vec, ShortInt incerement_by, ShortInt nnz, ShortInt * vals);
    extern void SetVecDbl          ( vector <double> & vec, ShortInt nnz,	double * vals);

    Cluster cluster(MPIrank + 1);
    cluster.USE_DYNAMIC			= 0;
    cluster.USE_HFETI			= 0;
    cluster.USE_KINV			= 0;
    cluster.SUBDOM_PER_CLUSTER	= number_of_subdomains_per_cluster;
    cluster.NUMBER_OF_CLUSTERS	= MPIsize;

    IterSolver solver;
    solver.CG_max_iter	 = 1000;
    solver.USE_GGtINV	 = 1;
    solver.epsilon		 = 0.0000001;
    solver.USE_HFETI	 = cluster.USE_HFETI;
    solver.USE_KINV		 = cluster.USE_KINV;
    solver.USE_DYNAMIC	 = 0;
    solver.USE_PIPECG	 = 1;
    solver.USE_PREC		 = 0;
    solver.FIND_SOLUTION = 0;


    std::vector <int> domain_list (number_of_subdomains_per_cluster,0);
    for (int i = 0; i<number_of_subdomains_per_cluster; i++)
        domain_list[i] = i;

    SetCluster( cluster, &domain_list[0], number_of_subdomains_per_cluster, MPIrank);

    vector<double> solver_parameters ( 10 );
    solver.Setup ( solver_parameters, cluster );

    // *** Setup B0 matrix *******************************************************************************************
    if (cluster.USE_HFETI == 1 ) {

#ifndef DEBUG
    cilk_for (ShortInt i = 0; i < number_of_subdomains_per_cluster; i++) {
#else
    for (ShortInt i = 0; i < number_of_subdomains_per_cluster; i++) {
#endif
        ShortInt domain_index_in_cluster = i;

        SetMatrixB0_fromCOO( cluster, domain_index_in_cluster,
                B0_mat[i].rows(),			//clust_g.data[i]->B->B0_rows,		// B_full_rows, //n_row_eq,
                B0_mat[i].columns(),		//.data[i]->B->B0_cols,				// B_full_cols, //n_col,
                B0_mat[i].nonZeroValues(),	//.data[i]->B->B0_nnz,				// B_full_nnz,  //nnz_eq,
                B0_mat[i].rowIndices(),		//&clust_g.data[i]->B->B0_I[0],		// BI_full[0], //Bi_coo,
                B0_mat[i].columnIndices(),	//&clust_g.data[i]->B->B0_J[0],		// BJ_full[0], //Bj_coo,
                B0_mat[i].values(),			//&clust_g.data[i]->B->B0_V[0],		// BV_full[0], //Bv_coo,
                'G', B0_mat[i].indexing() );
        }
    }
    // *** END - Setup B0 matrix *************************************************************************************

    // *** Setup B1 matrix *******************************************************************************************
#ifndef DEBUG
    cilk_for (ShortInt i = 0; i < number_of_subdomains_per_cluster; i++) {
#else
    for (ShortInt i = 0; i < number_of_subdomains_per_cluster; i++) {
#endif
        ShortInt domain_index_in_cluster = i;
        SetMatrixB1_fromCOO( cluster, domain_index_in_cluster,
                B1_mat[i].rows(),			//clust_g.data[i]->B->B_full_rows, //n_row_eq,
                B1_mat[i].columns(),		//clust_g.data[i]->B->B_full_cols, //n_col,
                B1_mat[i].nonZeroValues(),	//clust_g.data[i]->B->B_full_nnz,  //nnz_eq,
                B1_mat[i].rowIndices(),		//&clust_g.data[i]->B->BI_full[0], //Bi_coo,
                B1_mat[i].columnIndices(),	//&clust_g.data[i]->B->BJ_full[0], //Bj_coo,
                B1_mat[i].values(),			//&clust_g.data[i]->B->BV_full[0], //Bv_coo,
                'G', B1_mat[i].indexing() );
    }

#ifndef DEBUG
    cilk_for (ShortInt i = 0; i < number_of_subdomains_per_cluster; i++) {
#else
    for (ShortInt i = 0; i < number_of_subdomains_per_cluster; i++) {
#endif
            cluster.domains[i].B1_scale_vec = B1_l_duplicity[i];
    }
    // *** END - Setup B1 matrix *************************************************************************************



    // *** Setup R matrix ********************************************************************************************
#ifndef DEBUG
    cilk_for(ShortInt d = 0; d < number_of_subdomains_per_cluster; d++) {
#else
    for(ShortInt d = 0; d < number_of_subdomains_per_cluster; d++) {
#endif
        for (int i = 0; i < l2g_vec[d].size(); i++) {
            std::vector <double> tmp_vec (3,0);

            tmp_vec[0] = sMesh.coordinates()[l2g_vec[d][i]].x;
            tmp_vec[1] = sMesh.coordinates()[l2g_vec[d][i]].y;
            tmp_vec[2] = sMesh.coordinates()[l2g_vec[d][i]].z;
            cluster.domains[d].coordinates.push_back(tmp_vec);
        }
        cluster.domains[d].CreateKplus_R();
        //cluster.domains[d].Kplus_R.ConvertCSRToDense(0);
    }
    // *** END - Setup R matrix **************************************************************************************

    // *** Load RHS and fix points for K regularization **************************************************************

    for (ShortInt d = 0; d < number_of_subdomains_per_cluster; d++) {
        //SetVecDbl( cluster.domains[i].f,        clust_g.data[i]->KSparse->n_row, clust_g.data[i]->fE );
        cluster.domains[d].f = f_vec[d];

        //SetVecInt( cluster.domains[i].fix_dofs, 1,                           24, clust_g.fem[i]->mesh.fixingDOFs );
        for (size_t i = 0; i < fix_nodes[d].size(); i++) {
            for (size_t d_i = 0; d_i < 3; d_i++) {
                cluster.domains[d].fix_dofs.push_back( 3 * fix_nodes[d][i] + d_i);
            }
        }
    }
    // *** END - Load RHS and fix points for K regularization ********************************************************

    // *** Set up solver, create G1 per cluster, global G1, GGt, distribute GGt, factorization of GGt, compression of vector and matrices B1 and G1 *******************
    for (ShortInt i = 0; i < number_of_subdomains_per_cluster; i++) {
        cluster.domains[i].lambda_map_sub = lambda_map_sub_B1[i];
    }

    std::vector < int > neigh_clusters;
    //neigh_clusters.push_back(0);

    SetSolverPreprocessing ( cluster, solver, lambda_map_sub_clst, neigh_clusters );
    // *** END - Set up solver, create G1 per cluster, global G1, GGt, distribute GGt, factorization of GGt, compression of vector and matrices B1 and G1 *************




    // *** Load Matrix K and regularization ******************************************************************************
#ifndef DEBUG
    cilk_for (ShortInt d = 0; d < number_of_subdomains_per_cluster; d++) {
#else
    for (ShortInt d = 0; d < number_of_subdomains_per_cluster; d++) {
#endif
        SetMatrixK_fromCSR ( cluster, d,
        K_mat[d].rows(), K_mat[d].columns(), //  .data[i]->KSparse->n_row,   clust_g.data[i]->KSparse->n_row,
        K_mat[d].rowPtrs(), K_mat[d].columnIndices(), K_mat[d].values(), //clust_g.data[i]->KSparse->row_ptr, clust_g.data[i]->KSparse->col_ind, clust_g.data[i]->KSparse->val,
                                                        'G');
    }
    K_mat.clear();



    if (cluster.USE_HFETI == 1)
        cluster.SetClusterHFETI();

    cluster.SetClusterPC_AfterKplus();
    // *** END - Load Matrix K and regularization  ***********************************************************************



    // *** Running Solver ************************************************************************************************
    string result_file("MATSOL_SVN_Displacement.Nvec");



    solver.Solve_singular ( cluster, result_file );





    vector < vector < double > > prim_solution;
    solver.GetSolution_Primal_singular_parallel(cluster, prim_solution);

    double max_v = 0.0;

    for (ShortInt i = 0; i < number_of_subdomains_per_cluster; i++)
        for (ShortInt j = 0; j < prim_solution[i].size(); j++)
            if ( fabs ( prim_solution[i][j] ) > max_v) max_v = fabs( prim_solution[i][j] );

    TimeEvent max_sol_ev ("Max solution value "); max_sol_ev.AddStartWOBarrier(0.0); max_sol_ev.AddEndWOBarrier(max_v);

    std::cout.precision(15);

    double max_vg;
    MPI_Reduce(&max_v, &max_vg, 1, MPI_DOUBLE, MPI_MAX, 0, MPI_COMM_WORLD );

    if (MPIrank == 0)
        std::cout << " Max value in_solution = " << max_vg << std::endl;

    max_sol_ev.PrintLastStatMPI_PerNode(max_vg);

    //input.mesh->saveVTK(prim_solution, l2g_vec);

    sMesh.saveVTK("mesh.vtk", prim_solution, l2g_vec, *input.localBoundaries, *input.globalBoundaries, 0.95, 0.9);

                //if (clust_g.domainG->flag_store_VTK)
                //{
                //	for (ShortInt i = 0; i < number_of_subdomains_per_cluster; i++) {
                //		for (ShortInt j = 0; j < prim_solution[i].size(); j++) {
                //			if (prim_solution[i][j] > max_v) max_v = prim_solution[i][j];
                //		}
                //		copy(prim_solution[i].begin(), prim_solution[i].end(), clust_g.data[i]->ddu);
                //	}

                //}


    // *** END - Running Solver ************************************************************************************************


    // END - Stupid version of ESPRESO interface


#endif

}

>>>>>>> 6c4f6988

//void testFEM(int argc, char** argv)
//{
//	double start;
//	start = omp_get_wtime();
//	std::cout.precision(15);
//
//	size_t partsCount = input.mesh->parts();
//	size_t fixPointsCount = input.mesh->getFixPointsCount();
//
//
//	std::cout << "5 : " << omp_get_wtime() - start<< std::endl;
//
//	//Faces faces(mesh, coordinates);
//
//	std::cout << "6 : " << omp_get_wtime() - start<< std::endl;
//
//	//Corners corners(faces.getFaces(), coordinates);
//
//	std::cout << "7 : " << omp_get_wtime() - start<< std::endl;
//
//	std::vector < SparseCSRMatrix<eslocal> >			K_mat;
//	std::vector < SparseCSRMatrix<eslocal> >			M_mat;
//	std::vector < SparseIJVMatrix<eslocal> >			B1_mat;
//	std::vector < SparseIJVMatrix<eslocal> >			B0_mat;
//
//	std::vector < std::vector <eslocal> >		lambda_map_sub_B1;
//	std::vector < std::vector <eslocal> >		lambda_map_sub_B0;
//	std::vector < std::vector <eslocal> >		lambda_map_sub_clst;
//	std::vector < std::vector <double> >	B1_l_duplicity;
//
//	std::vector < std::vector < double > >	f_vec     (partsCount);
//	std::vector < std::vector < eslocal > >		fix_nodes (partsCount);
//	std::vector < std::vector <eslocal> >		l2g_vec;
//
//	std::cout << "8 : " << omp_get_wtime() - start<< std::endl;
//
//	K_mat.reserve(partsCount);
//	M_mat.reserve(partsCount);
//	for (eslocal d = 0; d < partsCount; d++) {
//		K_mat.push_back( SparseCSRMatrix<eslocal> (0,0) );
//		M_mat.push_back( SparseCSRMatrix<eslocal> (0,0) );
//	}
//
//	std::cout << "9 : " << omp_get_wtime() - start<< std::endl;
//
//#ifndef DEBUG
//	cilk_for (eslocal d = 0; d < partsCount; d++) {
//#else
//	for (eslocal d = 0; d < partsCount; d++) {
//#endif
//		eslocal dimension = input.mesh->getPartNodesCount(d) * mesh::Point::size();
//		std::vector<double> f(dimension);
//
//		input.mesh->elasticity(K_mat[d], M_mat[d], f, d);
//
//		//K_mat[d] = K;
//		//M_mat[d] = M;
//
//        f_vec[d].swap(f);
//        //f_vec[d].resize(K_mat[d].rows() , 0.0);
//
//		std::cout << d << " " << std::endl;
//	}
//    //f_vec[partsCount-1][f_vec[partsCount-1].size() - 1] = 1.0;
//
//
//
//
//
//	std::cout << "10: " << omp_get_wtime() - start<< std::endl;
//
//	const std::vector<eslocal> fixPoints = input.mesh->getFixPoints();
//
//#ifndef DEBUG
//	cilk_for (eslocal d = 0; d < partsCount; d++) {
//#else
//	for (eslocal d = 0; d < partsCount; d++) {
//#endif
//		for (eslocal fixPoint = 0; fixPoint < fixPointsCount; fixPoint++) {
//			fix_nodes[d].push_back(fixPoints[d * fixPointsCount + fixPoint]);
//		}
//		std::sort ( fix_nodes[d].begin(), fix_nodes[d].end() );
//	}
//
//	std::cout << "11: " << omp_get_wtime() - start<< std::endl;
//	input.localBoundaries->create_B1_l<eslocal>(
//		B1_mat,
//		B0_mat,
//		l2g_vec,
//		lambda_map_sub_clst,
//		lambda_map_sub_B1,
//		lambda_map_sub_B0,
//		B1_l_duplicity,
//		partsCount,
//		*input.localBoundaries
//	);
//
//	//std::cout << B1_mat[0];
//
//	const std::map<eslocal, double> &forces_x = input.mesh->coordinates().property(mesh::CP::FORCES_X).values();
//	const std::map<eslocal, double> &forces_y = input.mesh->coordinates().property(mesh::CP::FORCES_Y).values();
//	const std::map<eslocal, double> &forces_z = input.mesh->coordinates().property(mesh::CP::FORCES_Z).values();
//
//	for (eslocal d = 0; d < partsCount; d++) {
//		for (eslocal iz = 0; iz < l2g_vec[d].size(); iz++) {
//			if (forces_x.find(l2g_vec[d][iz]) != forces_x.end()) {
//				f_vec[d][3 * iz + 0] = forces_x.at(l2g_vec[d][iz]);
//			}
//			if (forces_y.find(l2g_vec[d][iz]) != forces_y.end()) {
//				f_vec[d][3 * iz + 1] = forces_y.at(l2g_vec[d][iz]);
//			}
//			if (forces_z.find(l2g_vec[d][iz]) != forces_z.end()) {
//				f_vec[d][3 * iz + 2] = forces_z.at(l2g_vec[d][iz]);
//			}
//		}
//	}
////    for (eslocal d = 0; d < partsCount; d++) {
////        for (eslocal iz = 0; iz < l2g_vec[d].size(); iz++) {
////            if ( fabs( 30.0 - input.mesh->coordinates()[l2g_vec[d][iz]].z ) < 0.00001 ) {
////                //f_vec[d][3 * iz + 2] = 1.0;
////            }
////        }
////    }
//
///*
//	for (eslocal d = 0; d < partsCount; d++) {
//    // K
//    SparseIJVMatrix tmpK = K_mat[d];
//    std::ofstream (K_mat_file);
//    K_mat_file.precision(15);
//    K_mat_file << std::scientific;
//    std::stringstream K_mat_file_name;
//    K_mat_file_name << "dumped_files/K_mat_" << d;
//    K_mat_file.open ( K_mat_file_name.str().c_str() );
//    K_mat_file << tmpK;
//    K_mat_file.close();
//    // f
//    std::ofstream (f_vec_file);
//    f_vec_file.precision(15);
//    f_vec_file << std::scientific;
//    std::stringstream f_vec_file_name;
//    f_vec_file_name << "dumped_files/f_vec_" << d;
//    f_vec_file.open ( f_vec_file_name.str().c_str() );
//    f_vec_file << f_vec[d];
//    f_vec_file.close();
//    // B
//    std::ofstream (B0_mat_file);
//    B0_mat_file.precision(15);
//    B0_mat_file << std::scientific;
//    std::stringstream B0_mat_file_name;
//    B0_mat_file_name << "dumped_files/B0_mat_" << d;
//    B0_mat_file.open ( B0_mat_file_name.str().c_str() );
//    B0_mat_file << B0_mat[d];
//    B0_mat_file.close();
//  }
//*/
//
//
//
//
//
//	std::cout << "12: " << omp_get_wtime() - start<< std::endl;
//
//	std::cout.precision(10);
//
//	// Start - Stupid version of ESPRESO interface
//
//	//MPI_Init (&argc, &argv);					// starts MPI
//
//	typedef int       ShortInt ;
//	typedef int       longInt  ;
//
//
//	int MPIrank = 0; //MPI_Comm_rank(fem->comm, &MPIrank);
//	int MPIsize = 1; //MPI_Comm_size(fem->comm, &MPIsize);
//	int number_of_subdomains_per_cluster = partsCount;
//
//
//	extern void SetCluster		  ( Cluster & cluster, ShortInt * subdomains_global_indices, ShortInt number_of_subdomains, ShortInt MPI_rank);
//
//	extern void SetMatrixB1_fromCOO ( Cluster & cluster, ShortInt domain_index_in_cluster,
//		longInt n_rows, ShortInt n_cols, ShortInt nnz,
//		longInt * I_rows, ShortInt * J_cols, double * V_vals, char type, int indexing );
//
//	extern void SetMatrixB0_fromCOO ( Cluster & cluster, ShortInt domain_index_in_cluster,
//		longInt n_rows, ShortInt n_cols, ShortInt nnz,
//		longInt * I_rows, ShortInt * J_cols, double * V_vals, char type, int indexing );
//
//	extern void SetMatrixR_fromDense( Cluster & cluster, ShortInt domain_index_in_cluster,
//		ShortInt n_cols, ShortInt n_rows, double * vals, char type );
//
//	extern void SetMatrixK_fromCSR ( Cluster & cluster, ShortInt domain_index_in_cluster,
//		ShortInt n_rows, ShortInt n_cols, ShortInt * rows, ShortInt * cols, double * vals, char type );
//
//	extern void SetSolverPreprocessing ( Cluster & cluster, IterSolver & solver,
//		vector <vector <longInt> > & lambda_map_sub, vector < ShortInt > & neigh_domains );
//
//	extern void SetMatrixFromCSR   ( SparseMatrix    & Mat, ShortInt n_rows, ShortInt n_cols, ShortInt * rows, ShortInt * cols, double * vals, char type );
//	extern void SetMatrixFromDense ( SparseMatrix    & Mat, ShortInt n_cols, ShortInt n_rows, double * vals, char type );
//	extern void SetMatrixFromCOO   ( SparseMatrix    & Mat, ShortInt n_rows, ShortInt n_cols, ShortInt nnz, ShortInt * I_rows, ShortInt * J_cols, double * V_vals, char type );
//	extern void SetVecInt          ( vector <int>    & vec, ShortInt incerement_by, ShortInt nnz, ShortInt * vals);
//	extern void SetVecDbl          ( vector <double> & vec, ShortInt nnz,	double * vals);
//
//	Cluster cluster(MPIrank + 1);
//	cluster.USE_DYNAMIC			= 0;
//	cluster.USE_HFETI			= 0;
//	cluster.USE_KINV			= 0;
//	cluster.SUBDOM_PER_CLUSTER	= number_of_subdomains_per_cluster;
//	cluster.NUMBER_OF_CLUSTERS	= MPIsize;
//
//	IterSolver solver;
//	solver.CG_max_iter	 = 1000;
//	solver.USE_GGtINV	 = 1;
//	solver.epsilon		 = 0.00001;
//	solver.USE_HFETI	 = cluster.USE_HFETI;
//	solver.USE_KINV		 = cluster.USE_KINV;
//	solver.USE_DYNAMIC	 = 0;
//	solver.USE_PIPECG	 = 0;
//	solver.USE_PREC		 = 0;
//	solver.FIND_SOLUTION = 0;
//
//	std::vector <int> domain_list (number_of_subdomains_per_cluster,0);
//	for (int i = 0; i<number_of_subdomains_per_cluster; i++)
//		domain_list[i] = i;
//
//	SetCluster( cluster, &domain_list[0], number_of_subdomains_per_cluster, MPIrank);
//
//	vector<double> solver_parameters ( 10 );
//	solver.Setup ( solver_parameters, cluster );
//
//	// *** Setup B0 matrix *******************************************************************************************
//	if (cluster.USE_HFETI == 1 ) {
//
//#ifndef DEBUG
//		cilk_for (ShortInt i = 0; i < number_of_subdomains_per_cluster; i++) {
//#else
//		for (ShortInt i = 0; i < number_of_subdomains_per_cluster; i++) {
//#endif
//			ShortInt domain_index_in_cluster = i;
//
//			SetMatrixB0_fromCOO( cluster, domain_index_in_cluster,
//				B0_mat[i].rows(),			//clust_g.data[i]->B->B0_rows,		// B_full_rows, //n_row_eq,
//				B0_mat[i].columns(),		//.data[i]->B->B0_cols,				// B_full_cols, //n_col,
//				B0_mat[i].nonZeroValues(),	//.data[i]->B->B0_nnz,				// B_full_nnz,  //nnz_eq,
//				B0_mat[i].rowIndices(),		//&clust_g.data[i]->B->B0_I[0],		// BI_full[0], //Bi_coo,
//				B0_mat[i].columnIndices(),	//&clust_g.data[i]->B->B0_J[0],		// BJ_full[0], //Bj_coo,
//				B0_mat[i].values(),			//&clust_g.data[i]->B->B0_V[0],		// BV_full[0], //Bv_coo,
//				'G', B0_mat[i].indexing() );
//		}
//	}
//	// *** END - Setup B0 matrix *************************************************************************************
//
//	// *** Setup B1 matrix *******************************************************************************************
//#ifndef DEBUG
//	cilk_for (ShortInt i = 0; i < number_of_subdomains_per_cluster; i++) {
//#else
//	for (ShortInt i = 0; i < number_of_subdomains_per_cluster; i++) {
//#endif
//		ShortInt domain_index_in_cluster = i;
//		SetMatrixB1_fromCOO( cluster, domain_index_in_cluster,
//			B1_mat[i].rows(),			//clust_g.data[i]->B->B_full_rows, //n_row_eq,
//			B1_mat[i].columns(),		//clust_g.data[i]->B->B_full_cols, //n_col,
//			B1_mat[i].nonZeroValues(),	//clust_g.data[i]->B->B_full_nnz,  //nnz_eq,
//			B1_mat[i].rowIndices(),		//&clust_g.data[i]->B->BI_full[0], //Bi_coo,
//			B1_mat[i].columnIndices(),	//&clust_g.data[i]->B->BJ_full[0], //Bj_coo,
//			B1_mat[i].values(),			//&clust_g.data[i]->B->BV_full[0], //Bv_coo,
//			'G', B1_mat[i].indexing() );
//	}
//
//#ifndef DEBUG
//	cilk_for (ShortInt i = 0; i < number_of_subdomains_per_cluster; i++) {
//#else
//	for (ShortInt i = 0; i < number_of_subdomains_per_cluster; i++) {
//#endif
//		cluster.domains[i].B1_scale_vec = B1_l_duplicity[i];
//	}
//	// *** END - Setup B1 matrix *************************************************************************************
//
//
//	// *** Setup R matrix ********************************************************************************************
//#ifndef DEBUG
//	cilk_for(ShortInt d = 0; d < number_of_subdomains_per_cluster; d++) {
//#else
//	for(ShortInt d = 0; d < number_of_subdomains_per_cluster; d++) {
//#endif
//		for (int i = 0; i < l2g_vec[d].size(); i++) {
//			std::vector <double> tmp_vec (3,0);
//			tmp_vec[0] = input.mesh->coordinates()[l2g_vec[d][i]].x;
//			tmp_vec[1] = input.mesh->coordinates()[l2g_vec[d][i]].y;
//			tmp_vec[2] = input.mesh->coordinates()[l2g_vec[d][i]].z;
//			cluster.domains[d].coordinates.push_back(tmp_vec);
//		}
//		cluster.domains[d].CreateKplus_R();
//		//cluster.domains[d].Kplus_R.ConvertCSRToDense(0);
//	}
//	// *** END - Setup R matrix **************************************************************************************
//
//	// *** Load RHS and fix points for K regularization **************************************************************
//#ifndef DEBUG
//	cilk_for (ShortInt d = 0; d < number_of_subdomains_per_cluster; d++) {
//#else
//	for (ShortInt d = 0; d < number_of_subdomains_per_cluster; d++) {
//#endif
//		//SetVecDbl( cluster.domains[i].f,        clust_g.data[i]->KSparse->n_row, clust_g.data[i]->fE );
//		cluster.domains[d].f = f_vec[d];
//
//		//SetVecInt( cluster.domains[i].fix_dofs, 1,                           24, clust_g.fem[i]->mesh.fixingDOFs );
//		for (int i = 0; i < fix_nodes[d].size(); i++) {
// 			for (int d_i = 0; d_i < 3; d_i++) {
//				cluster.domains[d].fix_dofs.push_back( 3 * fix_nodes[d][i] + d_i);
//			}
//		}
//	}
//	// *** END - Load RHS and fix points for K regularization ********************************************************
//
//	// *** Set up solver, create G1 per cluster, global G1, GGt, distribute GGt, factorization of GGt, compression of vector and matrices B1 and G1 *******************
//#ifndef DEBUG
//	cilk_for (ShortInt i = 0; i < number_of_subdomains_per_cluster; i++) {
//#else
//	for (ShortInt i = 0; i < number_of_subdomains_per_cluster; i++) {
//#endif
//		cluster.domains[i].lambda_map_sub = lambda_map_sub_B1[i];
//	}
//
//	std::vector < int > neigh_clusters;
//	//neigh_clusters.push_back(0);
//
//	SetSolverPreprocessing ( cluster, solver, lambda_map_sub_clst, neigh_clusters );
//	// *** END - Set up solver, create G1 per cluster, global G1, GGt, distribute GGt, factorization of GGt, compression of vector and matrices B1 and G1 *************
//
//
//	// *** Load Matrix K and regularization ******************************************************************************
//#ifndef DEBUG
//	cilk_for (ShortInt d = 0; d < number_of_subdomains_per_cluster; d++) {
//#else
//	for (ShortInt d = 0; d < number_of_subdomains_per_cluster; d++) {
//#endif
//
//		if ( d == 0 && cluster.cluster_global_index == 1) cluster.domains[d].Kplus.msglvl=1;
//
//		SetMatrixK_fromCSR ( cluster, d,
//			K_mat[d].rows(), K_mat[d].columns(), //  .data[i]->KSparse->n_row,   clust_g.data[i]->KSparse->n_row,
//			K_mat[d].rowPtrs(), K_mat[d].columnIndices(), K_mat[d].values(), //clust_g.data[i]->KSparse->row_ptr, clust_g.data[i]->KSparse->col_ind, clust_g.data[i]->KSparse->val,
//			'G');
//	}
//
//	//std::cout << std::endl;
//
//	//cluster.Create_Kinv_perDomain();
//
//	//cluster.Create_SC_perDomain();
//
//
//	if (cluster.USE_HFETI == 1)
//		cluster.SetClusterHFETI();
//
//	cluster.SetClusterPC_AfterKplus();
//	// *** END - Load Matrix K and regularization  ***********************************************************************
//
//
//	// *** Running Solver ************************************************************************************************
//	string result_file("MATSOL_SVN_Displacement.Nvec");
//	solver.Solve_singular ( cluster, result_file );
//
//	vector < vector < double > > prim_solution;
//	solver.GetSolution_Primal_singular_parallel(cluster, prim_solution);
//	double max_v = 0.0;
//
//	for (ShortInt i = 0; i < number_of_subdomains_per_cluster; i++)
//		for (ShortInt j = 0; j < prim_solution[i].size(); j++)
//			if ( fabs ( prim_solution[i][j] ) > max_v) max_v = fabs( prim_solution[i][j] );
//
//	TimeEvent max_sol_ev ("Max solution value "); max_sol_ev.AddStartWOBarrier(0.0); max_sol_ev.AddEndWOBarrier(max_v);
//
//	std::cout.precision(15);
//
//	double max_vg;
//	MPI_Reduce(&max_v, &max_vg, 1, MPI_DOUBLE, MPI_MAX, 0, MPI_COMM_WORLD );
//	if (MPIrank == 0)
//		std::cout << " Max value in_solution = " << max_vg << std::endl;
//
//	max_sol_ev.PrintLastStatMPI_PerNode(max_vg);
//
//	input.mesh->saveVTK("mesh.vtk", prim_solution, l2g_vec, *input.localBoundaries, *input.globalBoundaries, 1.0, 0.95);
//
//	//if (clust_g.domainG->flag_store_VTK)
//	//{
//	//	for (ShortInt i = 0; i < number_of_subdomains_per_cluster; i++) {
//	//		for (ShortInt j = 0; j < prim_solution[i].size(); j++) {
//	//			if (prim_solution[i][j] > max_v) max_v = prim_solution[i][j];
//	//		}
//	//		copy(prim_solution[i].begin(), prim_solution[i].end(), clust_g.data[i]->ddu);
//	//	}
//
//	//}
//
//
//	// *** END - Running Solver ************************************************************************************************
//
//
//	// END - Stupid version of ESPRESO interface
//}



<|MERGE_RESOLUTION|>--- conflicted
+++ resolved
@@ -17,20 +17,33 @@
 
 int main(int argc, char** argv)
 {
+
+	bool BEM = false;
+
+	// -------------------------------------------
+
 	int MPIrank, MPIsize;
 
 	MPI_Init(&argc, &argv);
 
 	MPI_Comm_rank(MPI_COMM_WORLD, &MPIrank);
 	MPI_Comm_size(MPI_COMM_WORLD, &MPIsize);
+
+	//mesh::Mesh m(MPIrank, MPIsize);
+	//m.load(mesh::MESH_GENERATOR, argc, argv);
+	//m.store(mesh::VTK, "test", 0.9, 0.7);
+
 
 #ifdef CATALYST
     	Adaptor::Initialize(argc, argv);
 #endif
 
 	Instance instance(argc, argv, MPIrank, MPIsize);
-	instance.computeSurface();
-	instance.surf_mesh().store(mesh::VTK, "surface_m", 0.9, 0.99);
+
+	if (BEM) {
+		instance.computeSurface();
+		instance.surf_mesh().store(mesh::VTK, "surface_m", 0.9, 0.99);
+	}
 
 	Solver<Linear_elasticity> solver_1 (instance);
 	solver_1.solve(1);
@@ -40,9 +53,6 @@
 
 	//Solver<HeatSteadyState> solver_h (instance);
 	//solver_h.solve(1);
-
-	//Solver<HeatSteadyState> solver (instance);
-	//solver.solve(1);
 
 	MPI_Barrier(MPI_COMM_WORLD);
 	MPI_Finalize();
@@ -721,168 +731,325 @@
 }
 
 
-void testBEM(int argc, char** argv)
-{
-#ifdef BEM
-
-	double start = omp_get_wtime();
-	size_t partsCount = input.mesh->parts();
-	size_t fixPointsCount = 4;
-
-	std::cout << "1 : " << omp_get_wtime() - start << std::endl;
-
-	mesh::SurfaceMesh sMesh(*input.mesh);
-
-	std::cout << "2 : " << omp_get_wtime() - start << std::endl;
-
-	sMesh.computeFixPoints(fixPointsCount);
-
-
-	std::cout << "4 : " << omp_get_wtime() - start << std::endl;
-
-	std::vector<DenseMatrix> K_mat_dense;
-
-	K_mat_dense.reserve(partsCount);
-	for (int d = 0; d < partsCount; d++) {
-		K_mat_dense.push_back( DenseMatrix (0, 0) );
-	}
-
-
-#ifndef DEBUG
-    cilk_for (size_t d = 0; d < partsCount; d++) {
-#else
-    for (size_t d = 0; d < partsCount; d++) {
-#endif
-
-/*
-        std::ofstream Kmat_file_o;
-        std::ofstream Kmat_file_p;
-
-        Kmat_file_p.precision(15);
-        Kmat_file_o.precision(15);
-       4
-        Kmat_file_o << std::scientific;
-        Kmat_file_p << std::scientific;
-
-
-        std::stringstream Kmat_file_name_o;
-        Kmat_file_name_o << "Kmat_o_" << d;
-
-        Kmat_file_o.open ( Kmat_file_name_o.str().c_str() );
-        Kmat_file_p.open ("Kmat_p.txt");
-
- */
-        DenseMatrix K_tmp;
-
-        sMesh.elasticity(K_mat_dense[d], d);
-        std::cout << d << " " << std::endl;
-
-//        Kmat_file_o << K_mat_dense[d];
-
-        int n = K_mat_dense[d].rows();
-
-        K_tmp = K_mat_dense[d];
-
-        for (int i = 0; i < n/3; i++) {
-            for (int j = 0; j < n; j++) {
-                K_tmp( 3*i+0,j) = K_mat_dense[d](0*(n/3) + i ,j);
-                K_tmp( 3*i+1,j) = K_mat_dense[d](1*(n/3) + i ,j);
-                K_tmp( 3*i+2,j) = K_mat_dense[d](2*(n/3) + i ,j);
-            }
-        }
-
-        for (int i = 0; i < n/3; i++) {
-            for (int j = 0; j < n; j++) {
-                K_mat_dense[d]( j, 3*i+0) = K_tmp(j, 0*(n/3) + i );
-                K_mat_dense[d]( j, 3*i+1) = K_tmp(j, 1*(n/3) + i );
-                K_mat_dense[d]( j, 3*i+2) = K_tmp(j, 2*(n/3) + i );
-            }
-        }
-
-/*
-        Kmat_file_p << K_mat_dense[d];
-
-        Kmat_file_o.close();
-        Kmat_file_p.close();
-*/
-
-    }
-
-	std::cout << "5 : " << omp_get_wtime() - start << std::endl;
-
-
-	// TODO:
-
-    std::vector < SparseCSRMatrix<eslocal> >			K_mat;
-    std::vector < SparseIJVMatrix<eslocal> >			B1_mat;
-    std::vector < SparseIJVMatrix<eslocal> >			B0_mat;
-
-    std::vector < std::vector <eslocal> >		lambda_map_sub_B1;
-    std::vector < std::vector <eslocal> >		lambda_map_sub_B0;
-    std::vector < std::vector <eslocal> >		lambda_map_sub_clst;
-    std::vector < std::vector <double> >	B1_l_duplicity;
-
-    std::vector < std::vector < double > >	f_vec     (partsCount);
-    std::vector < std::vector < eslocal > >		fix_nodes (partsCount);
-    std::vector < std::vector <eslocal> >		l2g_vec;
-
-    std::cout << "BEM 8 : " << omp_get_wtime() - start<< std::endl;
-
-    K_mat.reserve(partsCount);
-    for (size_t d = 0; d < partsCount; d++) {
-        K_mat.push_back( SparseCSRMatrix<eslocal> (0,0) );
-    }
-
-#ifndef DEBUG
-    cilk_for (size_t d = 0; d < partsCount; d++) {
-#else
-    for (size_t d = 0; d < partsCount; d++) {
-#endif
-        K_mat[d] = K_mat_dense[d];
-        f_vec[d].resize(K_mat_dense[d].rows() , 0.0);
-    }
-    K_mat_dense.clear();
-
-    for (int d = 0; d < partsCount; d++) {
-//      std::cout<< "d: "<< d <<std::endl;
-      sMesh.integrateUpperFaces(f_vec[d],d);
-    }
-
-
-    std::cout << "9 : " << omp_get_wtime() - start<< std::endl;
-
-    const std::vector<eslocal> fixPoints = sMesh.getFixPoints(); // input.mesh->getFixPoints();
-
-#ifndef DEBUG
-    cilk_for (eslocal d = 0; d < partsCount; d++) {
-#else
-    for (eslocal d = 0; d < partsCount; d++) {
-#endif
-        for (eslocal fixPoint = 0; fixPoint < fixPointsCount; fixPoint++) {
-            fix_nodes[d].push_back(fixPoints[d * fixPointsCount + fixPoint]);
-        }
-        std::sort ( fix_nodes[d].begin(), fix_nodes[d].end() );
-    }
-
-    std::cout << "11: " << omp_get_wtime() - start<< std::endl;
-    input.localBoundaries->create_B1_l<eslocal>(
-                            B1_mat,
-                            B0_mat,
-                            l2g_vec,
-                            lambda_map_sub_clst,
-                            lambda_map_sub_B1,
-                            lambda_map_sub_B0,
-                            B1_l_duplicity,
-                            partsCount,
-							*input.localBoundaries
-                        );
+//void testBEM(int argc, char** argv)
+//{
+//	double start = omp_get_wtime();
+//	size_t partsCount = input.mesh->parts();
+//	size_t fixPointsCount = 4;
+//
+//	std::cout << "1 : " << omp_get_wtime() - start << std::endl;
+//
+//	mesh::SurfaceMesh sMesh(*input.mesh);
+//
+//	std::cout << "2 : " << omp_get_wtime() - start << std::endl;
+//
+//	sMesh.computeFixPoints(fixPointsCount);
+//
+//
+//	std::cout << "4 : " << omp_get_wtime() - start << std::endl;
+//
+//	std::vector<DenseMatrix> K_mat_dense;
+//
+//	K_mat_dense.reserve(partsCount);
+//	for (int d = 0; d < partsCount; d++) {
+//		K_mat_dense.push_back( DenseMatrix (0, 0) );
+//	}
+//
+//
+//#ifndef DEBUG
+//    cilk_for (size_t d = 0; d < partsCount; d++) {
+//#else
+//    for (size_t d = 0; d < partsCount; d++) {
+//#endif
+//
+///*
+//        std::ofstream Kmat_file_o;
+//        std::ofstream Kmat_file_p;
+//
+//        Kmat_file_p.precision(15);
+//        Kmat_file_o.precision(15);
+//       4
+//        Kmat_file_o << std::scientific;
+//        Kmat_file_p << std::scientific;
+//
+//
+//        std::stringstream Kmat_file_name_o;
+//        Kmat_file_name_o << "Kmat_o_" << d;
+//
+//        Kmat_file_o.open ( Kmat_file_name_o.str().c_str() );
+//        Kmat_file_p.open ("Kmat_p.txt");
+//
+// */
+//        DenseMatrix K_tmp;
+//
+//        sMesh.elasticity(K_mat_dense[d], d);
+//        std::cout << d << " " << std::endl;
+//
+////        Kmat_file_o << K_mat_dense[d];
+//
+//        int n = K_mat_dense[d].rows();
+//
+//        K_tmp = K_mat_dense[d];
+//
+//        for (int i = 0; i < n/3; i++) {
+//            for (int j = 0; j < n; j++) {
+//                K_tmp( 3*i+0,j) = K_mat_dense[d](0*(n/3) + i ,j);
+//                K_tmp( 3*i+1,j) = K_mat_dense[d](1*(n/3) + i ,j);
+//                K_tmp( 3*i+2,j) = K_mat_dense[d](2*(n/3) + i ,j);
+//            }
+//        }
+//
+//        for (int i = 0; i < n/3; i++) {
+//            for (int j = 0; j < n; j++) {
+//                K_mat_dense[d]( j, 3*i+0) = K_tmp(j, 0*(n/3) + i );
+//                K_mat_dense[d]( j, 3*i+1) = K_tmp(j, 1*(n/3) + i );
+//                K_mat_dense[d]( j, 3*i+2) = K_tmp(j, 2*(n/3) + i );
+//            }
+//        }
+//
+///*
+//        Kmat_file_p << K_mat_dense[d];
+//
+//        Kmat_file_o.close();
+//        Kmat_file_p.close();
+//*/
+//
+//    }
+//
+//	std::cout << "5 : " << omp_get_wtime() - start << std::endl;
+//
+//
+//	// TODO:
+//
+//    std::vector < SparseCSRMatrix<eslocal> >			K_mat;
+//    std::vector < SparseIJVMatrix<eslocal> >			B1_mat;
+//    std::vector < SparseIJVMatrix<eslocal> >			B0_mat;
+//
+//    std::vector < std::vector <eslocal> >		lambda_map_sub_B1;
+//    std::vector < std::vector <eslocal> >		lambda_map_sub_B0;
+//    std::vector < std::vector <eslocal> >		lambda_map_sub_clst;
+//    std::vector < std::vector <double> >	B1_l_duplicity;
+//
+//    std::vector < std::vector < double > >	f_vec     (partsCount);
+//    std::vector < std::vector < eslocal > >		fix_nodes (partsCount);
+//    std::vector < std::vector <eslocal> >		l2g_vec;
+//
+//    std::cout << "BEM 8 : " << omp_get_wtime() - start<< std::endl;
+//
+//    K_mat.reserve(partsCount);
+//    for (size_t d = 0; d < partsCount; d++) {
+//        K_mat.push_back( SparseCSRMatrix<eslocal> (0,0) );
+//    }
+//
+//#ifndef DEBUG
+//    cilk_for (size_t d = 0; d < partsCount; d++) {
+//#else
+//    for (size_t d = 0; d < partsCount; d++) {
+//#endif
+//        K_mat[d] = K_mat_dense[d];
+//        f_vec[d].resize(K_mat_dense[d].rows() , 0.0);
+//    }
+//    K_mat_dense.clear();
+//
 //    for (int d = 0; d < partsCount; d++) {
-//        for (int iz = 0; iz < l2g_vec[d].size(); iz++) {
-//            if ( fabs( 30.0 - sMesh.coordinates()[l2g_vec[d][iz]].z ) < 0.00001 )
-//                f_vec[d][3 * iz + 2] = 1.0;
+////      std::cout<< "d: "<< d <<std::endl;
+//      sMesh.integrateUpperFaces(f_vec[d],d);
+//    }
+//
+//
+//    std::cout << "9 : " << omp_get_wtime() - start<< std::endl;
+//
+//    const std::vector<eslocal> fixPoints = sMesh.getFixPoints(); // input.mesh->getFixPoints();
+//
+//#ifndef DEBUG
+//    cilk_for (eslocal d = 0; d < partsCount; d++) {
+//#else
+//    for (eslocal d = 0; d < partsCount; d++) {
+//#endif
+//        for (eslocal fixPoint = 0; fixPoint < fixPointsCount; fixPoint++) {
+//            fix_nodes[d].push_back(fixPoints[d * fixPointsCount + fixPoint]);
+//        }
+//        std::sort ( fix_nodes[d].begin(), fix_nodes[d].end() );
+//    }
+//
+//    std::cout << "11: " << omp_get_wtime() - start<< std::endl;
+//    input.localBoundaries->create_B1_l<eslocal>(
+//                            B1_mat,
+//                            B0_mat,
+//                            l2g_vec,
+//                            lambda_map_sub_clst,
+//                            lambda_map_sub_B1,
+//                            lambda_map_sub_B0,
+//                            B1_l_duplicity,
+//                            partsCount,
+//							*input.localBoundaries
+//                        );
+////    for (int d = 0; d < partsCount; d++) {
+////        for (int iz = 0; iz < l2g_vec[d].size(); iz++) {
+////            if ( fabs( 30.0 - sMesh.coordinates()[l2g_vec[d][iz]].z ) < 0.00001 )
+////                f_vec[d][3 * iz + 2] = 1.0;
+////        }
+////    }
+//
+//
+//
+//    std::cout << "12: " << omp_get_wtime() - start<< std::endl;
+//
+//    std::cout.precision(10);
+//
+//
+//    // Start - Stupid version of ESPRESO interface
+//
+//    MPI_Init (&argc, &argv);					// starts MPI
+//
+//    typedef int       ShortInt ;
+//    typedef int       longInt  ;
+//
+//
+//    int MPIrank = 0; //MPI_Comm_rank(fem->comm, &MPIrank);
+//    int MPIsize = 1; //MPI_Comm_size(fem->comm, &MPIsize);
+//    int number_of_subdomains_per_cluster = partsCount;
+//
+//
+//    extern void SetCluster		  ( Cluster & cluster, ShortInt * subdomains_global_indices, ShortInt number_of_subdomains, ShortInt MPI_rank);
+//
+//    extern void SetMatrixB1_fromCOO ( Cluster & cluster, ShortInt domain_index_in_cluster,
+//                                     longInt n_rows, ShortInt n_cols, ShortInt nnz,
+//                                     longInt * I_rows, ShortInt * J_cols, double * V_vals, char type, int indexing );
+//
+//    extern void SetMatrixB0_fromCOO ( Cluster & cluster, ShortInt domain_index_in_cluster,
+//                                     longInt n_rows, ShortInt n_cols, ShortInt nnz,
+//                                     longInt * I_rows, ShortInt * J_cols, double * V_vals, char type, int indexing );
+//
+//    extern void SetMatrixR_fromDense( Cluster & cluster, ShortInt domain_index_in_cluster,
+//                                     ShortInt n_cols, ShortInt n_rows, double * vals, char type );
+//
+//    extern void SetMatrixK_fromCSR ( Cluster & cluster, ShortInt domain_index_in_cluster,
+//                                    ShortInt n_rows, ShortInt n_cols, ShortInt * rows, ShortInt * cols, double * vals, char type );
+//
+//    extern void SetMatrixK_fromBEM ( Cluster & cluster, ShortInt domain_index_in_cluster,
+//                                    ShortInt n_rows, ShortInt n_cols, ShortInt * rows, ShortInt * cols, double * vals, char type );
+//
+//
+//    extern void SetSolverPreprocessing ( Cluster & cluster, IterSolver & solver,
+//                                        vector <vector <longInt> > & lambda_map_sub, vector < ShortInt > & neigh_domains );
+//
+//    extern void SetMatrixFromCSR   ( SparseMatrix    & Mat, ShortInt n_rows, ShortInt n_cols, ShortInt * rows, ShortInt * cols, double * vals, char type );
+//    extern void SetMatrixFromDense ( SparseMatrix    & Mat, ShortInt n_cols, ShortInt n_rows, double * vals, char type );
+//    extern void SetMatrixFromCOO   ( SparseMatrix    & Mat, ShortInt n_rows, ShortInt n_cols, ShortInt nnz, ShortInt * I_rows, ShortInt * J_cols, double * V_vals, char type );
+//    extern void SetVecInt          ( vector <int>    & vec, ShortInt incerement_by, ShortInt nnz, ShortInt * vals);
+//    extern void SetVecDbl          ( vector <double> & vec, ShortInt nnz,	double * vals);
+//
+//    Cluster cluster(MPIrank + 1);
+//    cluster.USE_DYNAMIC			= 0;
+//    cluster.USE_HFETI			= 0;
+//    cluster.USE_KINV			= 0;
+//    cluster.SUBDOM_PER_CLUSTER	= number_of_subdomains_per_cluster;
+//    cluster.NUMBER_OF_CLUSTERS	= MPIsize;
+//
+//    IterSolver solver;
+//    solver.CG_max_iter	 = 1000;
+//    solver.USE_GGtINV	 = 1;
+//    solver.epsilon		 = 0.0000001;
+//    solver.USE_HFETI	 = cluster.USE_HFETI;
+//    solver.USE_KINV		 = cluster.USE_KINV;
+//    solver.USE_DYNAMIC	 = 0;
+//    solver.USE_PIPECG	 = 1;
+//    solver.USE_PREC		 = 0;
+//    solver.FIND_SOLUTION = 0;
+//
+//
+//    std::vector <int> domain_list (number_of_subdomains_per_cluster,0);
+//    for (int i = 0; i<number_of_subdomains_per_cluster; i++)
+//        domain_list[i] = i;
+//
+//    SetCluster( cluster, &domain_list[0], number_of_subdomains_per_cluster, MPIrank);
+//
+//    vector<double> solver_parameters ( 10 );
+//    solver.Setup ( solver_parameters, cluster );
+//
+//    // *** Setup B0 matrix *******************************************************************************************
+//    if (cluster.USE_HFETI == 1 ) {
+//
+//#ifndef DEBUG
+//    cilk_for (ShortInt i = 0; i < number_of_subdomains_per_cluster; i++) {
+//#else
+//    for (ShortInt i = 0; i < number_of_subdomains_per_cluster; i++) {
+//#endif
+//        ShortInt domain_index_in_cluster = i;
+//
+//        SetMatrixB0_fromCOO( cluster, domain_index_in_cluster,
+//                B0_mat[i].rows(),			//clust_g.data[i]->B->B0_rows,		// B_full_rows, //n_row_eq,
+//                B0_mat[i].columns(),		//.data[i]->B->B0_cols,				// B_full_cols, //n_col,
+//                B0_mat[i].nonZeroValues(),	//.data[i]->B->B0_nnz,				// B_full_nnz,  //nnz_eq,
+//                B0_mat[i].rowIndices(),		//&clust_g.data[i]->B->B0_I[0],		// BI_full[0], //Bi_coo,
+//                B0_mat[i].columnIndices(),	//&clust_g.data[i]->B->B0_J[0],		// BJ_full[0], //Bj_coo,
+//                B0_mat[i].values(),			//&clust_g.data[i]->B->B0_V[0],		// BV_full[0], //Bv_coo,
+//                'G', B0_mat[i].indexing() );
 //        }
 //    }
-<<<<<<< HEAD
+//    // *** END - Setup B0 matrix *************************************************************************************
+//
+//    // *** Setup B1 matrix *******************************************************************************************
+//#ifndef DEBUG
+//    cilk_for (ShortInt i = 0; i < number_of_subdomains_per_cluster; i++) {
+//#else
+//    for (ShortInt i = 0; i < number_of_subdomains_per_cluster; i++) {
+//#endif
+//        ShortInt domain_index_in_cluster = i;
+//        SetMatrixB1_fromCOO( cluster, domain_index_in_cluster,
+//                B1_mat[i].rows(),			//clust_g.data[i]->B->B_full_rows, //n_row_eq,
+//                B1_mat[i].columns(),		//clust_g.data[i]->B->B_full_cols, //n_col,
+//                B1_mat[i].nonZeroValues(),	//clust_g.data[i]->B->B_full_nnz,  //nnz_eq,
+//                B1_mat[i].rowIndices(),		//&clust_g.data[i]->B->BI_full[0], //Bi_coo,
+//                B1_mat[i].columnIndices(),	//&clust_g.data[i]->B->BJ_full[0], //Bj_coo,
+//                B1_mat[i].values(),			//&clust_g.data[i]->B->BV_full[0], //Bv_coo,
+//                'G', B1_mat[i].indexing() );
+//    }
+//
+//#ifndef DEBUG
+//    cilk_for (ShortInt i = 0; i < number_of_subdomains_per_cluster; i++) {
+//#else
+//    for (ShortInt i = 0; i < number_of_subdomains_per_cluster; i++) {
+//#endif
+//            cluster.domains[i].B1_scale_vec = B1_l_duplicity[i];
+//    }
+//    // *** END - Setup B1 matrix *************************************************************************************
+//
+//
+//
+//    // *** Setup R matrix ********************************************************************************************
+//#ifndef DEBUG
+//    cilk_for(ShortInt d = 0; d < number_of_subdomains_per_cluster; d++) {
+//#else
+//    for(ShortInt d = 0; d < number_of_subdomains_per_cluster; d++) {
+//#endif
+//        for (int i = 0; i < l2g_vec[d].size(); i++) {
+//            std::vector <double> tmp_vec (3,0);
+//
+//            tmp_vec[0] = sMesh.coordinates()[l2g_vec[d][i]].x;
+//            tmp_vec[1] = sMesh.coordinates()[l2g_vec[d][i]].y;
+//            tmp_vec[2] = sMesh.coordinates()[l2g_vec[d][i]].z;
+//            cluster.domains[d].coordinates.push_back(tmp_vec);
+//        }
+//        cluster.domains[d].CreateKplus_R();
+//        //cluster.domains[d].Kplus_R.ConvertCSRToDense(0);
+//    }
+//    // *** END - Setup R matrix **************************************************************************************
+//
+//    // *** Load RHS and fix points for K regularization **************************************************************
+//
+//    for (ShortInt d = 0; d < number_of_subdomains_per_cluster; d++) {
+//        //SetVecDbl( cluster.domains[i].f,        clust_g.data[i]->KSparse->n_row, clust_g.data[i]->fE );
+//        cluster.domains[d].f = f_vec[d];
+//
+//        //SetVecInt( cluster.domains[i].fix_dofs, 1,                           24, clust_g.fem[i]->mesh.fixingDOFs );
+//        for (size_t i = 0; i < fix_nodes[d].size(); i++) {
+//            for (size_t d_i = 0; d_i < 3; d_i++) {
+//                cluster.domains[d].fix_dofs.push_back( 3 * fix_nodes[d][i] + d_i);
+//            }
+//        }
+//    }
 //    // *** END - Load RHS and fix points for K regularization ********************************************************
 //
 //    // *** Set up solver, create G1 per cluster, global G1, GGt, distribute GGt, factorization of GGt, compression of vector and matrices B1 and G1 *******************
@@ -979,266 +1146,7 @@
 //
 //
 //}
-=======
-
-
-
-    std::cout << "12: " << omp_get_wtime() - start<< std::endl;
-
-    std::cout.precision(10);
-
-
-    // Start - Stupid version of ESPRESO interface
-
-    MPI_Init (&argc, &argv);					// starts MPI
-
-    typedef int       ShortInt ;
-    typedef int       longInt  ;
-
-
-    int MPIrank = 0; //MPI_Comm_rank(fem->comm, &MPIrank);
-    int MPIsize = 1; //MPI_Comm_size(fem->comm, &MPIsize);
-    int number_of_subdomains_per_cluster = partsCount;
-
-
-    extern void SetCluster		  ( Cluster & cluster, ShortInt * subdomains_global_indices, ShortInt number_of_subdomains, ShortInt MPI_rank);
-
-    extern void SetMatrixB1_fromCOO ( Cluster & cluster, ShortInt domain_index_in_cluster,
-                                     longInt n_rows, ShortInt n_cols, ShortInt nnz,
-                                     longInt * I_rows, ShortInt * J_cols, double * V_vals, char type, int indexing );
-
-    extern void SetMatrixB0_fromCOO ( Cluster & cluster, ShortInt domain_index_in_cluster,
-                                     longInt n_rows, ShortInt n_cols, ShortInt nnz,
-                                     longInt * I_rows, ShortInt * J_cols, double * V_vals, char type, int indexing );
-
-    extern void SetMatrixR_fromDense( Cluster & cluster, ShortInt domain_index_in_cluster,
-                                     ShortInt n_cols, ShortInt n_rows, double * vals, char type );
-
-    extern void SetMatrixK_fromCSR ( Cluster & cluster, ShortInt domain_index_in_cluster,
-                                    ShortInt n_rows, ShortInt n_cols, ShortInt * rows, ShortInt * cols, double * vals, char type );
-
-    extern void SetMatrixK_fromBEM ( Cluster & cluster, ShortInt domain_index_in_cluster,
-                                    ShortInt n_rows, ShortInt n_cols, ShortInt * rows, ShortInt * cols, double * vals, char type );
-
-
-    extern void SetSolverPreprocessing ( Cluster & cluster, IterSolver & solver,
-                                        vector <vector <longInt> > & lambda_map_sub, vector < ShortInt > & neigh_domains );
-
-    extern void SetMatrixFromCSR   ( SparseMatrix    & Mat, ShortInt n_rows, ShortInt n_cols, ShortInt * rows, ShortInt * cols, double * vals, char type );
-    extern void SetMatrixFromDense ( SparseMatrix    & Mat, ShortInt n_cols, ShortInt n_rows, double * vals, char type );
-    extern void SetMatrixFromCOO   ( SparseMatrix    & Mat, ShortInt n_rows, ShortInt n_cols, ShortInt nnz, ShortInt * I_rows, ShortInt * J_cols, double * V_vals, char type );
-    extern void SetVecInt          ( vector <int>    & vec, ShortInt incerement_by, ShortInt nnz, ShortInt * vals);
-    extern void SetVecDbl          ( vector <double> & vec, ShortInt nnz,	double * vals);
-
-    Cluster cluster(MPIrank + 1);
-    cluster.USE_DYNAMIC			= 0;
-    cluster.USE_HFETI			= 0;
-    cluster.USE_KINV			= 0;
-    cluster.SUBDOM_PER_CLUSTER	= number_of_subdomains_per_cluster;
-    cluster.NUMBER_OF_CLUSTERS	= MPIsize;
-
-    IterSolver solver;
-    solver.CG_max_iter	 = 1000;
-    solver.USE_GGtINV	 = 1;
-    solver.epsilon		 = 0.0000001;
-    solver.USE_HFETI	 = cluster.USE_HFETI;
-    solver.USE_KINV		 = cluster.USE_KINV;
-    solver.USE_DYNAMIC	 = 0;
-    solver.USE_PIPECG	 = 1;
-    solver.USE_PREC		 = 0;
-    solver.FIND_SOLUTION = 0;
-
-
-    std::vector <int> domain_list (number_of_subdomains_per_cluster,0);
-    for (int i = 0; i<number_of_subdomains_per_cluster; i++)
-        domain_list[i] = i;
-
-    SetCluster( cluster, &domain_list[0], number_of_subdomains_per_cluster, MPIrank);
-
-    vector<double> solver_parameters ( 10 );
-    solver.Setup ( solver_parameters, cluster );
-
-    // *** Setup B0 matrix *******************************************************************************************
-    if (cluster.USE_HFETI == 1 ) {
-
-#ifndef DEBUG
-    cilk_for (ShortInt i = 0; i < number_of_subdomains_per_cluster; i++) {
-#else
-    for (ShortInt i = 0; i < number_of_subdomains_per_cluster; i++) {
-#endif
-        ShortInt domain_index_in_cluster = i;
-
-        SetMatrixB0_fromCOO( cluster, domain_index_in_cluster,
-                B0_mat[i].rows(),			//clust_g.data[i]->B->B0_rows,		// B_full_rows, //n_row_eq,
-                B0_mat[i].columns(),		//.data[i]->B->B0_cols,				// B_full_cols, //n_col,
-                B0_mat[i].nonZeroValues(),	//.data[i]->B->B0_nnz,				// B_full_nnz,  //nnz_eq,
-                B0_mat[i].rowIndices(),		//&clust_g.data[i]->B->B0_I[0],		// BI_full[0], //Bi_coo,
-                B0_mat[i].columnIndices(),	//&clust_g.data[i]->B->B0_J[0],		// BJ_full[0], //Bj_coo,
-                B0_mat[i].values(),			//&clust_g.data[i]->B->B0_V[0],		// BV_full[0], //Bv_coo,
-                'G', B0_mat[i].indexing() );
-        }
-    }
-    // *** END - Setup B0 matrix *************************************************************************************
-
-    // *** Setup B1 matrix *******************************************************************************************
-#ifndef DEBUG
-    cilk_for (ShortInt i = 0; i < number_of_subdomains_per_cluster; i++) {
-#else
-    for (ShortInt i = 0; i < number_of_subdomains_per_cluster; i++) {
-#endif
-        ShortInt domain_index_in_cluster = i;
-        SetMatrixB1_fromCOO( cluster, domain_index_in_cluster,
-                B1_mat[i].rows(),			//clust_g.data[i]->B->B_full_rows, //n_row_eq,
-                B1_mat[i].columns(),		//clust_g.data[i]->B->B_full_cols, //n_col,
-                B1_mat[i].nonZeroValues(),	//clust_g.data[i]->B->B_full_nnz,  //nnz_eq,
-                B1_mat[i].rowIndices(),		//&clust_g.data[i]->B->BI_full[0], //Bi_coo,
-                B1_mat[i].columnIndices(),	//&clust_g.data[i]->B->BJ_full[0], //Bj_coo,
-                B1_mat[i].values(),			//&clust_g.data[i]->B->BV_full[0], //Bv_coo,
-                'G', B1_mat[i].indexing() );
-    }
-
-#ifndef DEBUG
-    cilk_for (ShortInt i = 0; i < number_of_subdomains_per_cluster; i++) {
-#else
-    for (ShortInt i = 0; i < number_of_subdomains_per_cluster; i++) {
-#endif
-            cluster.domains[i].B1_scale_vec = B1_l_duplicity[i];
-    }
-    // *** END - Setup B1 matrix *************************************************************************************
-
-
-
-    // *** Setup R matrix ********************************************************************************************
-#ifndef DEBUG
-    cilk_for(ShortInt d = 0; d < number_of_subdomains_per_cluster; d++) {
-#else
-    for(ShortInt d = 0; d < number_of_subdomains_per_cluster; d++) {
-#endif
-        for (int i = 0; i < l2g_vec[d].size(); i++) {
-            std::vector <double> tmp_vec (3,0);
-
-            tmp_vec[0] = sMesh.coordinates()[l2g_vec[d][i]].x;
-            tmp_vec[1] = sMesh.coordinates()[l2g_vec[d][i]].y;
-            tmp_vec[2] = sMesh.coordinates()[l2g_vec[d][i]].z;
-            cluster.domains[d].coordinates.push_back(tmp_vec);
-        }
-        cluster.domains[d].CreateKplus_R();
-        //cluster.domains[d].Kplus_R.ConvertCSRToDense(0);
-    }
-    // *** END - Setup R matrix **************************************************************************************
-
-    // *** Load RHS and fix points for K regularization **************************************************************
-
-    for (ShortInt d = 0; d < number_of_subdomains_per_cluster; d++) {
-        //SetVecDbl( cluster.domains[i].f,        clust_g.data[i]->KSparse->n_row, clust_g.data[i]->fE );
-        cluster.domains[d].f = f_vec[d];
-
-        //SetVecInt( cluster.domains[i].fix_dofs, 1,                           24, clust_g.fem[i]->mesh.fixingDOFs );
-        for (size_t i = 0; i < fix_nodes[d].size(); i++) {
-            for (size_t d_i = 0; d_i < 3; d_i++) {
-                cluster.domains[d].fix_dofs.push_back( 3 * fix_nodes[d][i] + d_i);
-            }
-        }
-    }
-    // *** END - Load RHS and fix points for K regularization ********************************************************
-
-    // *** Set up solver, create G1 per cluster, global G1, GGt, distribute GGt, factorization of GGt, compression of vector and matrices B1 and G1 *******************
-    for (ShortInt i = 0; i < number_of_subdomains_per_cluster; i++) {
-        cluster.domains[i].lambda_map_sub = lambda_map_sub_B1[i];
-    }
-
-    std::vector < int > neigh_clusters;
-    //neigh_clusters.push_back(0);
-
-    SetSolverPreprocessing ( cluster, solver, lambda_map_sub_clst, neigh_clusters );
-    // *** END - Set up solver, create G1 per cluster, global G1, GGt, distribute GGt, factorization of GGt, compression of vector and matrices B1 and G1 *************
-
-
-
-
-    // *** Load Matrix K and regularization ******************************************************************************
-#ifndef DEBUG
-    cilk_for (ShortInt d = 0; d < number_of_subdomains_per_cluster; d++) {
-#else
-    for (ShortInt d = 0; d < number_of_subdomains_per_cluster; d++) {
-#endif
-        SetMatrixK_fromCSR ( cluster, d,
-        K_mat[d].rows(), K_mat[d].columns(), //  .data[i]->KSparse->n_row,   clust_g.data[i]->KSparse->n_row,
-        K_mat[d].rowPtrs(), K_mat[d].columnIndices(), K_mat[d].values(), //clust_g.data[i]->KSparse->row_ptr, clust_g.data[i]->KSparse->col_ind, clust_g.data[i]->KSparse->val,
-                                                        'G');
-    }
-    K_mat.clear();
-
-
-
-    if (cluster.USE_HFETI == 1)
-        cluster.SetClusterHFETI();
-
-    cluster.SetClusterPC_AfterKplus();
-    // *** END - Load Matrix K and regularization  ***********************************************************************
-
-
-
-    // *** Running Solver ************************************************************************************************
-    string result_file("MATSOL_SVN_Displacement.Nvec");
-
-
-
-    solver.Solve_singular ( cluster, result_file );
-
-
-
-
-
-    vector < vector < double > > prim_solution;
-    solver.GetSolution_Primal_singular_parallel(cluster, prim_solution);
-
-    double max_v = 0.0;
-
-    for (ShortInt i = 0; i < number_of_subdomains_per_cluster; i++)
-        for (ShortInt j = 0; j < prim_solution[i].size(); j++)
-            if ( fabs ( prim_solution[i][j] ) > max_v) max_v = fabs( prim_solution[i][j] );
-
-    TimeEvent max_sol_ev ("Max solution value "); max_sol_ev.AddStartWOBarrier(0.0); max_sol_ev.AddEndWOBarrier(max_v);
-
-    std::cout.precision(15);
-
-    double max_vg;
-    MPI_Reduce(&max_v, &max_vg, 1, MPI_DOUBLE, MPI_MAX, 0, MPI_COMM_WORLD );
-
-    if (MPIrank == 0)
-        std::cout << " Max value in_solution = " << max_vg << std::endl;
-
-    max_sol_ev.PrintLastStatMPI_PerNode(max_vg);
-
-    //input.mesh->saveVTK(prim_solution, l2g_vec);
-
-    sMesh.saveVTK("mesh.vtk", prim_solution, l2g_vec, *input.localBoundaries, *input.globalBoundaries, 0.95, 0.9);
-
-                //if (clust_g.domainG->flag_store_VTK)
-                //{
-                //	for (ShortInt i = 0; i < number_of_subdomains_per_cluster; i++) {
-                //		for (ShortInt j = 0; j < prim_solution[i].size(); j++) {
-                //			if (prim_solution[i][j] > max_v) max_v = prim_solution[i][j];
-                //		}
-                //		copy(prim_solution[i].begin(), prim_solution[i].end(), clust_g.data[i]->ddu);
-                //	}
-
-                //}
-
-
-    // *** END - Running Solver ************************************************************************************************
-
-
-    // END - Stupid version of ESPRESO interface
-
-
-#endif
-
-}
-
->>>>>>> 6c4f6988
-
+//
 //void testFEM(int argc, char** argv)
 //{
 //	double start;
