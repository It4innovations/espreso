--- conflicted
+++ resolved
@@ -269,31 +269,23 @@
         // TODO tady nemuze byt destructor
         K_mat_dense[d].DenseMatrix::~DenseMatrix();
     }
-<<<<<<< HEAD
     
     for (int d = 0; d < partsCount; d++) {
 //      std::cout<< "d: "<< d <<std::endl;
       sMesh.integrateUpperFaces(f_vec[d],d);
     }
-=======
-        
->>>>>>> 25559c4a
+        
     
     std::cout << "9 : " << omp_get_wtime() - start<< std::endl;
 
     const std::vector<idx_t> fixPoints = sMesh.getFixPoints(); // input.mesh.getFixPoints();
 
-<<<<<<< HEAD
+#ifndef DEBUG
+    cilk_for (esint d = 0; d < partsCount; d++) {
+#else
     for (esint d = 0; d < partsCount; d++) {
+#endif
         for (esint fixPoint = 0; fixPoint < fixPointsCount; fixPoint++) {
-=======
-#ifndef DEBUG
-    cilk_for (size_t d = 0; d < partsCount; d++) {
-#else
-    for (size_t d = 0; d < partsCount; d++) {
-#endif
-        for (int fixPoint = 0; fixPoint < fixPointsCount; fixPoint++) {
->>>>>>> 25559c4a
             fix_nodes[d].push_back(fixPoints[d * fixPointsCount + fixPoint]);
         }
         std::sort ( fix_nodes[d].begin(), fix_nodes[d].end() );
