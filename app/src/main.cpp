#include "mpi.h"

#include "esinput.h"
#include "esoutput.h"

#include "essolver.h"
#include "instance.h"
#include "solver/solver.h"
#include "assemblers/assemblers.h"
#include "esmesh.h"

#ifdef CATALYST
#include "escatalyst.h"
#endif

void solve(Instance &instance);

int main(int argc, char** argv)
{

	bool BEM = false;

	// -------------------------------------------

	int MPIrank, MPIsize;

	MPI_Init(&argc, &argv);

	MPI_Comm_rank(MPI_COMM_WORLD, &MPIrank);
	MPI_Comm_size(MPI_COMM_WORLD, &MPIsize);

	//mesh::Mesh m(MPIrank, MPIsize);
	//m.load(mesh::MESH_GENERATOR, argc, argv);
	//m.store(mesh::VTK, "test", 0.9, 0.7);


#ifdef CATALYST
    	Adaptor::Initialize(argc, argv);
#endif

	Instance instance(argc, argv, MPIrank, MPIsize);

	if (BEM) {
		instance.computeSurface();
		instance.surf_mesh().store(mesh::VTK, "surface_m", 0.9, 0.99);
	}

	Solver<Linear_elasticity> solver_1 (instance);
	solver_1.solve(1);

	//Solver<Dynamics>          solver_2 (instance);

	//solver_2.solve(10);

<<<<<<< HEAD
	//Solver<HeatSteadyState> solver_h (instance);
	//solver_h.solve(1);
=======
	//solver_1.solve(1);

	// This method needs re-factoring !!!
	//solve(instance);

	//Solver<HeatSteadyState> solver (instance);
	//solver.solve(1);
>>>>>>> 336ecb4f

	MPI_Barrier(MPI_COMM_WORLD);
	MPI_Finalize();
}


void solve(Instance &instance)
{

	bool DYNAMIC = false;
	int DOFS_PER_NODE = 3;


	TimeEval timeEvalMain(string("ESPRESO Solver Overal Timing"));
	timeEvalMain.totalTime.AddStartWithBarrier();

	double start;
	start = omp_get_wtime();
	std::cout.precision(15);

	size_t partsCount 	  = instance.mesh().parts();
	size_t fixPointsCount = instance.mesh().getFixPointsCount();

	TimeEvent timeKasm(string("Create K matrices"));
	timeKasm.AddStart();

	std::vector < SparseCSRMatrix<eslocal> >			K_mat;
	std::vector < SparseCSRMatrix<eslocal> >			M_mat;
	std::vector < SparseIJVMatrix<eslocal> >			B1_mat;
	std::vector < SparseIJVMatrix<eslocal> >			B0_mat;

	std::vector < std::vector <eslocal> >	lambda_map_sub_B1;
	std::vector < std::vector <eslocal> >	lambda_map_sub_B0;
	std::vector < std::vector <eslocal> >	lambda_map_sub_clst;
	std::vector < std::vector <double> >	B1_duplicity;

	std::vector < std::vector <double > >	f_vec     (partsCount);
	std::vector < std::vector <eslocal > >	fix_nodes (partsCount);
	std::vector < std::vector <eslocal> >	l2g_vec;

	//if (MPIrank == 0) std::cout << "8 : " << omp_get_wtime() - start<< std::endl;

	K_mat.reserve(partsCount);
	M_mat.reserve(partsCount);
	for (eslocal d = 0; d < partsCount; d++) {
		K_mat.push_back( SparseCSRMatrix<eslocal>(0,0) );
		M_mat.push_back( SparseCSRMatrix<eslocal>(0,0) );
	}

	//if (MPIrank == 0) std::cout << "9 : " << omp_get_wtime() - start<< std::endl;

#ifndef DEBUG
	cilk_for (eslocal d = 0; d < partsCount; d++) {
#else
	for (eslocal d = 0; d < partsCount; d++) {
#endif
		eslocal dimension = instance.mesh().getPartNodesCount(d) * mesh::Point::size();
		std::vector<double> f(dimension);

    //TODO change elasticty -> heat
		if (DYNAMIC)
			instance.mesh().elasticity(K_mat[d], M_mat[d], f, d);
		else
			instance.mesh().elasticity(K_mat[d],           f, d);

		f_vec[d].swap(f);

        if (instance.rank() == 0) std::cout << d << " " ; //<< std::endl;
	}

	//if (MPIrank == 0) std::cout << std::endl << "10: " << omp_get_wtime() - start<< std::endl;

	 timeKasm.AddEndWithBarrier();
	 timeEvalMain.AddEvent(timeKasm);



	TimeEvent timeFnodes(string("Create Fix nodes"));
	timeFnodes.AddStart();
	const std::vector<eslocal> fixPoints = instance.mesh().getFixPoints();

#ifndef DEBUG
	cilk_for (eslocal d = 0; d < partsCount; d++) {
#else
	for (eslocal d = 0; d < partsCount; d++) {
#endif
		for (eslocal fixPoint = 0; fixPoint < fixPointsCount; fixPoint++) {
			fix_nodes[d].push_back(fixPoints[d * fixPointsCount + fixPoint]);
		}
		std::sort ( fix_nodes[d].begin(), fix_nodes[d].end() );
	}

	 timeFnodes.AddEndWithBarrier();
	 timeEvalMain.AddEvent(timeFnodes);

	 TimeEvent timeB1loc(string("Create B1 local"));
	 timeB1loc.AddStart();

	//if (MPIrank == 0) std::cout << "11: " << omp_get_wtime() - start<< std::endl;
	 instance.localBoundaries().create_B1_l<eslocal>(
		B1_mat,
		B0_mat,
		l2g_vec,
		lambda_map_sub_clst,
		lambda_map_sub_B1,
		lambda_map_sub_B0,
		B1_duplicity,
		partsCount,
		DOFS_PER_NODE,
		instance.globalBoundaries(),
		instance.mesh().coordinates()
	);

	 timeB1loc.AddEndWithBarrier();
	 timeEvalMain.AddEvent(timeB1loc);

	std::vector < eslocal > neigh_clusters;

	//if (MPIrank == 0) std::cout << "11.1: " << omp_get_wtime() - start<< std::endl;

	 TimeEvent timeB1glob(string("Create B1 global"));
	 timeB1glob.AddStart();

	 instance.globalBoundaries().create_B1_g<eslocal>(
		B1_mat,
		K_mat,
		lambda_map_sub_clst,
		lambda_map_sub_B1,
		B1_duplicity,
		instance.rank(),
		instance.size(),
		partsCount,
		DOFS_PER_NODE,
		neigh_clusters,
        instance.localBoundaries(),
		instance.mesh().coordinates()
	);

	 timeB1glob.AddEndWithBarrier();
	 timeEvalMain.AddEvent(timeB1glob);

	 TimeEvent timeBforces(string("Create boundary forces ??"));
	 timeBforces.AddStart();

	const std::map<eslocal, double> &forces_x = instance.mesh().coordinates().property(mesh::FORCES_X).values();
	const std::map<eslocal, double> &forces_y = instance.mesh().coordinates().property(mesh::FORCES_Y).values();
	const std::map<eslocal, double> &forces_z = instance.mesh().coordinates().property(mesh::FORCES_Z).values();

	for (eslocal d = 0; d < partsCount; d++) {
		for (eslocal iz = 0; iz < l2g_vec[d].size(); iz++) {
			if (forces_x.find(l2g_vec[d][iz]) != forces_x.end()) {
				f_vec[d][3 * iz + 0] = forces_x.at(l2g_vec[d][iz]);
			}
			if (forces_y.find(l2g_vec[d][iz]) != forces_y.end()) {
				f_vec[d][3 * iz + 1] = forces_y.at(l2g_vec[d][iz]);
			}
			if (forces_z.find(l2g_vec[d][iz]) != forces_z.end()) {
				f_vec[d][3 * iz + 2] = forces_z.at(l2g_vec[d][iz]);
			}
		}
	}

	 timeBforces.AddEndWithBarrier();
	 timeEvalMain.AddEvent(timeBforces);

	//if (MPIrank == 0) std::cout << "12: " << omp_get_wtime() - start<< std::endl;

	std::cout.precision(10);

	LinearSolver es_solver;

//	es_solver.init(
//		instance,
//
//		K_mat,
//
//		B1_mat,
//		B0_mat,
//
//		lambda_map_sub_B1,
//		lambda_map_sub_B0,
//		lambda_map_sub_clst,
//		B1_duplicity,
//
//		f_vec,
//		fix_nodes,
//		l2g_vec,
//
//		neigh_clusters
//
//	);

	return;


	// Start - Stupid version of ESPRESO interface

	typedef int       ShortInt ;
	typedef int       longInt  ;

	int number_of_subdomains_per_cluster = partsCount;

	extern void SetCluster		  ( Cluster & cluster, ShortInt * subdomains_global_indices, ShortInt number_of_subdomains, ShortInt MPI_rank);

	extern void SetMatrixB1_fromCOO ( Cluster & cluster, ShortInt domain_index_in_cluster,
		longInt n_rows, ShortInt n_cols, ShortInt nnz,
		longInt * I_rows, ShortInt * J_cols, double * V_vals, char type, int indexing );

	extern void SetMatrixB0_fromCOO ( Cluster & cluster, ShortInt domain_index_in_cluster,
		longInt n_rows, ShortInt n_cols, ShortInt nnz,
		longInt * I_rows, ShortInt * J_cols, double * V_vals, char type, int indexing );

	extern void SetMatrixR_fromDense( Cluster & cluster, ShortInt domain_index_in_cluster,
		ShortInt n_cols, ShortInt n_rows, double * vals, char type );

	extern void SetMatrixK_fromCSR ( Cluster & cluster, ShortInt domain_index_in_cluster,
		ShortInt n_rows, ShortInt n_cols, ShortInt * rows, ShortInt * cols, double * vals, char type );

	extern void SetSolverPreprocessing ( Cluster & cluster, IterSolver & solver,
		vector <vector <longInt> > & lambda_map_sub, vector < ShortInt > & neigh_domains );

	extern void SetMatrixFromCSR   ( SparseMatrix    & Mat, ShortInt n_rows, ShortInt n_cols, ShortInt * rows, ShortInt * cols, double * vals, char type );
	extern void SetMatrixFromDense ( SparseMatrix    & Mat, ShortInt n_cols, ShortInt n_rows, double * vals, char type );
	extern void SetMatrixFromCOO   ( SparseMatrix    & Mat, ShortInt n_rows, ShortInt n_cols, ShortInt nnz, ShortInt * I_rows, ShortInt * J_cols, double * V_vals, char type );
	extern void SetVecInt          ( vector <int>    & vec, ShortInt incerement_by, ShortInt nnz, ShortInt * vals);
	extern void SetVecDbl          ( vector <double> & vec, ShortInt nnz,	double * vals);

	Cluster cluster(instance.rank() + 1);
	if ( DYNAMIC )
		cluster.USE_DYNAMIC			= 1;
	else
		cluster.USE_DYNAMIC			= 0;

	cluster.USE_HFETI			= 0;
	cluster.USE_KINV			= 1;
	cluster.SUBDOM_PER_CLUSTER	= number_of_subdomains_per_cluster;
	cluster.NUMBER_OF_CLUSTERS	= instance.size();
	cluster.DOFS_PER_NODE		= DOFS_PER_NODE;


	IterSolver solver;
	solver.CG_max_iter	 = 100;
	solver.USE_GGtINV	 = 1;
	solver.epsilon		 = 0.001;
	solver.USE_HFETI	 = cluster.USE_HFETI;
	solver.USE_KINV		 = cluster.USE_KINV;
	solver.USE_DYNAMIC	 = cluster.USE_DYNAMIC;
	solver.USE_PIPECG	 = 0;
	solver.USE_PREC		 = 1;
	//solver.FIND_SOLUTION = 0;

	 TimeEvent timeSetClust(string("Solver - Set cluster"));
	 timeSetClust.AddStart();

	std::vector <int> domain_list (number_of_subdomains_per_cluster,0);
	for (int i = 0; i<number_of_subdomains_per_cluster; i++)
		domain_list[i] = i;

	SetCluster( cluster, &domain_list[0], number_of_subdomains_per_cluster, instance.rank());

	if (DYNAMIC) {
		double dynamic_beta     = 0.25;
		double dynamic_gama     = 0.5;
		double dynamic_timestep = 0.00001;

		cluster.SetDynamicParameters(dynamic_timestep, dynamic_beta, dynamic_gama);

		double time_const = 1.0 / ( dynamic_beta * dynamic_timestep * dynamic_timestep);

		for (int d = 0; d < partsCount; d++) {
//			SetMatrixFromCSR(cluster.domains[d].K,
//					K_mat[d].rows(), K_mat[d].columns(),
//					K_mat[d].rowPtrs(), K_mat[d].columnIndices(),
//					K_mat[d].values(),
//					'G');

			SetMatrixFromCSR(cluster.domains[d].M,
					M_mat[d].rows(), M_mat[d].columns(),
					M_mat[d].rowPtrs(), M_mat[d].columnIndices(),
					M_mat[d].values(),
					'G');

//			cluster.domains[d].K.MatAddInPlace(cluster.domains[d].M,'N', time_const);

		}

	}

	vector<double> solver_parameters ( 10 );
	solver.Setup ( solver_parameters, cluster );

	 timeSetClust.AddEndWithBarrier();
	 timeEvalMain.AddEvent(timeSetClust);

	// *** Setup B0 matrix *******************************************************************************************
	 if (cluster.USE_HFETI == 1 ) {

		 TimeEvent timeSetB0(string("Solver - Set B0"));
		 timeSetB0.AddStart();

#ifndef DEBUG
		cilk_for (ShortInt i = 0; i < number_of_subdomains_per_cluster; i++) {
#else
		for (ShortInt i = 0; i < number_of_subdomains_per_cluster; i++) {
#endif
			ShortInt domain_index_in_cluster = i;

			SetMatrixB0_fromCOO( cluster, domain_index_in_cluster,
				B0_mat[i].rows(),			//clust_g.data[i]->B->B0_rows,		// B_full_rows, //n_row_eq,
				B0_mat[i].columns(),		//.data[i]->B->B0_cols,				// B_full_cols, //n_col,
				B0_mat[i].nonZeroValues(),	//.data[i]->B->B0_nnz,				// B_full_nnz,  //nnz_eq,
				B0_mat[i].rowIndices(),		//&clust_g.data[i]->B->B0_I[0],		// BI_full[0], //Bi_coo,
				B0_mat[i].columnIndices(),	//&clust_g.data[i]->B->B0_J[0],		// BJ_full[0], //Bj_coo,
				B0_mat[i].values(),			//&clust_g.data[i]->B->B0_V[0],		// BV_full[0], //Bv_coo,
				'G',
				B0_mat[i].indexing() );
		}

		 timeSetB0.AddEndWithBarrier();
		 timeEvalMain.AddEvent(timeSetB0);
	}
	// *** END - Setup B0 matrix *************************************************************************************

	// *** Setup B1 matrix *******************************************************************************************
	 TimeEvent timeSetB1(string("Solver - Set B1"));
	 timeSetB1.AddStart();

#ifndef DEBUG
	cilk_for (ShortInt i = 0; i < number_of_subdomains_per_cluster; i++) {
#else
	for (ShortInt i = 0; i < number_of_subdomains_per_cluster; i++) {
#endif
		ShortInt domain_index_in_cluster = i;
		SetMatrixB1_fromCOO( cluster, domain_index_in_cluster,
			B1_mat[i].rows(),			//clust_g.data[i]->B->B_full_rows, //n_row_eq,
			B1_mat[i].columns(),		//clust_g.data[i]->B->B_full_cols, //n_col,
			B1_mat[i].nonZeroValues(),	//clust_g.data[i]->B->B_full_nnz,  //nnz_eq,
			B1_mat[i].rowIndices(),		//&clust_g.data[i]->B->BI_full[0], //Bi_coo,
			B1_mat[i].columnIndices(),	//&clust_g.data[i]->B->BJ_full[0], //Bj_coo,
			B1_mat[i].values(),			//&clust_g.data[i]->B->BV_full[0], //Bv_coo,
			'G',
			B1_mat[i].indexing() );
	}

#ifndef DEBUG
	cilk_for (ShortInt i = 0; i < number_of_subdomains_per_cluster; i++) {
#else
	for (ShortInt i = 0; i < number_of_subdomains_per_cluster; i++) {
#endif
		cluster.domains[i].B1_scale_vec = B1_duplicity[i];
	}

	 timeSetB1.AddEndWithBarrier();
	 timeEvalMain.AddEvent(timeSetB1);
	// *** END - Setup B1 matrix *************************************************************************************


	// *** Setup R matrix ********************************************************************************************
	 TimeEvent timeSetR(string("Solver - Set R"));
	 timeSetR.AddStart();
#ifndef DEBUG
	cilk_for(ShortInt d = 0; d < number_of_subdomains_per_cluster; d++) {
#else
	for(ShortInt d = 0; d < number_of_subdomains_per_cluster; d++) {
#endif
		for (int i = 0; i < l2g_vec[d].size(); i++) {
			std::vector <double> tmp_vec (3,0);
			tmp_vec[0] = instance.mesh().coordinates()[l2g_vec[d][i]].x;
			tmp_vec[1] = instance.mesh().coordinates()[l2g_vec[d][i]].y;
			tmp_vec[2] = instance.mesh().coordinates()[l2g_vec[d][i]].z;
			cluster.domains[d].coordinates.push_back(tmp_vec);
		}
		cluster.domains[d].CreateKplus_R();
		//cluster.domains[d].Kplus_R.ConvertCSRToDense(0);
	}
	 timeSetR.AddEndWithBarrier();
	 timeEvalMain.AddEvent(timeSetR);
	// *** END - Setup R matrix **************************************************************************************

	// *** Load RHS and fix points for K regularization **************************************************************
	 TimeEvent timeSetRHS(string("Solver - Set RHS and Fix points"));
	 timeSetRHS.AddStart();
#ifndef DEBUG
	cilk_for (ShortInt d = 0; d < number_of_subdomains_per_cluster; d++) {
#else
	for (ShortInt d = 0; d < number_of_subdomains_per_cluster; d++) {
#endif
		//SetVecDbl( cluster.domains[i].f,        clust_g.data[i]->KSparse->n_row, clust_g.data[i]->fE );
		cluster.domains[d].f = f_vec[d];

		//SetVecInt( cluster.domains[i].fix_dofs, 1,                           24, clust_g.fem[i]->mesh.fixingDOFs );
		for (int i = 0; i < fix_nodes[d].size(); i++) {
 			for (int d_i = 0; d_i < 3; d_i++) {
				cluster.domains[d].fix_dofs.push_back( 3 * fix_nodes[d][i] + d_i);
			}
		}
	}
	 timeSetRHS.AddEndWithBarrier();
	 timeEvalMain.AddEvent(timeSetRHS);
	// *** END - Load RHS and fix points for K regularization ********************************************************

	// *** Set up solver, create G1 per cluster, global G1, GGt, distribute GGt, factorization of GGt, compression of vector and matrices B1 and G1 *******************
	 TimeEvent timeSolPrec(string("Solver - FETI Preprocessing"));
	 timeSolPrec.AddStart();
#ifndef DEBUG
	cilk_for (ShortInt i = 0; i < number_of_subdomains_per_cluster; i++) {
#else
	for (ShortInt i = 0; i < number_of_subdomains_per_cluster; i++) {
#endif
		cluster.domains[i].lambda_map_sub = lambda_map_sub_B1[i];
	}

	SetSolverPreprocessing ( cluster, solver, lambda_map_sub_clst, neigh_clusters );

	 timeSolPrec.AddEndWithBarrier();
	 timeEvalMain.AddEvent(timeSolPrec);
	// *** END - Set up solver, create G1 per cluster, global G1, GGt, distribute GGt, factorization of GGt, compression of vector and matrices B1 and G1 *************


	// *** Load Matrix K and regularization ******************************************************************************
	 TimeEvent timeSolKproc(string("Solver - K regularization and factorization"));
	 timeSolKproc.AddStart();

	if (instance.rank() == 0) std::cout << "K regularization and factorization ... " << std::endl ;
	#ifndef DEBUG
	cilk_for (ShortInt d = 0; d < number_of_subdomains_per_cluster; d++) {
#else
	for (ShortInt d = 0; d < number_of_subdomains_per_cluster; d++) {
#endif

		if ( d == 0 && cluster.cluster_global_index == 1) cluster.domains[d].Kplus.msglvl=1;
		if (instance.rank() == 0) std::cout << d << " " ;

		SetMatrixK_fromCSR ( cluster, d,
			K_mat[d].rows(), K_mat[d].columns(), //  .data[i]->KSparse->n_row,   clust_g.data[i]->KSparse->n_row,
			K_mat[d].rowPtrs(), K_mat[d].columnIndices(), K_mat[d].values(), //clust_g.data[i]->KSparse->row_ptr, clust_g.data[i]->KSparse->col_ind, clust_g.data[i]->KSparse->val,
			'G');

		if ( d == 0 && cluster.cluster_global_index == 1) cluster.domains[d].Kplus.msglvl=0;
	}

	K_mat.clear();

	 timeSolKproc.AddEndWithBarrier();
	 timeEvalMain.AddEvent(timeSolKproc);

	if ( cluster.USE_KINV == 1 ) {
		 TimeEvent timeSolSC1(string("Solver - Schur Complement asm. - using solver"));
		 timeSolSC1.AddStart();
		cluster.Create_Kinv_perDomain();
		 timeSolSC1.AddEndWithBarrier();
		 timeEvalMain.AddEvent(timeSolSC1);

		 TimeEvent timeSolSC2(string("Solver - Schur Complement asm. - using PARDISO-SC"));
		 timeSolSC2.AddStart();
	//	cluster.Create_SC_perDomain();
		 timeSolSC2.AddEndWithBarrier();
		 timeEvalMain.AddEvent(timeSolSC2);
	}

	if (instance.rank() == 0) std::cout << std::endl ;

	if (cluster.USE_HFETI == 1) {
		 TimeEvent timeHFETIprec(string("Solver - HFETI preprocessing"));
		 timeHFETIprec.AddStart();
		cluster.SetClusterHFETI();
		 timeHFETIprec.AddEndWithBarrier();
		 timeEvalMain.AddEvent(timeHFETIprec);
	}

	 TimeEvent timeSolAkpl(string("Solver - Set Solver After Kplus"));
	 timeSolAkpl.AddStart();
	cluster.SetClusterPC_AfterKplus();
	 timeSolAkpl.AddEndWithBarrier();
	 timeEvalMain.AddEvent(timeSolAkpl);

	// *** END - Load Matrix K and regularization  ***********************************************************************


	// *** Running Solver ************************************************************************************************
	 TimeEvent timeSolCG(string("Solver - CG Solver runtime"));
	 timeSolCG.AddStart();

	string result_file("MATSOL_SVN_Displacement.Nvec");
	vector < vector < double > > prim_solution;
	vector < vector < vector < double > > > prim_solution_dyn;

    if (DYNAMIC) {

//    	solver.Solve_Dynamic ( cluster , result_file, prim_solution_dyn );
//
//    	for (int t = 0; t < 100; t++) {
//			std::stringstream ss;
//			ss << "mesh_" << MPIrank << "_" << t << ".vtk";
//			input.mesh->saveVTK(ss.str().c_str(), prim_solution_dyn[t], l2g_vec, *input.localBoundaries, *input.globalBoundaries, 0.95, 0.9);
//    	}


    	SEQ_VECTOR < SEQ_VECTOR <double> > vec_u     (cluster.domains.size());
    	SEQ_VECTOR < SEQ_VECTOR <double> > vec_v     (cluster.domains.size());
    	SEQ_VECTOR < SEQ_VECTOR <double> > vec_w     (cluster.domains.size());

        SEQ_VECTOR < SEQ_VECTOR <double> > vec_u_n   (cluster.domains.size());
    	SEQ_VECTOR < SEQ_VECTOR <double> > vec_v_n   (cluster.domains.size());
    	SEQ_VECTOR < SEQ_VECTOR <double> > vec_w_n   (cluster.domains.size());

    	SEQ_VECTOR < SEQ_VECTOR <double> > vec_b     (cluster.domains.size());
    	SEQ_VECTOR < SEQ_VECTOR <double> > vec_t_tmp (cluster.domains.size());

    	for (int d = 0; d < cluster.domains.size(); d++) {
    		vec_u[d]    .resize(cluster.domains[d].domain_prim_size, 0);
    		vec_v[d]    .resize(cluster.domains[d].domain_prim_size, 0);
    		vec_w[d]    .resize(cluster.domains[d].domain_prim_size, 0);

    		vec_u_n[d]  .resize(cluster.domains[d].domain_prim_size, 0);
    		vec_v_n[d]  .resize(cluster.domains[d].domain_prim_size, 0);
    		vec_w_n[d]  .resize(cluster.domains[d].domain_prim_size, 0);

    		vec_b[d]    .resize(cluster.domains[d].domain_prim_size, 0);
    		vec_t_tmp[d].resize(cluster.domains[d].domain_prim_size, 0);
    	}

    	// *** Set up the initial acceleration ***********************
    	for (int d = 0; d < cluster.domains.size(); d++) {
    		for (int i = 2; i < vec_w[d].size(); i=i+3) {
    			vec_w[d][i] = 1.0;
    		}
    	}
    	// *** END - Set up the initial accel. ***********************


    	double const_beta   = cluster.dynamic_beta;
    	double const_deltat = cluster.dynamic_timestep;
    	double const_gama   = cluster.dynamic_gama;


    	SEQ_VECTOR <double> const_a (8,0);
    	const_a[0] = 1.0 / (const_beta * const_deltat * const_deltat);
    	const_a[1] = const_gama / (const_beta * const_deltat);
    	const_a[2] = 1.0 / (const_beta * const_deltat);
    	const_a[3] = (1.0 / (2 * const_beta)) - 1.0;
    	const_a[4] = (const_gama / const_beta) - 1.0;
    	const_a[5] = const_deltat * ((const_gama / (2.0 * const_beta)) - 1.0);
    	const_a[6] = const_deltat * (1.0 - const_gama);
    	const_a[7] = const_deltat * const_gama;

    	int numberOfTimeSteps = 1000;

    	for (int tt = 0; tt < numberOfTimeSteps; tt++) {
    	//for (int time = 0; time < NumberOfTimeIterations; time++) {

    		// *** calculate the right hand side in primal ********************************************
    		cilk_for (int d = 0; d < cluster.domains.size(); d++) {
    			for(int i = 0; i < vec_u[d].size(); i++) {
    				vec_t_tmp[d][i] = const_a[0] * vec_u[d][i] + const_a[2] * vec_v[d][i] + const_a[3] * vec_w[d][i];
    			}
    			cluster.domains[d].M.MatVec(vec_t_tmp[d], vec_b[d],'N');
    		}

    		// *** Run the CG solver **************************************************************

    		if ( solver.USE_PIPECG == 1 ) {
    			solver.Solve_PipeCG_nonsingular( cluster, vec_b, vec_u_n);
    		} else {
    			solver.Solve_RegCG_nonsingular ( cluster, vec_b, vec_u_n);
    		}

    		// *** END - Run the CG solver ********************************************************

    		cilk_for (int d = 0; d < cluster.domains.size(); d++) {
    			for(int i = 0; i < vec_u[d].size(); i++) {
    				vec_w_n[d][i] = (const_a[0] * (vec_u_n[d][i] - vec_u[d][i])) - (const_a[2] * vec_v[d][i]) - (const_a[3] * vec_w  [d][i]);
    				vec_v_n[d][i] = vec_v[d][i]                  + (const_a[6] * vec_w[d][i])                 + (const_a[7] * vec_w_n[d][i]);
    			//}

    			//for(int i = 0; i < vec_u[d].size(); i++) {
    				vec_u[d][i] = vec_u_n[d][i];
    				vec_v[d][i] = vec_v_n[d][i];
    				vec_w[d][i] = vec_w_n[d][i];
    			}
    		}

    		//prim_solution_out.push_back(vec_u_n);
#ifdef CATALYST
    		unsigned int timeStep = tt;
    		double time = timeStep * dynamic_timestep;
	    	Adaptor::CoProcess(input.mesh,l2g_vec, vec_u_n,  time, timeStep, timeStep == numberOfTimeSteps - 1);
#endif

			std::stringstream ss;
			ss << "mesh_" << instance.rank() << "_" << time << ".vtk";
			// TODO: uncomment
			//instance.mesh().saveVTK(ss.str().c_str(), vec_u_n, l2g_vec, instance.localBoundaries(), instance.globalBoundaries(), 0.95, 0.9);


    		// *** XXX
    		if (solver.mpi_rank == solver.mpi_root) {
    			cout<<endl<< "Time iter " << time << "\t";
    		}


    		// *** XXX
    		solver.timing.totalTime.PrintStatMPI(0.0);
    		solver.timing.totalTime.Reset();

    	} // *** END - time iter loop *******************************************************

#ifdef CATALYST
    	Adaptor::Finalize();
#endif

    	solver.preproc_timing.PrintStatsMPI();
    	solver.timeEvalAppa  .PrintStatsMPI();

    	if (solver.USE_PREC == 1)
    		solver.timeEvalPrec.PrintStatsMPI();

    } else {
		//solver.Solve_singular( cluster, result_file );
	}

     timeSolCG.AddEndWithBarrier();
	 timeEvalMain.AddEvent(timeSolCG);

	 TimeEvent timeGetSol(string("Solver - Get Primal Solution"));
	 timeGetSol.AddStart();
	if (!DYNAMIC) solver.GetSolution_Primal_singular_parallel(cluster, prim_solution);
	 timeGetSol.AddEndWithBarrier();
	 timeEvalMain.AddEvent(timeGetSol);

	double max_v = 0.0;
	if (!DYNAMIC)
		for (ShortInt i = 0; i < number_of_subdomains_per_cluster; i++)
			for (ShortInt j = 0; j < prim_solution[i].size(); j++)
				if ( fabs ( prim_solution[i][j] ) > max_v) max_v = fabs( prim_solution[i][j] );

	TimeEvent max_sol_ev ("Max solution value "); max_sol_ev.AddStartWOBarrier(0.0); max_sol_ev.AddEndWOBarrier(max_v);

	std::cout.precision(12);

	double max_vg;
	MPI_Reduce(&max_v, &max_vg, 1, MPI_DOUBLE, MPI_MAX, 0, MPI_COMM_WORLD );
	if (instance.rank() == 0)
		std::cout << " Max value in_solution = " << max_vg << std::endl;

	max_sol_ev.PrintLastStatMPI_PerNode(max_vg);


	 TimeEvent timeSaveVTK(string("Solver - Save VTK"));
	 timeSaveVTK.AddStart();
	if (!DYNAMIC) {
		//std::stringstream ss;
		//ss << "mesh_" << MPIrank << ".vtk";
		//input.mesh->saveVTK(ss.str().c_str(), prim_solution, l2g_vec, *input.localBoundaries, *input.globalBoundaries, 0.95, 0.9);
	}
	 timeSaveVTK.AddEndWithBarrier();
	 timeEvalMain.AddEvent(timeSaveVTK);

	//if (clust_g.domainG->flag_store_VTK)
	//{
	//	for (ShortInt i = 0; i < number_of_subdomains_per_cluster; i++) {
	//		for (ShortInt j = 0; j < prim_solution[i].size(); j++) {
	//			if (prim_solution[i][j] > max_v) max_v = prim_solution[i][j];
	//		}
	//		copy(prim_solution[i].begin(), prim_solution[i].end(), clust_g.data[i]->ddu);
	//	}

	//}


	// *** END - Running Solver ************************************************************************************************


	timeEvalMain.totalTime.AddEndWithBarrier();
	timeEvalMain.PrintStatsMPI();
}


//void testBEM(int argc, char** argv)
//{
//	double start = omp_get_wtime();
//	size_t partsCount = input.mesh->parts();
//	size_t fixPointsCount = 4;
//
//	std::cout << "1 : " << omp_get_wtime() - start << std::endl;
//
//	mesh::SurfaceMesh sMesh(*input.mesh);
//
//	std::cout << "2 : " << omp_get_wtime() - start << std::endl;
//
//	sMesh.computeFixPoints(fixPointsCount);
//
//
//	std::cout << "4 : " << omp_get_wtime() - start << std::endl;
//
//	std::vector<DenseMatrix> K_mat_dense;
//
//	K_mat_dense.reserve(partsCount);
//	for (int d = 0; d < partsCount; d++) {
//		K_mat_dense.push_back( DenseMatrix (0, 0) );
//	}
//
//
//#ifndef DEBUG
//    cilk_for (size_t d = 0; d < partsCount; d++) {
//#else
//    for (size_t d = 0; d < partsCount; d++) {
//#endif
//
///*
//        std::ofstream Kmat_file_o;
//        std::ofstream Kmat_file_p;
//
//        Kmat_file_p.precision(15);
//        Kmat_file_o.precision(15);
//       4
//        Kmat_file_o << std::scientific;
//        Kmat_file_p << std::scientific;
//
//
//        std::stringstream Kmat_file_name_o;
//        Kmat_file_name_o << "Kmat_o_" << d;
//
//        Kmat_file_o.open ( Kmat_file_name_o.str().c_str() );
//        Kmat_file_p.open ("Kmat_p.txt");
//
// */
//        DenseMatrix K_tmp;
//
//        sMesh.elasticity(K_mat_dense[d], d);
//        std::cout << d << " " << std::endl;
//
////        Kmat_file_o << K_mat_dense[d];
//
//        int n = K_mat_dense[d].rows();
//
//        K_tmp = K_mat_dense[d];
//
//        for (int i = 0; i < n/3; i++) {
//            for (int j = 0; j < n; j++) {
//                K_tmp( 3*i+0,j) = K_mat_dense[d](0*(n/3) + i ,j);
//                K_tmp( 3*i+1,j) = K_mat_dense[d](1*(n/3) + i ,j);
//                K_tmp( 3*i+2,j) = K_mat_dense[d](2*(n/3) + i ,j);
//            }
//        }
//
//        for (int i = 0; i < n/3; i++) {
//            for (int j = 0; j < n; j++) {
//                K_mat_dense[d]( j, 3*i+0) = K_tmp(j, 0*(n/3) + i );
//                K_mat_dense[d]( j, 3*i+1) = K_tmp(j, 1*(n/3) + i );
//                K_mat_dense[d]( j, 3*i+2) = K_tmp(j, 2*(n/3) + i );
//            }
//        }
//
///*
//        Kmat_file_p << K_mat_dense[d];
//
//        Kmat_file_o.close();
//        Kmat_file_p.close();
//*/
//
//    }
//
//	std::cout << "5 : " << omp_get_wtime() - start << std::endl;
//
//
//	// TODO:
//
//    std::vector < SparseCSRMatrix<eslocal> >			K_mat;
//    std::vector < SparseIJVMatrix<eslocal> >			B1_mat;
//    std::vector < SparseIJVMatrix<eslocal> >			B0_mat;
//
//    std::vector < std::vector <eslocal> >		lambda_map_sub_B1;
//    std::vector < std::vector <eslocal> >		lambda_map_sub_B0;
//    std::vector < std::vector <eslocal> >		lambda_map_sub_clst;
//    std::vector < std::vector <double> >	B1_l_duplicity;
//
//    std::vector < std::vector < double > >	f_vec     (partsCount);
//    std::vector < std::vector < eslocal > >		fix_nodes (partsCount);
//    std::vector < std::vector <eslocal> >		l2g_vec;
//
//    std::cout << "BEM 8 : " << omp_get_wtime() - start<< std::endl;
//
//    K_mat.reserve(partsCount);
//    for (size_t d = 0; d < partsCount; d++) {
//        K_mat.push_back( SparseCSRMatrix<eslocal> (0,0) );
//    }
//
//#ifndef DEBUG
//    cilk_for (size_t d = 0; d < partsCount; d++) {
//#else
//    for (size_t d = 0; d < partsCount; d++) {
//#endif
//        K_mat[d] = K_mat_dense[d];
//        f_vec[d].resize(K_mat_dense[d].rows() , 0.0);
//    }
//    K_mat_dense.clear();
//
//    for (int d = 0; d < partsCount; d++) {
////      std::cout<< "d: "<< d <<std::endl;
//      sMesh.integrateUpperFaces(f_vec[d],d);
//    }
//
//
//    std::cout << "9 : " << omp_get_wtime() - start<< std::endl;
//
//    const std::vector<eslocal> fixPoints = sMesh.getFixPoints(); // input.mesh->getFixPoints();
//
//#ifndef DEBUG
//    cilk_for (eslocal d = 0; d < partsCount; d++) {
//#else
//    for (eslocal d = 0; d < partsCount; d++) {
//#endif
//        for (eslocal fixPoint = 0; fixPoint < fixPointsCount; fixPoint++) {
//            fix_nodes[d].push_back(fixPoints[d * fixPointsCount + fixPoint]);
//        }
//        std::sort ( fix_nodes[d].begin(), fix_nodes[d].end() );
//    }
//
//    std::cout << "11: " << omp_get_wtime() - start<< std::endl;
//    input.localBoundaries->create_B1_l<eslocal>(
//                            B1_mat,
//                            B0_mat,
//                            l2g_vec,
//                            lambda_map_sub_clst,
//                            lambda_map_sub_B1,
//                            lambda_map_sub_B0,
//                            B1_l_duplicity,
//                            partsCount,
//							*input.localBoundaries
//                        );
////    for (int d = 0; d < partsCount; d++) {
////        for (int iz = 0; iz < l2g_vec[d].size(); iz++) {
////            if ( fabs( 30.0 - sMesh.coordinates()[l2g_vec[d][iz]].z ) < 0.00001 )
////                f_vec[d][3 * iz + 2] = 1.0;
////        }
////    }
//
//
//
//    std::cout << "12: " << omp_get_wtime() - start<< std::endl;
//
//    std::cout.precision(10);
//
//
//    // Start - Stupid version of ESPRESO interface
//
//    MPI_Init (&argc, &argv);					// starts MPI
//
//    typedef int       ShortInt ;
//    typedef int       longInt  ;
//
//
//    int MPIrank = 0; //MPI_Comm_rank(fem->comm, &MPIrank);
//    int MPIsize = 1; //MPI_Comm_size(fem->comm, &MPIsize);
//    int number_of_subdomains_per_cluster = partsCount;
//
//
//    extern void SetCluster		  ( Cluster & cluster, ShortInt * subdomains_global_indices, ShortInt number_of_subdomains, ShortInt MPI_rank);
//
//    extern void SetMatrixB1_fromCOO ( Cluster & cluster, ShortInt domain_index_in_cluster,
//                                     longInt n_rows, ShortInt n_cols, ShortInt nnz,
//                                     longInt * I_rows, ShortInt * J_cols, double * V_vals, char type, int indexing );
//
//    extern void SetMatrixB0_fromCOO ( Cluster & cluster, ShortInt domain_index_in_cluster,
//                                     longInt n_rows, ShortInt n_cols, ShortInt nnz,
//                                     longInt * I_rows, ShortInt * J_cols, double * V_vals, char type, int indexing );
//
//    extern void SetMatrixR_fromDense( Cluster & cluster, ShortInt domain_index_in_cluster,
//                                     ShortInt n_cols, ShortInt n_rows, double * vals, char type );
//
//    extern void SetMatrixK_fromCSR ( Cluster & cluster, ShortInt domain_index_in_cluster,
//                                    ShortInt n_rows, ShortInt n_cols, ShortInt * rows, ShortInt * cols, double * vals, char type );
//
//    extern void SetMatrixK_fromBEM ( Cluster & cluster, ShortInt domain_index_in_cluster,
//                                    ShortInt n_rows, ShortInt n_cols, ShortInt * rows, ShortInt * cols, double * vals, char type );
//
//
//    extern void SetSolverPreprocessing ( Cluster & cluster, IterSolver & solver,
//                                        vector <vector <longInt> > & lambda_map_sub, vector < ShortInt > & neigh_domains );
//
//    extern void SetMatrixFromCSR   ( SparseMatrix    & Mat, ShortInt n_rows, ShortInt n_cols, ShortInt * rows, ShortInt * cols, double * vals, char type );
//    extern void SetMatrixFromDense ( SparseMatrix    & Mat, ShortInt n_cols, ShortInt n_rows, double * vals, char type );
//    extern void SetMatrixFromCOO   ( SparseMatrix    & Mat, ShortInt n_rows, ShortInt n_cols, ShortInt nnz, ShortInt * I_rows, ShortInt * J_cols, double * V_vals, char type );
//    extern void SetVecInt          ( vector <int>    & vec, ShortInt incerement_by, ShortInt nnz, ShortInt * vals);
//    extern void SetVecDbl          ( vector <double> & vec, ShortInt nnz,	double * vals);
//
//    Cluster cluster(MPIrank + 1);
//    cluster.USE_DYNAMIC			= 0;
//    cluster.USE_HFETI			= 0;
//    cluster.USE_KINV			= 0;
//    cluster.SUBDOM_PER_CLUSTER	= number_of_subdomains_per_cluster;
//    cluster.NUMBER_OF_CLUSTERS	= MPIsize;
//
//    IterSolver solver;
//    solver.CG_max_iter	 = 1000;
//    solver.USE_GGtINV	 = 1;
//    solver.epsilon		 = 0.0000001;
//    solver.USE_HFETI	 = cluster.USE_HFETI;
//    solver.USE_KINV		 = cluster.USE_KINV;
//    solver.USE_DYNAMIC	 = 0;
//    solver.USE_PIPECG	 = 1;
//    solver.USE_PREC		 = 0;
//    solver.FIND_SOLUTION = 0;
//
//
//    std::vector <int> domain_list (number_of_subdomains_per_cluster,0);
//    for (int i = 0; i<number_of_subdomains_per_cluster; i++)
//        domain_list[i] = i;
//
//    SetCluster( cluster, &domain_list[0], number_of_subdomains_per_cluster, MPIrank);
//
//    vector<double> solver_parameters ( 10 );
//    solver.Setup ( solver_parameters, cluster );
//
//    // *** Setup B0 matrix *******************************************************************************************
//    if (cluster.USE_HFETI == 1 ) {
//
//#ifndef DEBUG
//    cilk_for (ShortInt i = 0; i < number_of_subdomains_per_cluster; i++) {
//#else
//    for (ShortInt i = 0; i < number_of_subdomains_per_cluster; i++) {
//#endif
//        ShortInt domain_index_in_cluster = i;
//
//        SetMatrixB0_fromCOO( cluster, domain_index_in_cluster,
//                B0_mat[i].rows(),			//clust_g.data[i]->B->B0_rows,		// B_full_rows, //n_row_eq,
//                B0_mat[i].columns(),		//.data[i]->B->B0_cols,				// B_full_cols, //n_col,
//                B0_mat[i].nonZeroValues(),	//.data[i]->B->B0_nnz,				// B_full_nnz,  //nnz_eq,
//                B0_mat[i].rowIndices(),		//&clust_g.data[i]->B->B0_I[0],		// BI_full[0], //Bi_coo,
//                B0_mat[i].columnIndices(),	//&clust_g.data[i]->B->B0_J[0],		// BJ_full[0], //Bj_coo,
//                B0_mat[i].values(),			//&clust_g.data[i]->B->B0_V[0],		// BV_full[0], //Bv_coo,
//                'G', B0_mat[i].indexing() );
//        }
//    }
//    // *** END - Setup B0 matrix *************************************************************************************
//
//    // *** Setup B1 matrix *******************************************************************************************
//#ifndef DEBUG
//    cilk_for (ShortInt i = 0; i < number_of_subdomains_per_cluster; i++) {
//#else
//    for (ShortInt i = 0; i < number_of_subdomains_per_cluster; i++) {
//#endif
//        ShortInt domain_index_in_cluster = i;
//        SetMatrixB1_fromCOO( cluster, domain_index_in_cluster,
//                B1_mat[i].rows(),			//clust_g.data[i]->B->B_full_rows, //n_row_eq,
//                B1_mat[i].columns(),		//clust_g.data[i]->B->B_full_cols, //n_col,
//                B1_mat[i].nonZeroValues(),	//clust_g.data[i]->B->B_full_nnz,  //nnz_eq,
//                B1_mat[i].rowIndices(),		//&clust_g.data[i]->B->BI_full[0], //Bi_coo,
//                B1_mat[i].columnIndices(),	//&clust_g.data[i]->B->BJ_full[0], //Bj_coo,
//                B1_mat[i].values(),			//&clust_g.data[i]->B->BV_full[0], //Bv_coo,
//                'G', B1_mat[i].indexing() );
//    }
//
//#ifndef DEBUG
//    cilk_for (ShortInt i = 0; i < number_of_subdomains_per_cluster; i++) {
//#else
//    for (ShortInt i = 0; i < number_of_subdomains_per_cluster; i++) {
//#endif
//            cluster.domains[i].B1_scale_vec = B1_l_duplicity[i];
//    }
//    // *** END - Setup B1 matrix *************************************************************************************
//
//
//
//    // *** Setup R matrix ********************************************************************************************
//#ifndef DEBUG
//    cilk_for(ShortInt d = 0; d < number_of_subdomains_per_cluster; d++) {
//#else
//    for(ShortInt d = 0; d < number_of_subdomains_per_cluster; d++) {
//#endif
//        for (int i = 0; i < l2g_vec[d].size(); i++) {
//            std::vector <double> tmp_vec (3,0);
//
//            tmp_vec[0] = sMesh.coordinates()[l2g_vec[d][i]].x;
//            tmp_vec[1] = sMesh.coordinates()[l2g_vec[d][i]].y;
//            tmp_vec[2] = sMesh.coordinates()[l2g_vec[d][i]].z;
//            cluster.domains[d].coordinates.push_back(tmp_vec);
//        }
//        cluster.domains[d].CreateKplus_R();
//        //cluster.domains[d].Kplus_R.ConvertCSRToDense(0);
//    }
//    // *** END - Setup R matrix **************************************************************************************
//
//    // *** Load RHS and fix points for K regularization **************************************************************
//
//    for (ShortInt d = 0; d < number_of_subdomains_per_cluster; d++) {
//        //SetVecDbl( cluster.domains[i].f,        clust_g.data[i]->KSparse->n_row, clust_g.data[i]->fE );
//        cluster.domains[d].f = f_vec[d];
//
//        //SetVecInt( cluster.domains[i].fix_dofs, 1,                           24, clust_g.fem[i]->mesh.fixingDOFs );
//        for (size_t i = 0; i < fix_nodes[d].size(); i++) {
//            for (size_t d_i = 0; d_i < 3; d_i++) {
//                cluster.domains[d].fix_dofs.push_back( 3 * fix_nodes[d][i] + d_i);
//            }
//        }
//    }
//    // *** END - Load RHS and fix points for K regularization ********************************************************
//
//    // *** Set up solver, create G1 per cluster, global G1, GGt, distribute GGt, factorization of GGt, compression of vector and matrices B1 and G1 *******************
//    for (ShortInt i = 0; i < number_of_subdomains_per_cluster; i++) {
//        cluster.domains[i].lambda_map_sub = lambda_map_sub_B1[i];
//    }
//
//    std::vector < int > neigh_clusters;
//    //neigh_clusters.push_back(0);
//
//    SetSolverPreprocessing ( cluster, solver, lambda_map_sub_clst, neigh_clusters );
//    // *** END - Set up solver, create G1 per cluster, global G1, GGt, distribute GGt, factorization of GGt, compression of vector and matrices B1 and G1 *************
//
//
//
//
//    // *** Load Matrix K and regularization ******************************************************************************
//#ifndef DEBUG
//    cilk_for (ShortInt d = 0; d < number_of_subdomains_per_cluster; d++) {
//#else
//    for (ShortInt d = 0; d < number_of_subdomains_per_cluster; d++) {
//#endif
//        SetMatrixK_fromCSR ( cluster, d,
//        K_mat[d].rows(), K_mat[d].columns(), //  .data[i]->KSparse->n_row,   clust_g.data[i]->KSparse->n_row,
//        K_mat[d].rowPtrs(), K_mat[d].columnIndices(), K_mat[d].values(), //clust_g.data[i]->KSparse->row_ptr, clust_g.data[i]->KSparse->col_ind, clust_g.data[i]->KSparse->val,
//                                                        'G');
//    }
//    K_mat.clear();
//
//
//
//    if (cluster.USE_HFETI == 1)
//        cluster.SetClusterHFETI();
//
//    cluster.SetClusterPC_AfterKplus();
//    // *** END - Load Matrix K and regularization  ***********************************************************************
//
//
//
//    // *** Running Solver ************************************************************************************************
//    string result_file("MATSOL_SVN_Displacement.Nvec");
//
//
//
//    solver.Solve_singular ( cluster, result_file );
//
//
//
//
//
//    vector < vector < double > > prim_solution;
//    solver.GetSolution_Primal_singular_parallel(cluster, prim_solution);
//
//    double max_v = 0.0;
//
//    for (ShortInt i = 0; i < number_of_subdomains_per_cluster; i++)
//        for (ShortInt j = 0; j < prim_solution[i].size(); j++)
//            if ( fabs ( prim_solution[i][j] ) > max_v) max_v = fabs( prim_solution[i][j] );
//
//    TimeEvent max_sol_ev ("Max solution value "); max_sol_ev.AddStartWOBarrier(0.0); max_sol_ev.AddEndWOBarrier(max_v);
//
//    std::cout.precision(15);
//
//    double max_vg;
//    MPI_Reduce(&max_v, &max_vg, 1, MPI_DOUBLE, MPI_MAX, 0, MPI_COMM_WORLD );
//
//    if (MPIrank == 0)
//        std::cout << " Max value in_solution = " << max_vg << std::endl;
//
//    max_sol_ev.PrintLastStatMPI_PerNode(max_vg);
//
//    //input.mesh->saveVTK(prim_solution, l2g_vec);
//
//    sMesh.saveVTK("mesh.vtk", prim_solution, l2g_vec, *input.localBoundaries, *input.globalBoundaries, 0.95, 0.9);
//
//                //if (clust_g.domainG->flag_store_VTK)
//                //{
//                //	for (ShortInt i = 0; i < number_of_subdomains_per_cluster; i++) {
//                //		for (ShortInt j = 0; j < prim_solution[i].size(); j++) {
//                //			if (prim_solution[i][j] > max_v) max_v = prim_solution[i][j];
//                //		}
//                //		copy(prim_solution[i].begin(), prim_solution[i].end(), clust_g.data[i]->ddu);
//                //	}
//
//                //}
//
//
//    // *** END - Running Solver ************************************************************************************************
//
//
//    // END - Stupid version of ESPRESO interface
//
//
//
//
//}
//
//void testFEM(int argc, char** argv)
//{
//	double start;
//	start = omp_get_wtime();
//	std::cout.precision(15);
//
//	size_t partsCount = input.mesh->parts();
//	size_t fixPointsCount = input.mesh->getFixPointsCount();
//
//
//	std::cout << "5 : " << omp_get_wtime() - start<< std::endl;
//
//	//Faces faces(mesh, coordinates);
//
//	std::cout << "6 : " << omp_get_wtime() - start<< std::endl;
//
//	//Corners corners(faces.getFaces(), coordinates);
//
//	std::cout << "7 : " << omp_get_wtime() - start<< std::endl;
//
//	std::vector < SparseCSRMatrix<eslocal> >			K_mat;
//	std::vector < SparseCSRMatrix<eslocal> >			M_mat;
//	std::vector < SparseIJVMatrix<eslocal> >			B1_mat;
//	std::vector < SparseIJVMatrix<eslocal> >			B0_mat;
//
//	std::vector < std::vector <eslocal> >		lambda_map_sub_B1;
//	std::vector < std::vector <eslocal> >		lambda_map_sub_B0;
//	std::vector < std::vector <eslocal> >		lambda_map_sub_clst;
//	std::vector < std::vector <double> >	B1_l_duplicity;
//
//	std::vector < std::vector < double > >	f_vec     (partsCount);
//	std::vector < std::vector < eslocal > >		fix_nodes (partsCount);
//	std::vector < std::vector <eslocal> >		l2g_vec;
//
//	std::cout << "8 : " << omp_get_wtime() - start<< std::endl;
//
//	K_mat.reserve(partsCount);
//	M_mat.reserve(partsCount);
//	for (eslocal d = 0; d < partsCount; d++) {
//		K_mat.push_back( SparseCSRMatrix<eslocal> (0,0) );
//		M_mat.push_back( SparseCSRMatrix<eslocal> (0,0) );
//	}
//
//	std::cout << "9 : " << omp_get_wtime() - start<< std::endl;
//
//#ifndef DEBUG
//	cilk_for (eslocal d = 0; d < partsCount; d++) {
//#else
//	for (eslocal d = 0; d < partsCount; d++) {
//#endif
//		eslocal dimension = input.mesh->getPartNodesCount(d) * mesh::Point::size();
//		std::vector<double> f(dimension);
//
//		input.mesh->elasticity(K_mat[d], M_mat[d], f, d);
//
//		//K_mat[d] = K;
//		//M_mat[d] = M;
//
//        f_vec[d].swap(f);
//        //f_vec[d].resize(K_mat[d].rows() , 0.0);
//
//		std::cout << d << " " << std::endl;
//	}
//    //f_vec[partsCount-1][f_vec[partsCount-1].size() - 1] = 1.0;
//
//
//
//
//
//	std::cout << "10: " << omp_get_wtime() - start<< std::endl;
//
//	const std::vector<eslocal> fixPoints = input.mesh->getFixPoints();
//
//#ifndef DEBUG
//	cilk_for (eslocal d = 0; d < partsCount; d++) {
//#else
//	for (eslocal d = 0; d < partsCount; d++) {
//#endif
//		for (eslocal fixPoint = 0; fixPoint < fixPointsCount; fixPoint++) {
//			fix_nodes[d].push_back(fixPoints[d * fixPointsCount + fixPoint]);
//		}
//		std::sort ( fix_nodes[d].begin(), fix_nodes[d].end() );
//	}
//
//	std::cout << "11: " << omp_get_wtime() - start<< std::endl;
//	input.localBoundaries->create_B1_l<eslocal>(
//		B1_mat,
//		B0_mat,
//		l2g_vec,
//		lambda_map_sub_clst,
//		lambda_map_sub_B1,
//		lambda_map_sub_B0,
//		B1_l_duplicity,
//		partsCount,
//		*input.localBoundaries
//	);
//
//	//std::cout << B1_mat[0];
//
//	const std::map<eslocal, double> &forces_x = input.mesh->coordinates().property(mesh::CP::FORCES_X).values();
//	const std::map<eslocal, double> &forces_y = input.mesh->coordinates().property(mesh::CP::FORCES_Y).values();
//	const std::map<eslocal, double> &forces_z = input.mesh->coordinates().property(mesh::CP::FORCES_Z).values();
//
//	for (eslocal d = 0; d < partsCount; d++) {
//		for (eslocal iz = 0; iz < l2g_vec[d].size(); iz++) {
//			if (forces_x.find(l2g_vec[d][iz]) != forces_x.end()) {
//				f_vec[d][3 * iz + 0] = forces_x.at(l2g_vec[d][iz]);
//			}
//			if (forces_y.find(l2g_vec[d][iz]) != forces_y.end()) {
//				f_vec[d][3 * iz + 1] = forces_y.at(l2g_vec[d][iz]);
//			}
//			if (forces_z.find(l2g_vec[d][iz]) != forces_z.end()) {
//				f_vec[d][3 * iz + 2] = forces_z.at(l2g_vec[d][iz]);
//			}
//		}
//	}
////    for (eslocal d = 0; d < partsCount; d++) {
////        for (eslocal iz = 0; iz < l2g_vec[d].size(); iz++) {
////            if ( fabs( 30.0 - input.mesh->coordinates()[l2g_vec[d][iz]].z ) < 0.00001 ) {
////                //f_vec[d][3 * iz + 2] = 1.0;
////            }
////        }
////    }
//
///*
//	for (eslocal d = 0; d < partsCount; d++) {
//    // K
//    SparseIJVMatrix tmpK = K_mat[d];
//    std::ofstream (K_mat_file);
//    K_mat_file.precision(15);
//    K_mat_file << std::scientific;
//    std::stringstream K_mat_file_name;
//    K_mat_file_name << "dumped_files/K_mat_" << d;
//    K_mat_file.open ( K_mat_file_name.str().c_str() );
//    K_mat_file << tmpK;
//    K_mat_file.close();
//    // f
//    std::ofstream (f_vec_file);
//    f_vec_file.precision(15);
//    f_vec_file << std::scientific;
//    std::stringstream f_vec_file_name;
//    f_vec_file_name << "dumped_files/f_vec_" << d;
//    f_vec_file.open ( f_vec_file_name.str().c_str() );
//    f_vec_file << f_vec[d];
//    f_vec_file.close();
//    // B
//    std::ofstream (B0_mat_file);
//    B0_mat_file.precision(15);
//    B0_mat_file << std::scientific;
//    std::stringstream B0_mat_file_name;
//    B0_mat_file_name << "dumped_files/B0_mat_" << d;
//    B0_mat_file.open ( B0_mat_file_name.str().c_str() );
//    B0_mat_file << B0_mat[d];
//    B0_mat_file.close();
//  }
//*/
//
//
//
//
//
//	std::cout << "12: " << omp_get_wtime() - start<< std::endl;
//
//	std::cout.precision(10);
//
//	// Start - Stupid version of ESPRESO interface
//
//	//MPI_Init (&argc, &argv);					// starts MPI
//
//	typedef int       ShortInt ;
//	typedef int       longInt  ;
//
//
//	int MPIrank = 0; //MPI_Comm_rank(fem->comm, &MPIrank);
//	int MPIsize = 1; //MPI_Comm_size(fem->comm, &MPIsize);
//	int number_of_subdomains_per_cluster = partsCount;
//
//
//	extern void SetCluster		  ( Cluster & cluster, ShortInt * subdomains_global_indices, ShortInt number_of_subdomains, ShortInt MPI_rank);
//
//	extern void SetMatrixB1_fromCOO ( Cluster & cluster, ShortInt domain_index_in_cluster,
//		longInt n_rows, ShortInt n_cols, ShortInt nnz,
//		longInt * I_rows, ShortInt * J_cols, double * V_vals, char type, int indexing );
//
//	extern void SetMatrixB0_fromCOO ( Cluster & cluster, ShortInt domain_index_in_cluster,
//		longInt n_rows, ShortInt n_cols, ShortInt nnz,
//		longInt * I_rows, ShortInt * J_cols, double * V_vals, char type, int indexing );
//
//	extern void SetMatrixR_fromDense( Cluster & cluster, ShortInt domain_index_in_cluster,
//		ShortInt n_cols, ShortInt n_rows, double * vals, char type );
//
//	extern void SetMatrixK_fromCSR ( Cluster & cluster, ShortInt domain_index_in_cluster,
//		ShortInt n_rows, ShortInt n_cols, ShortInt * rows, ShortInt * cols, double * vals, char type );
//
//	extern void SetSolverPreprocessing ( Cluster & cluster, IterSolver & solver,
//		vector <vector <longInt> > & lambda_map_sub, vector < ShortInt > & neigh_domains );
//
//	extern void SetMatrixFromCSR   ( SparseMatrix    & Mat, ShortInt n_rows, ShortInt n_cols, ShortInt * rows, ShortInt * cols, double * vals, char type );
//	extern void SetMatrixFromDense ( SparseMatrix    & Mat, ShortInt n_cols, ShortInt n_rows, double * vals, char type );
//	extern void SetMatrixFromCOO   ( SparseMatrix    & Mat, ShortInt n_rows, ShortInt n_cols, ShortInt nnz, ShortInt * I_rows, ShortInt * J_cols, double * V_vals, char type );
//	extern void SetVecInt          ( vector <int>    & vec, ShortInt incerement_by, ShortInt nnz, ShortInt * vals);
//	extern void SetVecDbl          ( vector <double> & vec, ShortInt nnz,	double * vals);
//
//	Cluster cluster(MPIrank + 1);
//	cluster.USE_DYNAMIC			= 0;
//	cluster.USE_HFETI			= 0;
//	cluster.USE_KINV			= 0;
//	cluster.SUBDOM_PER_CLUSTER	= number_of_subdomains_per_cluster;
//	cluster.NUMBER_OF_CLUSTERS	= MPIsize;
//
//	IterSolver solver;
//	solver.CG_max_iter	 = 1000;
//	solver.USE_GGtINV	 = 1;
//	solver.epsilon		 = 0.00001;
//	solver.USE_HFETI	 = cluster.USE_HFETI;
//	solver.USE_KINV		 = cluster.USE_KINV;
//	solver.USE_DYNAMIC	 = 0;
//	solver.USE_PIPECG	 = 0;
//	solver.USE_PREC		 = 0;
//	solver.FIND_SOLUTION = 0;
//
//	std::vector <int> domain_list (number_of_subdomains_per_cluster,0);
//	for (int i = 0; i<number_of_subdomains_per_cluster; i++)
//		domain_list[i] = i;
//
//	SetCluster( cluster, &domain_list[0], number_of_subdomains_per_cluster, MPIrank);
//
//	vector<double> solver_parameters ( 10 );
//	solver.Setup ( solver_parameters, cluster );
//
//	// *** Setup B0 matrix *******************************************************************************************
//	if (cluster.USE_HFETI == 1 ) {
//
//#ifndef DEBUG
//		cilk_for (ShortInt i = 0; i < number_of_subdomains_per_cluster; i++) {
//#else
//		for (ShortInt i = 0; i < number_of_subdomains_per_cluster; i++) {
//#endif
//			ShortInt domain_index_in_cluster = i;
//
//			SetMatrixB0_fromCOO( cluster, domain_index_in_cluster,
//				B0_mat[i].rows(),			//clust_g.data[i]->B->B0_rows,		// B_full_rows, //n_row_eq,
//				B0_mat[i].columns(),		//.data[i]->B->B0_cols,				// B_full_cols, //n_col,
//				B0_mat[i].nonZeroValues(),	//.data[i]->B->B0_nnz,				// B_full_nnz,  //nnz_eq,
//				B0_mat[i].rowIndices(),		//&clust_g.data[i]->B->B0_I[0],		// BI_full[0], //Bi_coo,
//				B0_mat[i].columnIndices(),	//&clust_g.data[i]->B->B0_J[0],		// BJ_full[0], //Bj_coo,
//				B0_mat[i].values(),			//&clust_g.data[i]->B->B0_V[0],		// BV_full[0], //Bv_coo,
//				'G', B0_mat[i].indexing() );
//		}
//	}
//	// *** END - Setup B0 matrix *************************************************************************************
//
//	// *** Setup B1 matrix *******************************************************************************************
//#ifndef DEBUG
//	cilk_for (ShortInt i = 0; i < number_of_subdomains_per_cluster; i++) {
//#else
//	for (ShortInt i = 0; i < number_of_subdomains_per_cluster; i++) {
//#endif
//		ShortInt domain_index_in_cluster = i;
//		SetMatrixB1_fromCOO( cluster, domain_index_in_cluster,
//			B1_mat[i].rows(),			//clust_g.data[i]->B->B_full_rows, //n_row_eq,
//			B1_mat[i].columns(),		//clust_g.data[i]->B->B_full_cols, //n_col,
//			B1_mat[i].nonZeroValues(),	//clust_g.data[i]->B->B_full_nnz,  //nnz_eq,
//			B1_mat[i].rowIndices(),		//&clust_g.data[i]->B->BI_full[0], //Bi_coo,
//			B1_mat[i].columnIndices(),	//&clust_g.data[i]->B->BJ_full[0], //Bj_coo,
//			B1_mat[i].values(),			//&clust_g.data[i]->B->BV_full[0], //Bv_coo,
//			'G', B1_mat[i].indexing() );
//	}
//
//#ifndef DEBUG
//	cilk_for (ShortInt i = 0; i < number_of_subdomains_per_cluster; i++) {
//#else
//	for (ShortInt i = 0; i < number_of_subdomains_per_cluster; i++) {
//#endif
//		cluster.domains[i].B1_scale_vec = B1_l_duplicity[i];
//	}
//	// *** END - Setup B1 matrix *************************************************************************************
//
//
//	// *** Setup R matrix ********************************************************************************************
//#ifndef DEBUG
//	cilk_for(ShortInt d = 0; d < number_of_subdomains_per_cluster; d++) {
//#else
//	for(ShortInt d = 0; d < number_of_subdomains_per_cluster; d++) {
//#endif
//		for (int i = 0; i < l2g_vec[d].size(); i++) {
//			std::vector <double> tmp_vec (3,0);
//			tmp_vec[0] = input.mesh->coordinates()[l2g_vec[d][i]].x;
//			tmp_vec[1] = input.mesh->coordinates()[l2g_vec[d][i]].y;
//			tmp_vec[2] = input.mesh->coordinates()[l2g_vec[d][i]].z;
//			cluster.domains[d].coordinates.push_back(tmp_vec);
//		}
//		cluster.domains[d].CreateKplus_R();
//		//cluster.domains[d].Kplus_R.ConvertCSRToDense(0);
//	}
//	// *** END - Setup R matrix **************************************************************************************
//
//	// *** Load RHS and fix points for K regularization **************************************************************
//#ifndef DEBUG
//	cilk_for (ShortInt d = 0; d < number_of_subdomains_per_cluster; d++) {
//#else
//	for (ShortInt d = 0; d < number_of_subdomains_per_cluster; d++) {
//#endif
//		//SetVecDbl( cluster.domains[i].f,        clust_g.data[i]->KSparse->n_row, clust_g.data[i]->fE );
//		cluster.domains[d].f = f_vec[d];
//
//		//SetVecInt( cluster.domains[i].fix_dofs, 1,                           24, clust_g.fem[i]->mesh.fixingDOFs );
//		for (int i = 0; i < fix_nodes[d].size(); i++) {
// 			for (int d_i = 0; d_i < 3; d_i++) {
//				cluster.domains[d].fix_dofs.push_back( 3 * fix_nodes[d][i] + d_i);
//			}
//		}
//	}
//	// *** END - Load RHS and fix points for K regularization ********************************************************
//
//	// *** Set up solver, create G1 per cluster, global G1, GGt, distribute GGt, factorization of GGt, compression of vector and matrices B1 and G1 *******************
//#ifndef DEBUG
//	cilk_for (ShortInt i = 0; i < number_of_subdomains_per_cluster; i++) {
//#else
//	for (ShortInt i = 0; i < number_of_subdomains_per_cluster; i++) {
//#endif
//		cluster.domains[i].lambda_map_sub = lambda_map_sub_B1[i];
//	}
//
//	std::vector < int > neigh_clusters;
//	//neigh_clusters.push_back(0);
//
//	SetSolverPreprocessing ( cluster, solver, lambda_map_sub_clst, neigh_clusters );
//	// *** END - Set up solver, create G1 per cluster, global G1, GGt, distribute GGt, factorization of GGt, compression of vector and matrices B1 and G1 *************
//
//
//	// *** Load Matrix K and regularization ******************************************************************************
//#ifndef DEBUG
//	cilk_for (ShortInt d = 0; d < number_of_subdomains_per_cluster; d++) {
//#else
//	for (ShortInt d = 0; d < number_of_subdomains_per_cluster; d++) {
//#endif
//
//		if ( d == 0 && cluster.cluster_global_index == 1) cluster.domains[d].Kplus.msglvl=1;
//
//		SetMatrixK_fromCSR ( cluster, d,
//			K_mat[d].rows(), K_mat[d].columns(), //  .data[i]->KSparse->n_row,   clust_g.data[i]->KSparse->n_row,
//			K_mat[d].rowPtrs(), K_mat[d].columnIndices(), K_mat[d].values(), //clust_g.data[i]->KSparse->row_ptr, clust_g.data[i]->KSparse->col_ind, clust_g.data[i]->KSparse->val,
//			'G');
//	}
//
//	//std::cout << std::endl;
//
//	//cluster.Create_Kinv_perDomain();
//
//	//cluster.Create_SC_perDomain();
//
//
//	if (cluster.USE_HFETI == 1)
//		cluster.SetClusterHFETI();
//
//	cluster.SetClusterPC_AfterKplus();
//	// *** END - Load Matrix K and regularization  ***********************************************************************
//
//
//	// *** Running Solver ************************************************************************************************
//	string result_file("MATSOL_SVN_Displacement.Nvec");
//	solver.Solve_singular ( cluster, result_file );
//
//	vector < vector < double > > prim_solution;
//	solver.GetSolution_Primal_singular_parallel(cluster, prim_solution);
//	double max_v = 0.0;
//
//	for (ShortInt i = 0; i < number_of_subdomains_per_cluster; i++)
//		for (ShortInt j = 0; j < prim_solution[i].size(); j++)
//			if ( fabs ( prim_solution[i][j] ) > max_v) max_v = fabs( prim_solution[i][j] );
//
//	TimeEvent max_sol_ev ("Max solution value "); max_sol_ev.AddStartWOBarrier(0.0); max_sol_ev.AddEndWOBarrier(max_v);
//
//	std::cout.precision(15);
//
//	double max_vg;
//	MPI_Reduce(&max_v, &max_vg, 1, MPI_DOUBLE, MPI_MAX, 0, MPI_COMM_WORLD );
//	if (MPIrank == 0)
//		std::cout << " Max value in_solution = " << max_vg << std::endl;
//
//	max_sol_ev.PrintLastStatMPI_PerNode(max_vg);
//
//	input.mesh->saveVTK("mesh.vtk", prim_solution, l2g_vec, *input.localBoundaries, *input.globalBoundaries, 1.0, 0.95);
//
//	//if (clust_g.domainG->flag_store_VTK)
//	//{
//	//	for (ShortInt i = 0; i < number_of_subdomains_per_cluster; i++) {
//	//		for (ShortInt j = 0; j < prim_solution[i].size(); j++) {
//	//			if (prim_solution[i][j] > max_v) max_v = prim_solution[i][j];
//	//		}
//	//		copy(prim_solution[i].begin(), prim_solution[i].end(), clust_g.data[i]->ddu);
//	//	}
//
//	//}
//
//
//	// *** END - Running Solver ************************************************************************************************
//
//
//	// END - Stupid version of ESPRESO interface
//}



<|MERGE_RESOLUTION|>--- conflicted
+++ resolved
@@ -39,31 +39,22 @@
 #endif
 
 	Instance instance(argc, argv, MPIrank, MPIsize);
+	instance.mesh().store(mesh::VTK, "in_mesh", 0.95, 0.9);
+
 
 	if (BEM) {
 		instance.computeSurface();
-		instance.surf_mesh().store(mesh::VTK, "surface_m", 0.9, 0.99);
+		instance.surf_mesh().store(mesh::VTK, "surface_m", 0.95, 0.9);
 	}
 
 	Solver<Linear_elasticity> solver_1 (instance);
 	solver_1.solve(1);
 
 	//Solver<Dynamics>          solver_2 (instance);
-
 	//solver_2.solve(10);
 
-<<<<<<< HEAD
 	//Solver<HeatSteadyState> solver_h (instance);
 	//solver_h.solve(1);
-=======
-	//solver_1.solve(1);
-
-	// This method needs re-factoring !!!
-	//solve(instance);
-
-	//Solver<HeatSteadyState> solver (instance);
-	//solver.solve(1);
->>>>>>> 336ecb4f
 
 	MPI_Barrier(MPI_COMM_WORLD);
 	MPI_Finalize();
