#include "mpi.h"

#include "esinput.h"
#include "esoutput.h"

#include "essolver.h"
#include "instance.h"
#include "solver/solver.h"
#include "assemblers/assemblers.h"
#include "esmesh.h"

#ifdef CATALYST
#include "escatalyst.h"
#endif

void solve(Instance &instance);

int main(int argc, char** argv)
{
	int MPIrank, MPIsize;

	MPI_Init(&argc, &argv);

	MPI_Comm_rank(MPI_COMM_WORLD, &MPIrank);
	MPI_Comm_size(MPI_COMM_WORLD, &MPIsize);

	mesh::Mesh m(MPIrank, MPIsize);

	m.load(mesh::MESH_GENERATOR, argc, argv);

	m.store(mesh::VTK, "test", 0.9, 0.7);

	MPI_Finalize();

	return 0;

#ifdef CATALYST
    	Adaptor::Initialize(argc, argv);
#endif

	//Configuration config("configuration.txt", argc, argv);
	// print all settings
	//config.print();

	//Instance instance(config, MPIrank, MPIsize);

	Solver<Linear_elasticity> solver_1 (instance);
	solver_1.solve(1);

	//Solver<Dynamics>          solver_2 (instance);
	//solver_2.solve(10);


	// This method needs re-factoring !!!
	//solve(instance);

<<<<<<< HEAD
	//MPI_Barrier(MPI_COMM_WORLD);
=======
	//Solver<HeatSteadyState> solver (instance);
	//solver.solve(1);

	MPI_Barrier(MPI_COMM_WORLD);
>>>>>>> c9b087c8
	MPI_Finalize();
}


void solve(Instance &instance)
{

	bool DYNAMIC = false;
	int DOFS_PER_NODE = 3;


	TimeEval timeEvalMain(string("ESPRESO Solver Overal Timing"));
	timeEvalMain.totalTime.AddStartWithBarrier();

	double start;
	start = omp_get_wtime();
	std::cout.precision(15);

	size_t partsCount 	  = instance.mesh().parts();
	size_t fixPointsCount = instance.mesh().getFixPointsCount();

	TimeEvent timeKasm(string("Create K matrices"));
	timeKasm.AddStart();

	std::vector < SparseCSRMatrix<eslocal> >			K_mat;
	std::vector < SparseCSRMatrix<eslocal> >			M_mat;
	std::vector < SparseIJVMatrix<eslocal> >			B1_mat;
	std::vector < SparseIJVMatrix<eslocal> >			B0_mat;

	std::vector < std::vector <eslocal> >	lambda_map_sub_B1;
	std::vector < std::vector <eslocal> >	lambda_map_sub_B0;
	std::vector < std::vector <eslocal> >	lambda_map_sub_clst;
	std::vector < std::vector <double> >	B1_duplicity;

	std::vector < std::vector <double > >	f_vec     (partsCount);
	std::vector < std::vector <eslocal > >	fix_nodes (partsCount);
	std::vector < std::vector <eslocal> >	l2g_vec;

	//if (MPIrank == 0) std::cout << "8 : " << omp_get_wtime() - start<< std::endl;

	K_mat.reserve(partsCount);
	M_mat.reserve(partsCount);
	for (eslocal d = 0; d < partsCount; d++) {
		K_mat.push_back( SparseCSRMatrix<eslocal>(0,0) );
		M_mat.push_back( SparseCSRMatrix<eslocal>(0,0) );
	}

	//if (MPIrank == 0) std::cout << "9 : " << omp_get_wtime() - start<< std::endl;

#ifndef DEBUG
	cilk_for (eslocal d = 0; d < partsCount; d++) {
#else
	for (eslocal d = 0; d < partsCount; d++) {
#endif
		eslocal dimension = instance.mesh().getPartNodesCount(d) * mesh::Point::size();
		std::vector<double> f(dimension);

    //TODO change elasticty -> heat
		if (DYNAMIC)
			instance.mesh().elasticity(K_mat[d], M_mat[d], f, d);
		else
			instance.mesh().elasticity(K_mat[d],           f, d);

		f_vec[d].swap(f);

        if (instance.rank() == 0) std::cout << d << " " ; //<< std::endl;
	}

	//if (MPIrank == 0) std::cout << std::endl << "10: " << omp_get_wtime() - start<< std::endl;

	 timeKasm.AddEndWithBarrier();
	 timeEvalMain.AddEvent(timeKasm);



	TimeEvent timeFnodes(string("Create Fix nodes"));
	timeFnodes.AddStart();
	const std::vector<eslocal> fixPoints = instance.mesh().getFixPoints();

#ifndef DEBUG
	cilk_for (eslocal d = 0; d < partsCount; d++) {
#else
	for (eslocal d = 0; d < partsCount; d++) {
#endif
		for (eslocal fixPoint = 0; fixPoint < fixPointsCount; fixPoint++) {
			fix_nodes[d].push_back(fixPoints[d * fixPointsCount + fixPoint]);
		}
		std::sort ( fix_nodes[d].begin(), fix_nodes[d].end() );
	}

	 timeFnodes.AddEndWithBarrier();
	 timeEvalMain.AddEvent(timeFnodes);

	 TimeEvent timeB1loc(string("Create B1 local"));
	 timeB1loc.AddStart();

	//if (MPIrank == 0) std::cout << "11: " << omp_get_wtime() - start<< std::endl;
	 instance.localBoundaries().create_B1_l<eslocal>(
		B1_mat,
		B0_mat,
		l2g_vec,
		lambda_map_sub_clst,
		lambda_map_sub_B1,
		lambda_map_sub_B0,
		B1_duplicity,
		partsCount,
		DOFS_PER_NODE,
		instance.globalBoundaries(),
		instance.mesh().coordinates()
	);

	 timeB1loc.AddEndWithBarrier();
	 timeEvalMain.AddEvent(timeB1loc);

	std::vector < eslocal > neigh_clusters;

	//if (MPIrank == 0) std::cout << "11.1: " << omp_get_wtime() - start<< std::endl;

	 TimeEvent timeB1glob(string("Create B1 global"));
	 timeB1glob.AddStart();

	 instance.globalBoundaries().create_B1_g<eslocal>(
		B1_mat,
		K_mat,
		lambda_map_sub_clst,
		lambda_map_sub_B1,
		B1_duplicity,
		instance.rank(),
		instance.size(),
		partsCount,
		DOFS_PER_NODE,
		neigh_clusters,
        instance.localBoundaries(),
		instance.mesh().coordinates()
	);

	 timeB1glob.AddEndWithBarrier();
	 timeEvalMain.AddEvent(timeB1glob);

	 TimeEvent timeBforces(string("Create boundary forces ??"));
	 timeBforces.AddStart();

	const std::map<eslocal, double> &forces_x = instance.mesh().coordinates().property(mesh::FORCES_X).values();
	const std::map<eslocal, double> &forces_y = instance.mesh().coordinates().property(mesh::FORCES_Y).values();
	const std::map<eslocal, double> &forces_z = instance.mesh().coordinates().property(mesh::FORCES_Z).values();

	for (eslocal d = 0; d < partsCount; d++) {
		for (eslocal iz = 0; iz < l2g_vec[d].size(); iz++) {
			if (forces_x.find(l2g_vec[d][iz]) != forces_x.end()) {
				f_vec[d][3 * iz + 0] = forces_x.at(l2g_vec[d][iz]);
			}
			if (forces_y.find(l2g_vec[d][iz]) != forces_y.end()) {
				f_vec[d][3 * iz + 1] = forces_y.at(l2g_vec[d][iz]);
			}
			if (forces_z.find(l2g_vec[d][iz]) != forces_z.end()) {
				f_vec[d][3 * iz + 2] = forces_z.at(l2g_vec[d][iz]);
			}
		}
	}

	 timeBforces.AddEndWithBarrier();
	 timeEvalMain.AddEvent(timeBforces);

	//if (MPIrank == 0) std::cout << "12: " << omp_get_wtime() - start<< std::endl;

	std::cout.precision(10);

	LinearSolver es_solver;

//	es_solver.init(
//		instance,
//
//		K_mat,
//
//		B1_mat,
//		B0_mat,
//
//		lambda_map_sub_B1,
//		lambda_map_sub_B0,
//		lambda_map_sub_clst,
//		B1_duplicity,
//
//		f_vec,
//		fix_nodes,
//		l2g_vec,
//
//		neigh_clusters
//
//	);

	return;


	// Start - Stupid version of ESPRESO interface

	typedef int       ShortInt ;
	typedef int       longInt  ;

	int number_of_subdomains_per_cluster = partsCount;

	extern void SetCluster		  ( Cluster & cluster, ShortInt * subdomains_global_indices, ShortInt number_of_subdomains, ShortInt MPI_rank);

	extern void SetMatrixB1_fromCOO ( Cluster & cluster, ShortInt domain_index_in_cluster,
		longInt n_rows, ShortInt n_cols, ShortInt nnz,
		longInt * I_rows, ShortInt * J_cols, double * V_vals, char type, int indexing );

	extern void SetMatrixB0_fromCOO ( Cluster & cluster, ShortInt domain_index_in_cluster,
		longInt n_rows, ShortInt n_cols, ShortInt nnz,
		longInt * I_rows, ShortInt * J_cols, double * V_vals, char type, int indexing );

	extern void SetMatrixR_fromDense( Cluster & cluster, ShortInt domain_index_in_cluster,
		ShortInt n_cols, ShortInt n_rows, double * vals, char type );

	extern void SetMatrixK_fromCSR ( Cluster & cluster, ShortInt domain_index_in_cluster,
		ShortInt n_rows, ShortInt n_cols, ShortInt * rows, ShortInt * cols, double * vals, char type );

	extern void SetSolverPreprocessing ( Cluster & cluster, IterSolver & solver,
		vector <vector <longInt> > & lambda_map_sub, vector < ShortInt > & neigh_domains );

	extern void SetMatrixFromCSR   ( SparseMatrix    & Mat, ShortInt n_rows, ShortInt n_cols, ShortInt * rows, ShortInt * cols, double * vals, char type );
	extern void SetMatrixFromDense ( SparseMatrix    & Mat, ShortInt n_cols, ShortInt n_rows, double * vals, char type );
	extern void SetMatrixFromCOO   ( SparseMatrix    & Mat, ShortInt n_rows, ShortInt n_cols, ShortInt nnz, ShortInt * I_rows, ShortInt * J_cols, double * V_vals, char type );
	extern void SetVecInt          ( vector <int>    & vec, ShortInt incerement_by, ShortInt nnz, ShortInt * vals);
	extern void SetVecDbl          ( vector <double> & vec, ShortInt nnz,	double * vals);

	Cluster cluster(instance.rank() + 1);
	if ( DYNAMIC )
		cluster.USE_DYNAMIC			= 1;
	else
		cluster.USE_DYNAMIC			= 0;

	cluster.USE_HFETI			= 0;
	cluster.USE_KINV			= 1;
	cluster.SUBDOM_PER_CLUSTER	= number_of_subdomains_per_cluster;
	cluster.NUMBER_OF_CLUSTERS	= instance.size();
	cluster.DOFS_PER_NODE		= DOFS_PER_NODE;


	IterSolver solver;
	solver.CG_max_iter	 = 100;
	solver.USE_GGtINV	 = 1;
	solver.epsilon		 = 0.001;
	solver.USE_HFETI	 = cluster.USE_HFETI;
	solver.USE_KINV		 = cluster.USE_KINV;
	solver.USE_DYNAMIC	 = cluster.USE_DYNAMIC;
	solver.USE_PIPECG	 = 0;
	solver.USE_PREC		 = 1;
	//solver.FIND_SOLUTION = 0;

	 TimeEvent timeSetClust(string("Solver - Set cluster"));
	 timeSetClust.AddStart();

	std::vector <int> domain_list (number_of_subdomains_per_cluster,0);
	for (int i = 0; i<number_of_subdomains_per_cluster; i++)
		domain_list[i] = i;

	SetCluster( cluster, &domain_list[0], number_of_subdomains_per_cluster, instance.rank());

	if (DYNAMIC) {
		double dynamic_beta     = 0.25;
		double dynamic_gama     = 0.5;
		double dynamic_timestep = 0.00001;

		cluster.SetDynamicParameters(dynamic_timestep, dynamic_beta, dynamic_gama);

		double time_const = 1.0 / ( dynamic_beta * dynamic_timestep * dynamic_timestep);

		for (int d = 0; d < partsCount; d++) {
//			SetMatrixFromCSR(cluster.domains[d].K,
//					K_mat[d].rows(), K_mat[d].columns(),
//					K_mat[d].rowPtrs(), K_mat[d].columnIndices(),
//					K_mat[d].values(),
//					'G');

			SetMatrixFromCSR(cluster.domains[d].M,
					M_mat[d].rows(), M_mat[d].columns(),
					M_mat[d].rowPtrs(), M_mat[d].columnIndices(),
					M_mat[d].values(),
					'G');

//			cluster.domains[d].K.MatAddInPlace(cluster.domains[d].M,'N', time_const);

		}

	}

	vector<double> solver_parameters ( 10 );
	solver.Setup ( solver_parameters, cluster );

	 timeSetClust.AddEndWithBarrier();
	 timeEvalMain.AddEvent(timeSetClust);

	// *** Setup B0 matrix *******************************************************************************************
	 if (cluster.USE_HFETI == 1 ) {

		 TimeEvent timeSetB0(string("Solver - Set B0"));
		 timeSetB0.AddStart();

#ifndef DEBUG
		cilk_for (ShortInt i = 0; i < number_of_subdomains_per_cluster; i++) {
#else
		for (ShortInt i = 0; i < number_of_subdomains_per_cluster; i++) {
#endif
			ShortInt domain_index_in_cluster = i;

			SetMatrixB0_fromCOO( cluster, domain_index_in_cluster,
				B0_mat[i].rows(),			//clust_g.data[i]->B->B0_rows,		// B_full_rows, //n_row_eq,
				B0_mat[i].columns(),		//.data[i]->B->B0_cols,				// B_full_cols, //n_col,
				B0_mat[i].nonZeroValues(),	//.data[i]->B->B0_nnz,				// B_full_nnz,  //nnz_eq,
				B0_mat[i].rowIndices(),		//&clust_g.data[i]->B->B0_I[0],		// BI_full[0], //Bi_coo,
				B0_mat[i].columnIndices(),	//&clust_g.data[i]->B->B0_J[0],		// BJ_full[0], //Bj_coo,
				B0_mat[i].values(),			//&clust_g.data[i]->B->B0_V[0],		// BV_full[0], //Bv_coo,
				'G',
				B0_mat[i].indexing() );
		}

		 timeSetB0.AddEndWithBarrier();
		 timeEvalMain.AddEvent(timeSetB0);
	}
	// *** END - Setup B0 matrix *************************************************************************************

	// *** Setup B1 matrix *******************************************************************************************
	 TimeEvent timeSetB1(string("Solver - Set B1"));
	 timeSetB1.AddStart();

#ifndef DEBUG
	cilk_for (ShortInt i = 0; i < number_of_subdomains_per_cluster; i++) {
#else
	for (ShortInt i = 0; i < number_of_subdomains_per_cluster; i++) {
#endif
		ShortInt domain_index_in_cluster = i;
		SetMatrixB1_fromCOO( cluster, domain_index_in_cluster,
			B1_mat[i].rows(),			//clust_g.data[i]->B->B_full_rows, //n_row_eq,
			B1_mat[i].columns(),		//clust_g.data[i]->B->B_full_cols, //n_col,
			B1_mat[i].nonZeroValues(),	//clust_g.data[i]->B->B_full_nnz,  //nnz_eq,
			B1_mat[i].rowIndices(),		//&clust_g.data[i]->B->BI_full[0], //Bi_coo,
			B1_mat[i].columnIndices(),	//&clust_g.data[i]->B->BJ_full[0], //Bj_coo,
			B1_mat[i].values(),			//&clust_g.data[i]->B->BV_full[0], //Bv_coo,
			'G',
			B1_mat[i].indexing() );
	}

#ifndef DEBUG
	cilk_for (ShortInt i = 0; i < number_of_subdomains_per_cluster; i++) {
#else
	for (ShortInt i = 0; i < number_of_subdomains_per_cluster; i++) {
#endif
		cluster.domains[i].B1_scale_vec = B1_duplicity[i];
	}

	 timeSetB1.AddEndWithBarrier();
	 timeEvalMain.AddEvent(timeSetB1);
	// *** END - Setup B1 matrix *************************************************************************************


	// *** Setup R matrix ********************************************************************************************
	 TimeEvent timeSetR(string("Solver - Set R"));
	 timeSetR.AddStart();
#ifndef DEBUG
	cilk_for(ShortInt d = 0; d < number_of_subdomains_per_cluster; d++) {
#else
	for(ShortInt d = 0; d < number_of_subdomains_per_cluster; d++) {
#endif
		for (int i = 0; i < l2g_vec[d].size(); i++) {
			std::vector <double> tmp_vec (3,0);
			tmp_vec[0] = instance.mesh().coordinates()[l2g_vec[d][i]].x;
			tmp_vec[1] = instance.mesh().coordinates()[l2g_vec[d][i]].y;
			tmp_vec[2] = instance.mesh().coordinates()[l2g_vec[d][i]].z;
			cluster.domains[d].coordinates.push_back(tmp_vec);
		}
		cluster.domains[d].CreateKplus_R();
		//cluster.domains[d].Kplus_R.ConvertCSRToDense(0);
	}
	 timeSetR.AddEndWithBarrier();
	 timeEvalMain.AddEvent(timeSetR);
	// *** END - Setup R matrix **************************************************************************************

	// *** Load RHS and fix points for K regularization **************************************************************
	 TimeEvent timeSetRHS(string("Solver - Set RHS and Fix points"));
	 timeSetRHS.AddStart();
#ifndef DEBUG
	cilk_for (ShortInt d = 0; d < number_of_subdomains_per_cluster; d++) {
#else
	for (ShortInt d = 0; d < number_of_subdomains_per_cluster; d++) {
#endif
		//SetVecDbl( cluster.domains[i].f,        clust_g.data[i]->KSparse->n_row, clust_g.data[i]->fE );
		cluster.domains[d].f = f_vec[d];

		//SetVecInt( cluster.domains[i].fix_dofs, 1,                           24, clust_g.fem[i]->mesh.fixingDOFs );
		for (int i = 0; i < fix_nodes[d].size(); i++) {
 			for (int d_i = 0; d_i < 3; d_i++) {
				cluster.domains[d].fix_dofs.push_back( 3 * fix_nodes[d][i] + d_i);
			}
		}
	}
	 timeSetRHS.AddEndWithBarrier();
	 timeEvalMain.AddEvent(timeSetRHS);
	// *** END - Load RHS and fix points for K regularization ********************************************************

	// *** Set up solver, create G1 per cluster, global G1, GGt, distribute GGt, factorization of GGt, compression of vector and matrices B1 and G1 *******************
	 TimeEvent timeSolPrec(string("Solver - FETI Preprocessing"));
	 timeSolPrec.AddStart();
#ifndef DEBUG
	cilk_for (ShortInt i = 0; i < number_of_subdomains_per_cluster; i++) {
#else
	for (ShortInt i = 0; i < number_of_subdomains_per_cluster; i++) {
#endif
		cluster.domains[i].lambda_map_sub = lambda_map_sub_B1[i];
	}

	SetSolverPreprocessing ( cluster, solver, lambda_map_sub_clst, neigh_clusters );

	 timeSolPrec.AddEndWithBarrier();
	 timeEvalMain.AddEvent(timeSolPrec);
	// *** END - Set up solver, create G1 per cluster, global G1, GGt, distribute GGt, factorization of GGt, compression of vector and matrices B1 and G1 *************


	// *** Load Matrix K and regularization ******************************************************************************
	 TimeEvent timeSolKproc(string("Solver - K regularization and factorization"));
	 timeSolKproc.AddStart();

	if (instance.rank() == 0) std::cout << "K regularization and factorization ... " << std::endl ;
	#ifndef DEBUG
	cilk_for (ShortInt d = 0; d < number_of_subdomains_per_cluster; d++) {
#else
	for (ShortInt d = 0; d < number_of_subdomains_per_cluster; d++) {
#endif

		if ( d == 0 && cluster.cluster_global_index == 1) cluster.domains[d].Kplus.msglvl=1;
		if (instance.rank() == 0) std::cout << d << " " ;

		SetMatrixK_fromCSR ( cluster, d,
			K_mat[d].rows(), K_mat[d].columns(), //  .data[i]->KSparse->n_row,   clust_g.data[i]->KSparse->n_row,
			K_mat[d].rowPtrs(), K_mat[d].columnIndices(), K_mat[d].values(), //clust_g.data[i]->KSparse->row_ptr, clust_g.data[i]->KSparse->col_ind, clust_g.data[i]->KSparse->val,
			'G');

		if ( d == 0 && cluster.cluster_global_index == 1) cluster.domains[d].Kplus.msglvl=0;
	}

	K_mat.clear();

	 timeSolKproc.AddEndWithBarrier();
	 timeEvalMain.AddEvent(timeSolKproc);

	if ( cluster.USE_KINV == 1 ) {
		 TimeEvent timeSolSC1(string("Solver - Schur Complement asm. - using solver"));
		 timeSolSC1.AddStart();
		cluster.Create_Kinv_perDomain();
		 timeSolSC1.AddEndWithBarrier();
		 timeEvalMain.AddEvent(timeSolSC1);

		 TimeEvent timeSolSC2(string("Solver - Schur Complement asm. - using PARDISO-SC"));
		 timeSolSC2.AddStart();
	//	cluster.Create_SC_perDomain();
		 timeSolSC2.AddEndWithBarrier();
		 timeEvalMain.AddEvent(timeSolSC2);
	}

	if (instance.rank() == 0) std::cout << std::endl ;

	if (cluster.USE_HFETI == 1) {
		 TimeEvent timeHFETIprec(string("Solver - HFETI preprocessing"));
		 timeHFETIprec.AddStart();
		cluster.SetClusterHFETI();
		 timeHFETIprec.AddEndWithBarrier();
		 timeEvalMain.AddEvent(timeHFETIprec);
	}

	 TimeEvent timeSolAkpl(string("Solver - Set Solver After Kplus"));
	 timeSolAkpl.AddStart();
	cluster.SetClusterPC_AfterKplus();
	 timeSolAkpl.AddEndWithBarrier();
	 timeEvalMain.AddEvent(timeSolAkpl);

	// *** END - Load Matrix K and regularization  ***********************************************************************


	// *** Running Solver ************************************************************************************************
	 TimeEvent timeSolCG(string("Solver - CG Solver runtime"));
	 timeSolCG.AddStart();

	string result_file("MATSOL_SVN_Displacement.Nvec");
	vector < vector < double > > prim_solution;
	vector < vector < vector < double > > > prim_solution_dyn;

    if (DYNAMIC) {

//    	solver.Solve_Dynamic ( cluster , result_file, prim_solution_dyn );
//
//    	for (int t = 0; t < 100; t++) {
//			std::stringstream ss;
//			ss << "mesh_" << MPIrank << "_" << t << ".vtk";
//			input.mesh->saveVTK(ss.str().c_str(), prim_solution_dyn[t], l2g_vec, *input.localBoundaries, *input.globalBoundaries, 0.95, 0.9);
//    	}


    	SEQ_VECTOR < SEQ_VECTOR <double> > vec_u     (cluster.domains.size());
    	SEQ_VECTOR < SEQ_VECTOR <double> > vec_v     (cluster.domains.size());
    	SEQ_VECTOR < SEQ_VECTOR <double> > vec_w     (cluster.domains.size());

        SEQ_VECTOR < SEQ_VECTOR <double> > vec_u_n   (cluster.domains.size());
    	SEQ_VECTOR < SEQ_VECTOR <double> > vec_v_n   (cluster.domains.size());
    	SEQ_VECTOR < SEQ_VECTOR <double> > vec_w_n   (cluster.domains.size());

    	SEQ_VECTOR < SEQ_VECTOR <double> > vec_b     (cluster.domains.size());
    	SEQ_VECTOR < SEQ_VECTOR <double> > vec_t_tmp (cluster.domains.size());

    	for (int d = 0; d < cluster.domains.size(); d++) {
    		vec_u[d]    .resize(cluster.domains[d].domain_prim_size, 0);
    		vec_v[d]    .resize(cluster.domains[d].domain_prim_size, 0);
    		vec_w[d]    .resize(cluster.domains[d].domain_prim_size, 0);

    		vec_u_n[d]  .resize(cluster.domains[d].domain_prim_size, 0);
    		vec_v_n[d]  .resize(cluster.domains[d].domain_prim_size, 0);
    		vec_w_n[d]  .resize(cluster.domains[d].domain_prim_size, 0);

    		vec_b[d]    .resize(cluster.domains[d].domain_prim_size, 0);
    		vec_t_tmp[d].resize(cluster.domains[d].domain_prim_size, 0);
    	}

    	// *** Set up the initial acceleration ***********************
    	for (int d = 0; d < cluster.domains.size(); d++) {
    		for (int i = 2; i < vec_w[d].size(); i=i+3) {
    			vec_w[d][i] = 1.0;
    		}
    	}
    	// *** END - Set up the initial accel. ***********************


    	double const_beta   = cluster.dynamic_beta;
    	double const_deltat = cluster.dynamic_timestep;
    	double const_gama   = cluster.dynamic_gama;


    	SEQ_VECTOR <double> const_a (8,0);
    	const_a[0] = 1.0 / (const_beta * const_deltat * const_deltat);
    	const_a[1] = const_gama / (const_beta * const_deltat);
    	const_a[2] = 1.0 / (const_beta * const_deltat);
    	const_a[3] = (1.0 / (2 * const_beta)) - 1.0;
    	const_a[4] = (const_gama / const_beta) - 1.0;
    	const_a[5] = const_deltat * ((const_gama / (2.0 * const_beta)) - 1.0);
    	const_a[6] = const_deltat * (1.0 - const_gama);
    	const_a[7] = const_deltat * const_gama;

    	int numberOfTimeSteps = 1000;

    	for (int tt = 0; tt < numberOfTimeSteps; tt++) {
    	//for (int time = 0; time < NumberOfTimeIterations; time++) {

    		// *** calculate the right hand side in primal ********************************************
    		cilk_for (int d = 0; d < cluster.domains.size(); d++) {
    			for(int i = 0; i < vec_u[d].size(); i++) {
    				vec_t_tmp[d][i] = const_a[0] * vec_u[d][i] + const_a[2] * vec_v[d][i] + const_a[3] * vec_w[d][i];
    			}
    			cluster.domains[d].M.MatVec(vec_t_tmp[d], vec_b[d],'N');
    		}

    		// *** Run the CG solver **************************************************************

    		if ( solver.USE_PIPECG == 1 ) {
    			solver.Solve_PipeCG_nonsingular( cluster, vec_b, vec_u_n);
    		} else {
    			solver.Solve_RegCG_nonsingular ( cluster, vec_b, vec_u_n);
    		}

    		// *** END - Run the CG solver ********************************************************

    		cilk_for (int d = 0; d < cluster.domains.size(); d++) {
    			for(int i = 0; i < vec_u[d].size(); i++) {
    				vec_w_n[d][i] = (const_a[0] * (vec_u_n[d][i] - vec_u[d][i])) - (const_a[2] * vec_v[d][i]) - (const_a[3] * vec_w  [d][i]);
    				vec_v_n[d][i] = vec_v[d][i]                  + (const_a[6] * vec_w[d][i])                 + (const_a[7] * vec_w_n[d][i]);
    			//}

    			//for(int i = 0; i < vec_u[d].size(); i++) {
    				vec_u[d][i] = vec_u_n[d][i];
    				vec_v[d][i] = vec_v_n[d][i];
    				vec_w[d][i] = vec_w_n[d][i];
    			}
    		}

    		//prim_solution_out.push_back(vec_u_n);
#ifdef CATALYST
    		unsigned int timeStep = tt;
    		double time = timeStep * dynamic_timestep;
	    	Adaptor::CoProcess(input.mesh,l2g_vec, vec_u_n,  time, timeStep, timeStep == numberOfTimeSteps - 1);
#endif

			std::stringstream ss;
			ss << "mesh_" << instance.rank() << "_" << time << ".vtk";
			// TODO: uncomment
			//instance.mesh().saveVTK(ss.str().c_str(), vec_u_n, l2g_vec, instance.localBoundaries(), instance.globalBoundaries(), 0.95, 0.9);


    		// *** XXX
    		if (solver.mpi_rank == solver.mpi_root) {
    			cout<<endl<< "Time iter " << time << "\t";
    		}


    		// *** XXX
    		solver.timing.totalTime.PrintStatMPI(0.0);
    		solver.timing.totalTime.Reset();

    	} // *** END - time iter loop *******************************************************

#ifdef CATALYST
    	Adaptor::Finalize();
#endif

    	solver.preproc_timing.PrintStatsMPI();
    	solver.timeEvalAppa  .PrintStatsMPI();

    	if (solver.USE_PREC == 1)
    		solver.timeEvalPrec.PrintStatsMPI();

    } else {
		//solver.Solve_singular( cluster, result_file );
	}

     timeSolCG.AddEndWithBarrier();
	 timeEvalMain.AddEvent(timeSolCG);

	 TimeEvent timeGetSol(string("Solver - Get Primal Solution"));
	 timeGetSol.AddStart();
	if (!DYNAMIC) solver.GetSolution_Primal_singular_parallel(cluster, prim_solution);
	 timeGetSol.AddEndWithBarrier();
	 timeEvalMain.AddEvent(timeGetSol);

	double max_v = 0.0;
	if (!DYNAMIC)
		for (ShortInt i = 0; i < number_of_subdomains_per_cluster; i++)
			for (ShortInt j = 0; j < prim_solution[i].size(); j++)
				if ( fabs ( prim_solution[i][j] ) > max_v) max_v = fabs( prim_solution[i][j] );

	TimeEvent max_sol_ev ("Max solution value "); max_sol_ev.AddStartWOBarrier(0.0); max_sol_ev.AddEndWOBarrier(max_v);

	std::cout.precision(12);

	double max_vg;
	MPI_Reduce(&max_v, &max_vg, 1, MPI_DOUBLE, MPI_MAX, 0, MPI_COMM_WORLD );
	if (instance.rank() == 0)
		std::cout << " Max value in_solution = " << max_vg << std::endl;

	max_sol_ev.PrintLastStatMPI_PerNode(max_vg);


	 TimeEvent timeSaveVTK(string("Solver - Save VTK"));
	 timeSaveVTK.AddStart();
	if (!DYNAMIC) {
		//std::stringstream ss;
		//ss << "mesh_" << MPIrank << ".vtk";
		//input.mesh->saveVTK(ss.str().c_str(), prim_solution, l2g_vec, *input.localBoundaries, *input.globalBoundaries, 0.95, 0.9);
	}
	 timeSaveVTK.AddEndWithBarrier();
	 timeEvalMain.AddEvent(timeSaveVTK);

	//if (clust_g.domainG->flag_store_VTK)
	//{
	//	for (ShortInt i = 0; i < number_of_subdomains_per_cluster; i++) {
	//		for (ShortInt j = 0; j < prim_solution[i].size(); j++) {
	//			if (prim_solution[i][j] > max_v) max_v = prim_solution[i][j];
	//		}
	//		copy(prim_solution[i].begin(), prim_solution[i].end(), clust_g.data[i]->ddu);
	//	}

	//}


	// *** END - Running Solver ************************************************************************************************


	timeEvalMain.totalTime.AddEndWithBarrier();
	timeEvalMain.PrintStatsMPI();
}


//void testBEM(int argc, char** argv)
//{
//	double start = omp_get_wtime();
//	size_t partsCount = input.mesh->parts();
//	size_t fixPointsCount = 4;
//
//	std::cout << "1 : " << omp_get_wtime() - start << std::endl;
//
//	mesh::SurfaceMesh sMesh(*input.mesh);
//
//	std::cout << "2 : " << omp_get_wtime() - start << std::endl;
//
//	sMesh.computeFixPoints(fixPointsCount);
//
//
//	std::cout << "4 : " << omp_get_wtime() - start << std::endl;
//
//	std::vector<DenseMatrix> K_mat_dense;
//
//	K_mat_dense.reserve(partsCount);
//	for (int d = 0; d < partsCount; d++) {
//		K_mat_dense.push_back( DenseMatrix (0, 0) );
//	}
//
//
//#ifndef DEBUG
//    cilk_for (size_t d = 0; d < partsCount; d++) {
//#else
//    for (size_t d = 0; d < partsCount; d++) {
//#endif
//
///*
//        std::ofstream Kmat_file_o;
//        std::ofstream Kmat_file_p;
//
//        Kmat_file_p.precision(15);
//        Kmat_file_o.precision(15);
//       4
//        Kmat_file_o << std::scientific;
//        Kmat_file_p << std::scientific;
//
//
//        std::stringstream Kmat_file_name_o;
//        Kmat_file_name_o << "Kmat_o_" << d;
//
//        Kmat_file_o.open ( Kmat_file_name_o.str().c_str() );
//        Kmat_file_p.open ("Kmat_p.txt");
//
// */
//        DenseMatrix K_tmp;
//
//        sMesh.elasticity(K_mat_dense[d], d);
//        std::cout << d << " " << std::endl;
//
////        Kmat_file_o << K_mat_dense[d];
//
//        int n = K_mat_dense[d].rows();
//
//        K_tmp = K_mat_dense[d];
//
//        for (int i = 0; i < n/3; i++) {
//            for (int j = 0; j < n; j++) {
//                K_tmp( 3*i+0,j) = K_mat_dense[d](0*(n/3) + i ,j);
//                K_tmp( 3*i+1,j) = K_mat_dense[d](1*(n/3) + i ,j);
//                K_tmp( 3*i+2,j) = K_mat_dense[d](2*(n/3) + i ,j);
//            }
//        }
//
//        for (int i = 0; i < n/3; i++) {
//            for (int j = 0; j < n; j++) {
//                K_mat_dense[d]( j, 3*i+0) = K_tmp(j, 0*(n/3) + i );
//                K_mat_dense[d]( j, 3*i+1) = K_tmp(j, 1*(n/3) + i );
//                K_mat_dense[d]( j, 3*i+2) = K_tmp(j, 2*(n/3) + i );
//            }
//        }
//
///*
//        Kmat_file_p << K_mat_dense[d];
//
//        Kmat_file_o.close();
//        Kmat_file_p.close();
//*/
//
//    }
//
//	std::cout << "5 : " << omp_get_wtime() - start << std::endl;
//
//
//	// TODO:
//
//    std::vector < SparseCSRMatrix<eslocal> >			K_mat;
//    std::vector < SparseIJVMatrix<eslocal> >			B1_mat;
//    std::vector < SparseIJVMatrix<eslocal> >			B0_mat;
//
//    std::vector < std::vector <eslocal> >		lambda_map_sub_B1;
//    std::vector < std::vector <eslocal> >		lambda_map_sub_B0;
//    std::vector < std::vector <eslocal> >		lambda_map_sub_clst;
//    std::vector < std::vector <double> >	B1_l_duplicity;
//
//    std::vector < std::vector < double > >	f_vec     (partsCount);
//    std::vector < std::vector < eslocal > >		fix_nodes (partsCount);
//    std::vector < std::vector <eslocal> >		l2g_vec;
//
//    std::cout << "BEM 8 : " << omp_get_wtime() - start<< std::endl;
//
//    K_mat.reserve(partsCount);
//    for (size_t d = 0; d < partsCount; d++) {
//        K_mat.push_back( SparseCSRMatrix<eslocal> (0,0) );
//    }
//
//#ifndef DEBUG
//    cilk_for (size_t d = 0; d < partsCount; d++) {
//#else
//    for (size_t d = 0; d < partsCount; d++) {
//#endif
//        K_mat[d] = K_mat_dense[d];
//        f_vec[d].resize(K_mat_dense[d].rows() , 0.0);
//    }
//    K_mat_dense.clear();
//
//    for (int d = 0; d < partsCount; d++) {
////      std::cout<< "d: "<< d <<std::endl;
//      sMesh.integrateUpperFaces(f_vec[d],d);
//    }
//
//
//    std::cout << "9 : " << omp_get_wtime() - start<< std::endl;
//
//    const std::vector<eslocal> fixPoints = sMesh.getFixPoints(); // input.mesh->getFixPoints();
//
//#ifndef DEBUG
//    cilk_for (eslocal d = 0; d < partsCount; d++) {
//#else
//    for (eslocal d = 0; d < partsCount; d++) {
//#endif
//        for (eslocal fixPoint = 0; fixPoint < fixPointsCount; fixPoint++) {
//            fix_nodes[d].push_back(fixPoints[d * fixPointsCount + fixPoint]);
//        }
//        std::sort ( fix_nodes[d].begin(), fix_nodes[d].end() );
//    }
//
//    std::cout << "11: " << omp_get_wtime() - start<< std::endl;
//    input.localBoundaries->create_B1_l<eslocal>(
//                            B1_mat,
//                            B0_mat,
//                            l2g_vec,
//                            lambda_map_sub_clst,
//                            lambda_map_sub_B1,
//                            lambda_map_sub_B0,
//                            B1_l_duplicity,
//                            partsCount,
//							*input.localBoundaries
//                        );
////    for (int d = 0; d < partsCount; d++) {
////        for (int iz = 0; iz < l2g_vec[d].size(); iz++) {
////            if ( fabs( 30.0 - sMesh.coordinates()[l2g_vec[d][iz]].z ) < 0.00001 )
////                f_vec[d][3 * iz + 2] = 1.0;
////        }
////    }
//
//
//
//    std::cout << "12: " << omp_get_wtime() - start<< std::endl;
//
//    std::cout.precision(10);
//
//
//    // Start - Stupid version of ESPRESO interface
//
//    MPI_Init (&argc, &argv);					// starts MPI
//
//    typedef int       ShortInt ;
//    typedef int       longInt  ;
//
//
//    int MPIrank = 0; //MPI_Comm_rank(fem->comm, &MPIrank);
//    int MPIsize = 1; //MPI_Comm_size(fem->comm, &MPIsize);
//    int number_of_subdomains_per_cluster = partsCount;
//
//
//    extern void SetCluster		  ( Cluster & cluster, ShortInt * subdomains_global_indices, ShortInt number_of_subdomains, ShortInt MPI_rank);
//
//    extern void SetMatrixB1_fromCOO ( Cluster & cluster, ShortInt domain_index_in_cluster,
//                                     longInt n_rows, ShortInt n_cols, ShortInt nnz,
//                                     longInt * I_rows, ShortInt * J_cols, double * V_vals, char type, int indexing );
//
//    extern void SetMatrixB0_fromCOO ( Cluster & cluster, ShortInt domain_index_in_cluster,
//                                     longInt n_rows, ShortInt n_cols, ShortInt nnz,
//                                     longInt * I_rows, ShortInt * J_cols, double * V_vals, char type, int indexing );
//
//    extern void SetMatrixR_fromDense( Cluster & cluster, ShortInt domain_index_in_cluster,
//                                     ShortInt n_cols, ShortInt n_rows, double * vals, char type );
//
//    extern void SetMatrixK_fromCSR ( Cluster & cluster, ShortInt domain_index_in_cluster,
//                                    ShortInt n_rows, ShortInt n_cols, ShortInt * rows, ShortInt * cols, double * vals, char type );
//
//    extern void SetMatrixK_fromBEM ( Cluster & cluster, ShortInt domain_index_in_cluster,
//                                    ShortInt n_rows, ShortInt n_cols, ShortInt * rows, ShortInt * cols, double * vals, char type );
//
//
//    extern void SetSolverPreprocessing ( Cluster & cluster, IterSolver & solver,
//                                        vector <vector <longInt> > & lambda_map_sub, vector < ShortInt > & neigh_domains );
//
//    extern void SetMatrixFromCSR   ( SparseMatrix    & Mat, ShortInt n_rows, ShortInt n_cols, ShortInt * rows, ShortInt * cols, double * vals, char type );
//    extern void SetMatrixFromDense ( SparseMatrix    & Mat, ShortInt n_cols, ShortInt n_rows, double * vals, char type );
//    extern void SetMatrixFromCOO   ( SparseMatrix    & Mat, ShortInt n_rows, ShortInt n_cols, ShortInt nnz, ShortInt * I_rows, ShortInt * J_cols, double * V_vals, char type );
//    extern void SetVecInt          ( vector <int>    & vec, ShortInt incerement_by, ShortInt nnz, ShortInt * vals);
//    extern void SetVecDbl          ( vector <double> & vec, ShortInt nnz,	double * vals);
//
//    Cluster cluster(MPIrank + 1);
//    cluster.USE_DYNAMIC			= 0;
//    cluster.USE_HFETI			= 0;
//    cluster.USE_KINV			= 0;
//    cluster.SUBDOM_PER_CLUSTER	= number_of_subdomains_per_cluster;
//    cluster.NUMBER_OF_CLUSTERS	= MPIsize;
//
//    IterSolver solver;
//    solver.CG_max_iter	 = 1000;
//    solver.USE_GGtINV	 = 1;
//    solver.epsilon		 = 0.0000001;
//    solver.USE_HFETI	 = cluster.USE_HFETI;
//    solver.USE_KINV		 = cluster.USE_KINV;
//    solver.USE_DYNAMIC	 = 0;
//    solver.USE_PIPECG	 = 1;
//    solver.USE_PREC		 = 0;
//    solver.FIND_SOLUTION = 0;
//
//
//    std::vector <int> domain_list (number_of_subdomains_per_cluster,0);
//    for (int i = 0; i<number_of_subdomains_per_cluster; i++)
//        domain_list[i] = i;
//
//    SetCluster( cluster, &domain_list[0], number_of_subdomains_per_cluster, MPIrank);
//
//    vector<double> solver_parameters ( 10 );
//    solver.Setup ( solver_parameters, cluster );
//
//    // *** Setup B0 matrix *******************************************************************************************
//    if (cluster.USE_HFETI == 1 ) {
//
//#ifndef DEBUG
//    cilk_for (ShortInt i = 0; i < number_of_subdomains_per_cluster; i++) {
//#else
//    for (ShortInt i = 0; i < number_of_subdomains_per_cluster; i++) {
//#endif
//        ShortInt domain_index_in_cluster = i;
//
//        SetMatrixB0_fromCOO( cluster, domain_index_in_cluster,
//                B0_mat[i].rows(),			//clust_g.data[i]->B->B0_rows,		// B_full_rows, //n_row_eq,
//                B0_mat[i].columns(),		//.data[i]->B->B0_cols,				// B_full_cols, //n_col,
//                B0_mat[i].nonZeroValues(),	//.data[i]->B->B0_nnz,				// B_full_nnz,  //nnz_eq,
//                B0_mat[i].rowIndices(),		//&clust_g.data[i]->B->B0_I[0],		// BI_full[0], //Bi_coo,
//                B0_mat[i].columnIndices(),	//&clust_g.data[i]->B->B0_J[0],		// BJ_full[0], //Bj_coo,
//                B0_mat[i].values(),			//&clust_g.data[i]->B->B0_V[0],		// BV_full[0], //Bv_coo,
//                'G', B0_mat[i].indexing() );
//        }
//    }
//    // *** END - Setup B0 matrix *************************************************************************************
//
//    // *** Setup B1 matrix *******************************************************************************************
//#ifndef DEBUG
//    cilk_for (ShortInt i = 0; i < number_of_subdomains_per_cluster; i++) {
//#else
//    for (ShortInt i = 0; i < number_of_subdomains_per_cluster; i++) {
//#endif
//        ShortInt domain_index_in_cluster = i;
//        SetMatrixB1_fromCOO( cluster, domain_index_in_cluster,
//                B1_mat[i].rows(),			//clust_g.data[i]->B->B_full_rows, //n_row_eq,
//                B1_mat[i].columns(),		//clust_g.data[i]->B->B_full_cols, //n_col,
//                B1_mat[i].nonZeroValues(),	//clust_g.data[i]->B->B_full_nnz,  //nnz_eq,
//                B1_mat[i].rowIndices(),		//&clust_g.data[i]->B->BI_full[0], //Bi_coo,
//                B1_mat[i].columnIndices(),	//&clust_g.data[i]->B->BJ_full[0], //Bj_coo,
//                B1_mat[i].values(),			//&clust_g.data[i]->B->BV_full[0], //Bv_coo,
//                'G', B1_mat[i].indexing() );
//    }
//
//#ifndef DEBUG
//    cilk_for (ShortInt i = 0; i < number_of_subdomains_per_cluster; i++) {
//#else
//    for (ShortInt i = 0; i < number_of_subdomains_per_cluster; i++) {
//#endif
//            cluster.domains[i].B1_scale_vec = B1_l_duplicity[i];
//    }
//    // *** END - Setup B1 matrix *************************************************************************************
//
//
//
//    // *** Setup R matrix ********************************************************************************************
//#ifndef DEBUG
//    cilk_for(ShortInt d = 0; d < number_of_subdomains_per_cluster; d++) {
//#else
//    for(ShortInt d = 0; d < number_of_subdomains_per_cluster; d++) {
//#endif
//        for (int i = 0; i < l2g_vec[d].size(); i++) {
//            std::vector <double> tmp_vec (3,0);
//
//            tmp_vec[0] = sMesh.coordinates()[l2g_vec[d][i]].x;
//            tmp_vec[1] = sMesh.coordinates()[l2g_vec[d][i]].y;
//            tmp_vec[2] = sMesh.coordinates()[l2g_vec[d][i]].z;
//            cluster.domains[d].coordinates.push_back(tmp_vec);
//        }
//        cluster.domains[d].CreateKplus_R();
//        //cluster.domains[d].Kplus_R.ConvertCSRToDense(0);
//    }
//    // *** END - Setup R matrix **************************************************************************************
//
//    // *** Load RHS and fix points for K regularization **************************************************************
//
//    for (ShortInt d = 0; d < number_of_subdomains_per_cluster; d++) {
//        //SetVecDbl( cluster.domains[i].f,        clust_g.data[i]->KSparse->n_row, clust_g.data[i]->fE );
//        cluster.domains[d].f = f_vec[d];
//
//        //SetVecInt( cluster.domains[i].fix_dofs, 1,                           24, clust_g.fem[i]->mesh.fixingDOFs );
//        for (size_t i = 0; i < fix_nodes[d].size(); i++) {
//            for (size_t d_i = 0; d_i < 3; d_i++) {
//                cluster.domains[d].fix_dofs.push_back( 3 * fix_nodes[d][i] + d_i);
//            }
//        }
//    }
//    // *** END - Load RHS and fix points for K regularization ********************************************************
//
//    // *** Set up solver, create G1 per cluster, global G1, GGt, distribute GGt, factorization of GGt, compression of vector and matrices B1 and G1 *******************
//    for (ShortInt i = 0; i < number_of_subdomains_per_cluster; i++) {
//        cluster.domains[i].lambda_map_sub = lambda_map_sub_B1[i];
//    }
//
//    std::vector < int > neigh_clusters;
//    //neigh_clusters.push_back(0);
//
//    SetSolverPreprocessing ( cluster, solver, lambda_map_sub_clst, neigh_clusters );
//    // *** END - Set up solver, create G1 per cluster, global G1, GGt, distribute GGt, factorization of GGt, compression of vector and matrices B1 and G1 *************
//
//
//
//
//    // *** Load Matrix K and regularization ******************************************************************************
//#ifndef DEBUG
//    cilk_for (ShortInt d = 0; d < number_of_subdomains_per_cluster; d++) {
//#else
//    for (ShortInt d = 0; d < number_of_subdomains_per_cluster; d++) {
//#endif
//        SetMatrixK_fromCSR ( cluster, d,
//        K_mat[d].rows(), K_mat[d].columns(), //  .data[i]->KSparse->n_row,   clust_g.data[i]->KSparse->n_row,
//        K_mat[d].rowPtrs(), K_mat[d].columnIndices(), K_mat[d].values(), //clust_g.data[i]->KSparse->row_ptr, clust_g.data[i]->KSparse->col_ind, clust_g.data[i]->KSparse->val,
//                                                        'G');
//    }
//    K_mat.clear();
//
//
//
//    if (cluster.USE_HFETI == 1)
//        cluster.SetClusterHFETI();
//
//    cluster.SetClusterPC_AfterKplus();
//    // *** END - Load Matrix K and regularization  ***********************************************************************
//
//
//
//    // *** Running Solver ************************************************************************************************
//    string result_file("MATSOL_SVN_Displacement.Nvec");
//
//
//
//    solver.Solve_singular ( cluster, result_file );
//
//
//
//
//
//    vector < vector < double > > prim_solution;
//    solver.GetSolution_Primal_singular_parallel(cluster, prim_solution);
//
//    double max_v = 0.0;
//
//    for (ShortInt i = 0; i < number_of_subdomains_per_cluster; i++)
//        for (ShortInt j = 0; j < prim_solution[i].size(); j++)
//            if ( fabs ( prim_solution[i][j] ) > max_v) max_v = fabs( prim_solution[i][j] );
//
//    TimeEvent max_sol_ev ("Max solution value "); max_sol_ev.AddStartWOBarrier(0.0); max_sol_ev.AddEndWOBarrier(max_v);
//
//    std::cout.precision(15);
//
//    double max_vg;
//    MPI_Reduce(&max_v, &max_vg, 1, MPI_DOUBLE, MPI_MAX, 0, MPI_COMM_WORLD );
//
//    if (MPIrank == 0)
//        std::cout << " Max value in_solution = " << max_vg << std::endl;
//
//    max_sol_ev.PrintLastStatMPI_PerNode(max_vg);
//
//    //input.mesh->saveVTK(prim_solution, l2g_vec);
//
//    sMesh.saveVTK("mesh.vtk", prim_solution, l2g_vec, *input.localBoundaries, *input.globalBoundaries, 0.95, 0.9);
//
//                //if (clust_g.domainG->flag_store_VTK)
//                //{
//                //	for (ShortInt i = 0; i < number_of_subdomains_per_cluster; i++) {
//                //		for (ShortInt j = 0; j < prim_solution[i].size(); j++) {
//                //			if (prim_solution[i][j] > max_v) max_v = prim_solution[i][j];
//                //		}
//                //		copy(prim_solution[i].begin(), prim_solution[i].end(), clust_g.data[i]->ddu);
//                //	}
//
//                //}
//
//
//    // *** END - Running Solver ************************************************************************************************
//
//
//    // END - Stupid version of ESPRESO interface
//
//
//
//
//}
//
//void testFEM(int argc, char** argv)
//{
//	double start;
//	start = omp_get_wtime();
//	std::cout.precision(15);
//
//	size_t partsCount = input.mesh->parts();
//	size_t fixPointsCount = input.mesh->getFixPointsCount();
//
//
//	std::cout << "5 : " << omp_get_wtime() - start<< std::endl;
//
//	//Faces faces(mesh, coordinates);
//
//	std::cout << "6 : " << omp_get_wtime() - start<< std::endl;
//
//	//Corners corners(faces.getFaces(), coordinates);
//
//	std::cout << "7 : " << omp_get_wtime() - start<< std::endl;
//
//	std::vector < SparseCSRMatrix<eslocal> >			K_mat;
//	std::vector < SparseCSRMatrix<eslocal> >			M_mat;
//	std::vector < SparseIJVMatrix<eslocal> >			B1_mat;
//	std::vector < SparseIJVMatrix<eslocal> >			B0_mat;
//
//	std::vector < std::vector <eslocal> >		lambda_map_sub_B1;
//	std::vector < std::vector <eslocal> >		lambda_map_sub_B0;
//	std::vector < std::vector <eslocal> >		lambda_map_sub_clst;
//	std::vector < std::vector <double> >	B1_l_duplicity;
//
//	std::vector < std::vector < double > >	f_vec     (partsCount);
//	std::vector < std::vector < eslocal > >		fix_nodes (partsCount);
//	std::vector < std::vector <eslocal> >		l2g_vec;
//
//	std::cout << "8 : " << omp_get_wtime() - start<< std::endl;
//
//	K_mat.reserve(partsCount);
//	M_mat.reserve(partsCount);
//	for (eslocal d = 0; d < partsCount; d++) {
//		K_mat.push_back( SparseCSRMatrix<eslocal> (0,0) );
//		M_mat.push_back( SparseCSRMatrix<eslocal> (0,0) );
//	}
//
//	std::cout << "9 : " << omp_get_wtime() - start<< std::endl;
//
//#ifndef DEBUG
//	cilk_for (eslocal d = 0; d < partsCount; d++) {
//#else
//	for (eslocal d = 0; d < partsCount; d++) {
//#endif
//		eslocal dimension = input.mesh->getPartNodesCount(d) * mesh::Point::size();
//		std::vector<double> f(dimension);
//
//		input.mesh->elasticity(K_mat[d], M_mat[d], f, d);
//
//		//K_mat[d] = K;
//		//M_mat[d] = M;
//
//        f_vec[d].swap(f);
//        //f_vec[d].resize(K_mat[d].rows() , 0.0);
//
//		std::cout << d << " " << std::endl;
//	}
//    //f_vec[partsCount-1][f_vec[partsCount-1].size() - 1] = 1.0;
//
//
//
//
//
//	std::cout << "10: " << omp_get_wtime() - start<< std::endl;
//
//	const std::vector<eslocal> fixPoints = input.mesh->getFixPoints();
//
//#ifndef DEBUG
//	cilk_for (eslocal d = 0; d < partsCount; d++) {
//#else
//	for (eslocal d = 0; d < partsCount; d++) {
//#endif
//		for (eslocal fixPoint = 0; fixPoint < fixPointsCount; fixPoint++) {
//			fix_nodes[d].push_back(fixPoints[d * fixPointsCount + fixPoint]);
//		}
//		std::sort ( fix_nodes[d].begin(), fix_nodes[d].end() );
//	}
//
//	std::cout << "11: " << omp_get_wtime() - start<< std::endl;
//	input.localBoundaries->create_B1_l<eslocal>(
//		B1_mat,
//		B0_mat,
//		l2g_vec,
//		lambda_map_sub_clst,
//		lambda_map_sub_B1,
//		lambda_map_sub_B0,
//		B1_l_duplicity,
//		partsCount,
//		*input.localBoundaries
//	);
//
//	//std::cout << B1_mat[0];
//
//	const std::map<eslocal, double> &forces_x = input.mesh->coordinates().property(mesh::CP::FORCES_X).values();
//	const std::map<eslocal, double> &forces_y = input.mesh->coordinates().property(mesh::CP::FORCES_Y).values();
//	const std::map<eslocal, double> &forces_z = input.mesh->coordinates().property(mesh::CP::FORCES_Z).values();
//
//	for (eslocal d = 0; d < partsCount; d++) {
//		for (eslocal iz = 0; iz < l2g_vec[d].size(); iz++) {
//			if (forces_x.find(l2g_vec[d][iz]) != forces_x.end()) {
//				f_vec[d][3 * iz + 0] = forces_x.at(l2g_vec[d][iz]);
//			}
//			if (forces_y.find(l2g_vec[d][iz]) != forces_y.end()) {
//				f_vec[d][3 * iz + 1] = forces_y.at(l2g_vec[d][iz]);
//			}
//			if (forces_z.find(l2g_vec[d][iz]) != forces_z.end()) {
//				f_vec[d][3 * iz + 2] = forces_z.at(l2g_vec[d][iz]);
//			}
//		}
//	}
////    for (eslocal d = 0; d < partsCount; d++) {
////        for (eslocal iz = 0; iz < l2g_vec[d].size(); iz++) {
////            if ( fabs( 30.0 - input.mesh->coordinates()[l2g_vec[d][iz]].z ) < 0.00001 ) {
////                //f_vec[d][3 * iz + 2] = 1.0;
////            }
////        }
////    }
//
///*
//	for (eslocal d = 0; d < partsCount; d++) {
//    // K
//    SparseIJVMatrix tmpK = K_mat[d];
//    std::ofstream (K_mat_file);
//    K_mat_file.precision(15);
//    K_mat_file << std::scientific;
//    std::stringstream K_mat_file_name;
//    K_mat_file_name << "dumped_files/K_mat_" << d;
//    K_mat_file.open ( K_mat_file_name.str().c_str() );
//    K_mat_file << tmpK;
//    K_mat_file.close();
//    // f
//    std::ofstream (f_vec_file);
//    f_vec_file.precision(15);
//    f_vec_file << std::scientific;
//    std::stringstream f_vec_file_name;
//    f_vec_file_name << "dumped_files/f_vec_" << d;
//    f_vec_file.open ( f_vec_file_name.str().c_str() );
//    f_vec_file << f_vec[d];
//    f_vec_file.close();
//    // B
//    std::ofstream (B0_mat_file);
//    B0_mat_file.precision(15);
//    B0_mat_file << std::scientific;
//    std::stringstream B0_mat_file_name;
//    B0_mat_file_name << "dumped_files/B0_mat_" << d;
//    B0_mat_file.open ( B0_mat_file_name.str().c_str() );
//    B0_mat_file << B0_mat[d];
//    B0_mat_file.close();
//  }
//*/
//
//
//
//
//
//	std::cout << "12: " << omp_get_wtime() - start<< std::endl;
//
//	std::cout.precision(10);
//
//	// Start - Stupid version of ESPRESO interface
//
//	//MPI_Init (&argc, &argv);					// starts MPI
//
//	typedef int       ShortInt ;
//	typedef int       longInt  ;
//
//
//	int MPIrank = 0; //MPI_Comm_rank(fem->comm, &MPIrank);
//	int MPIsize = 1; //MPI_Comm_size(fem->comm, &MPIsize);
//	int number_of_subdomains_per_cluster = partsCount;
//
//
//	extern void SetCluster		  ( Cluster & cluster, ShortInt * subdomains_global_indices, ShortInt number_of_subdomains, ShortInt MPI_rank);
//
//	extern void SetMatrixB1_fromCOO ( Cluster & cluster, ShortInt domain_index_in_cluster,
//		longInt n_rows, ShortInt n_cols, ShortInt nnz,
//		longInt * I_rows, ShortInt * J_cols, double * V_vals, char type, int indexing );
//
//	extern void SetMatrixB0_fromCOO ( Cluster & cluster, ShortInt domain_index_in_cluster,
//		longInt n_rows, ShortInt n_cols, ShortInt nnz,
//		longInt * I_rows, ShortInt * J_cols, double * V_vals, char type, int indexing );
//
//	extern void SetMatrixR_fromDense( Cluster & cluster, ShortInt domain_index_in_cluster,
//		ShortInt n_cols, ShortInt n_rows, double * vals, char type );
//
//	extern void SetMatrixK_fromCSR ( Cluster & cluster, ShortInt domain_index_in_cluster,
//		ShortInt n_rows, ShortInt n_cols, ShortInt * rows, ShortInt * cols, double * vals, char type );
//
//	extern void SetSolverPreprocessing ( Cluster & cluster, IterSolver & solver,
//		vector <vector <longInt> > & lambda_map_sub, vector < ShortInt > & neigh_domains );
//
//	extern void SetMatrixFromCSR   ( SparseMatrix    & Mat, ShortInt n_rows, ShortInt n_cols, ShortInt * rows, ShortInt * cols, double * vals, char type );
//	extern void SetMatrixFromDense ( SparseMatrix    & Mat, ShortInt n_cols, ShortInt n_rows, double * vals, char type );
//	extern void SetMatrixFromCOO   ( SparseMatrix    & Mat, ShortInt n_rows, ShortInt n_cols, ShortInt nnz, ShortInt * I_rows, ShortInt * J_cols, double * V_vals, char type );
//	extern void SetVecInt          ( vector <int>    & vec, ShortInt incerement_by, ShortInt nnz, ShortInt * vals);
//	extern void SetVecDbl          ( vector <double> & vec, ShortInt nnz,	double * vals);
//
//	Cluster cluster(MPIrank + 1);
//	cluster.USE_DYNAMIC			= 0;
//	cluster.USE_HFETI			= 0;
//	cluster.USE_KINV			= 0;
//	cluster.SUBDOM_PER_CLUSTER	= number_of_subdomains_per_cluster;
//	cluster.NUMBER_OF_CLUSTERS	= MPIsize;
//
//	IterSolver solver;
//	solver.CG_max_iter	 = 1000;
//	solver.USE_GGtINV	 = 1;
//	solver.epsilon		 = 0.00001;
//	solver.USE_HFETI	 = cluster.USE_HFETI;
//	solver.USE_KINV		 = cluster.USE_KINV;
//	solver.USE_DYNAMIC	 = 0;
//	solver.USE_PIPECG	 = 0;
//	solver.USE_PREC		 = 0;
//	solver.FIND_SOLUTION = 0;
//
//	std::vector <int> domain_list (number_of_subdomains_per_cluster,0);
//	for (int i = 0; i<number_of_subdomains_per_cluster; i++)
//		domain_list[i] = i;
//
//	SetCluster( cluster, &domain_list[0], number_of_subdomains_per_cluster, MPIrank);
//
//	vector<double> solver_parameters ( 10 );
//	solver.Setup ( solver_parameters, cluster );
//
//	// *** Setup B0 matrix *******************************************************************************************
//	if (cluster.USE_HFETI == 1 ) {
//
//#ifndef DEBUG
//		cilk_for (ShortInt i = 0; i < number_of_subdomains_per_cluster; i++) {
//#else
//		for (ShortInt i = 0; i < number_of_subdomains_per_cluster; i++) {
//#endif
//			ShortInt domain_index_in_cluster = i;
//
//			SetMatrixB0_fromCOO( cluster, domain_index_in_cluster,
//				B0_mat[i].rows(),			//clust_g.data[i]->B->B0_rows,		// B_full_rows, //n_row_eq,
//				B0_mat[i].columns(),		//.data[i]->B->B0_cols,				// B_full_cols, //n_col,
//				B0_mat[i].nonZeroValues(),	//.data[i]->B->B0_nnz,				// B_full_nnz,  //nnz_eq,
//				B0_mat[i].rowIndices(),		//&clust_g.data[i]->B->B0_I[0],		// BI_full[0], //Bi_coo,
//				B0_mat[i].columnIndices(),	//&clust_g.data[i]->B->B0_J[0],		// BJ_full[0], //Bj_coo,
//				B0_mat[i].values(),			//&clust_g.data[i]->B->B0_V[0],		// BV_full[0], //Bv_coo,
//				'G', B0_mat[i].indexing() );
//		}
//	}
//	// *** END - Setup B0 matrix *************************************************************************************
//
//	// *** Setup B1 matrix *******************************************************************************************
//#ifndef DEBUG
//	cilk_for (ShortInt i = 0; i < number_of_subdomains_per_cluster; i++) {
//#else
//	for (ShortInt i = 0; i < number_of_subdomains_per_cluster; i++) {
//#endif
//		ShortInt domain_index_in_cluster = i;
//		SetMatrixB1_fromCOO( cluster, domain_index_in_cluster,
//			B1_mat[i].rows(),			//clust_g.data[i]->B->B_full_rows, //n_row_eq,
//			B1_mat[i].columns(),		//clust_g.data[i]->B->B_full_cols, //n_col,
//			B1_mat[i].nonZeroValues(),	//clust_g.data[i]->B->B_full_nnz,  //nnz_eq,
//			B1_mat[i].rowIndices(),		//&clust_g.data[i]->B->BI_full[0], //Bi_coo,
//			B1_mat[i].columnIndices(),	//&clust_g.data[i]->B->BJ_full[0], //Bj_coo,
//			B1_mat[i].values(),			//&clust_g.data[i]->B->BV_full[0], //Bv_coo,
//			'G', B1_mat[i].indexing() );
//	}
//
//#ifndef DEBUG
//	cilk_for (ShortInt i = 0; i < number_of_subdomains_per_cluster; i++) {
//#else
//	for (ShortInt i = 0; i < number_of_subdomains_per_cluster; i++) {
//#endif
//		cluster.domains[i].B1_scale_vec = B1_l_duplicity[i];
//	}
//	// *** END - Setup B1 matrix *************************************************************************************
//
//
//	// *** Setup R matrix ********************************************************************************************
//#ifndef DEBUG
//	cilk_for(ShortInt d = 0; d < number_of_subdomains_per_cluster; d++) {
//#else
//	for(ShortInt d = 0; d < number_of_subdomains_per_cluster; d++) {
//#endif
//		for (int i = 0; i < l2g_vec[d].size(); i++) {
//			std::vector <double> tmp_vec (3,0);
//			tmp_vec[0] = input.mesh->coordinates()[l2g_vec[d][i]].x;
//			tmp_vec[1] = input.mesh->coordinates()[l2g_vec[d][i]].y;
//			tmp_vec[2] = input.mesh->coordinates()[l2g_vec[d][i]].z;
//			cluster.domains[d].coordinates.push_back(tmp_vec);
//		}
//		cluster.domains[d].CreateKplus_R();
//		//cluster.domains[d].Kplus_R.ConvertCSRToDense(0);
//	}
//	// *** END - Setup R matrix **************************************************************************************
//
//	// *** Load RHS and fix points for K regularization **************************************************************
//#ifndef DEBUG
//	cilk_for (ShortInt d = 0; d < number_of_subdomains_per_cluster; d++) {
//#else
//	for (ShortInt d = 0; d < number_of_subdomains_per_cluster; d++) {
//#endif
//		//SetVecDbl( cluster.domains[i].f,        clust_g.data[i]->KSparse->n_row, clust_g.data[i]->fE );
//		cluster.domains[d].f = f_vec[d];
//
//		//SetVecInt( cluster.domains[i].fix_dofs, 1,                           24, clust_g.fem[i]->mesh.fixingDOFs );
//		for (int i = 0; i < fix_nodes[d].size(); i++) {
// 			for (int d_i = 0; d_i < 3; d_i++) {
//				cluster.domains[d].fix_dofs.push_back( 3 * fix_nodes[d][i] + d_i);
//			}
//		}
//	}
//	// *** END - Load RHS and fix points for K regularization ********************************************************
//
//	// *** Set up solver, create G1 per cluster, global G1, GGt, distribute GGt, factorization of GGt, compression of vector and matrices B1 and G1 *******************
//#ifndef DEBUG
//	cilk_for (ShortInt i = 0; i < number_of_subdomains_per_cluster; i++) {
//#else
//	for (ShortInt i = 0; i < number_of_subdomains_per_cluster; i++) {
//#endif
//		cluster.domains[i].lambda_map_sub = lambda_map_sub_B1[i];
//	}
//
//	std::vector < int > neigh_clusters;
//	//neigh_clusters.push_back(0);
//
//	SetSolverPreprocessing ( cluster, solver, lambda_map_sub_clst, neigh_clusters );
//	// *** END - Set up solver, create G1 per cluster, global G1, GGt, distribute GGt, factorization of GGt, compression of vector and matrices B1 and G1 *************
//
//
//	// *** Load Matrix K and regularization ******************************************************************************
//#ifndef DEBUG
//	cilk_for (ShortInt d = 0; d < number_of_subdomains_per_cluster; d++) {
//#else
//	for (ShortInt d = 0; d < number_of_subdomains_per_cluster; d++) {
//#endif
//
//		if ( d == 0 && cluster.cluster_global_index == 1) cluster.domains[d].Kplus.msglvl=1;
//
//		SetMatrixK_fromCSR ( cluster, d,
//			K_mat[d].rows(), K_mat[d].columns(), //  .data[i]->KSparse->n_row,   clust_g.data[i]->KSparse->n_row,
//			K_mat[d].rowPtrs(), K_mat[d].columnIndices(), K_mat[d].values(), //clust_g.data[i]->KSparse->row_ptr, clust_g.data[i]->KSparse->col_ind, clust_g.data[i]->KSparse->val,
//			'G');
//	}
//
//	//std::cout << std::endl;
//
//	//cluster.Create_Kinv_perDomain();
//
//	//cluster.Create_SC_perDomain();
//
//
//	if (cluster.USE_HFETI == 1)
//		cluster.SetClusterHFETI();
//
//	cluster.SetClusterPC_AfterKplus();
//	// *** END - Load Matrix K and regularization  ***********************************************************************
//
//
//	// *** Running Solver ************************************************************************************************
//	string result_file("MATSOL_SVN_Displacement.Nvec");
//	solver.Solve_singular ( cluster, result_file );
//
//	vector < vector < double > > prim_solution;
//	solver.GetSolution_Primal_singular_parallel(cluster, prim_solution);
//	double max_v = 0.0;
//
//	for (ShortInt i = 0; i < number_of_subdomains_per_cluster; i++)
//		for (ShortInt j = 0; j < prim_solution[i].size(); j++)
//			if ( fabs ( prim_solution[i][j] ) > max_v) max_v = fabs( prim_solution[i][j] );
//
//	TimeEvent max_sol_ev ("Max solution value "); max_sol_ev.AddStartWOBarrier(0.0); max_sol_ev.AddEndWOBarrier(max_v);
//
//	std::cout.precision(15);
//
//	double max_vg;
//	MPI_Reduce(&max_v, &max_vg, 1, MPI_DOUBLE, MPI_MAX, 0, MPI_COMM_WORLD );
//	if (MPIrank == 0)
//		std::cout << " Max value in_solution = " << max_vg << std::endl;
//
//	max_sol_ev.PrintLastStatMPI_PerNode(max_vg);
//
//	input.mesh->saveVTK("mesh.vtk", prim_solution, l2g_vec, *input.localBoundaries, *input.globalBoundaries, 1.0, 0.95);
//
//	//if (clust_g.domainG->flag_store_VTK)
//	//{
//	//	for (ShortInt i = 0; i < number_of_subdomains_per_cluster; i++) {
//	//		for (ShortInt j = 0; j < prim_solution[i].size(); j++) {
//	//			if (prim_solution[i][j] > max_v) max_v = prim_solution[i][j];
//	//		}
//	//		copy(prim_solution[i].begin(), prim_solution[i].end(), clust_g.data[i]->ddu);
//	//	}
//
//	//}
//
//
//	// *** END - Running Solver ************************************************************************************************
//
//
//	// END - Stupid version of ESPRESO interface
//}



<|MERGE_RESOLUTION|>--- conflicted
+++ resolved
@@ -54,14 +54,10 @@
 	// This method needs re-factoring !!!
 	//solve(instance);
 
-<<<<<<< HEAD
-	//MPI_Barrier(MPI_COMM_WORLD);
-=======
 	//Solver<HeatSteadyState> solver (instance);
 	//solver.solve(1);
 
 	MPI_Barrier(MPI_COMM_WORLD);
->>>>>>> c9b087c8
 	MPI_Finalize();
 }
 
