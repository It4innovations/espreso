
#include "instance.h"

Instance::Instance(int argc, char** argv, int rank, int size)
	: _mesh(rank, size), _rank(rank), _size(size), _surfaceMesh(rank, size)
{
<<<<<<< HEAD
	_mesh.load(mesh::MESH_GENERATOR, argc, argv);
	//_mesh.store(mesh::VTK, "sphere", 0.9, 0.9);
=======
>>>>>>> 6c4f6988

	//	_mesh.load(mesh::MESH_GENERATOR, argc, argv);

//	_mesh.load(mesh::ANSYS, argc, argv);
//	_mesh.partitiate(atoi(argv[2]), atoi(argv[3])); // for BEM


	_mesh.load(mesh::ESPRESO_INPUT, argc, argv);
	_mesh.partitiate(atoi(argv[2]), atoi(argv[3]));

	//_mesh.partitiate(2,0); // for BEM
	//_mesh.partitiate(2,8); // for FEM

}


<|MERGE_RESOLUTION|>--- conflicted
+++ resolved
@@ -4,11 +4,6 @@
 Instance::Instance(int argc, char** argv, int rank, int size)
 	: _mesh(rank, size), _rank(rank), _size(size), _surfaceMesh(rank, size)
 {
-<<<<<<< HEAD
-	_mesh.load(mesh::MESH_GENERATOR, argc, argv);
-	//_mesh.store(mesh::VTK, "sphere", 0.9, 0.9);
-=======
->>>>>>> 6c4f6988
 
 	//	_mesh.load(mesh::MESH_GENERATOR, argc, argv);
 
