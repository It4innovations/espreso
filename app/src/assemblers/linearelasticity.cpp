/*
 * linearelasticity.cpp
 *
 *  Created on: Sep 27, 2015
 *      Author: lriha
 */

#include "linearelasticity.h"

void Linear_elasticity::init() {

	DOFS_PER_NODE = 3; //TODO - nacist z config souboru
	timeEvalMain.SetName("Linear Elasticity Solver Overal Timing");

    MPI_rank = _instance.rank();
    MPI_size = _instance.size();

	timeEvalMain.totalTime.AddStartWithBarrier();

	std::cout.precision(15);

	partsCount 	  = _instance.mesh().parts();

	TimeEvent timeKasm(string("Create K matrices ans RHS"));
	timeKasm.AddStart();

    // *************************************************************************************

	K_mat.reserve(partsCount);
	for (eslocal d = 0; d < partsCount; d++) {
		K_mat.push_back( SparseCSRMatrix<eslocal>(0,0) );
		f_vec.push_back( std::vector <double> ());
	}

	cilk_for (eslocal d = 0; d < partsCount; d++) {
		//eslocal dimension = _instance.mesh().getPartNodesCount(d) * mesh::Point::size();

		_instance.mesh().elasticity(K_mat[d], f_vec[d], d);

        if (_instance.rank() == 0) std::cout << d << " " ; //<< std::endl;
	}
	if (_instance.rank() == 0) std::cout << std::endl;
	timeKasm.AddEndWithBarrier();
	timeEvalMain.AddEvent(timeKasm);

    // *************************************************************************************

	TimeEvent timeFnodes(string("Create Fix nodes"));
	timeFnodes.AddStart();

	size_t fixPointsCount = _instance.mesh().getFixPointsCount();
	const std::vector<eslocal> fixPoints = _instance.mesh().getFixPoints();
	fix_nodes.resize(partsCount);

	cilk_for (eslocal d = 0; d < partsCount; d++) {
			for (eslocal fixPoint = 0; fixPoint < fixPointsCount; fixPoint++) {
				fix_nodes[d].push_back(fixPoints[d * fixPointsCount + fixPoint]);
			}
			std::sort ( fix_nodes[d].begin(), fix_nodes[d].end() );
		}

	 timeFnodes.AddEndWithBarrier();
	 timeEvalMain.AddEvent(timeFnodes);

	 // *************************************************************************************

	 TimeEvent timeB1loc(string("Create B1 local"));
	 timeB1loc.AddStart();

	 //TODO: implement filling of vec_c
	 vec_c.resize(partsCount);

	 _instance.localBoundaries().create_B1_l<eslocal>(
		B1_mat,
		B0_mat,
		l2g_vec,
		lambda_map_sub_clst,
		lambda_map_sub_B1,
		lambda_map_sub_B0,
		B1_duplicity,
		vec_c,
		partsCount,
		DOFS_PER_NODE,
		_instance.globalBoundaries(),
		_instance.mesh().coordinates()
	);

	 timeB1loc.AddEndWithBarrier();
	 timeEvalMain.AddEvent(timeB1loc);

	 // ************************************************************************************

	 TimeEvent timeB1glob(string("Create B1 global"));
	 timeB1glob.AddStart();

	 _instance.globalBoundaries().create_B1_g<eslocal>(
		B1_mat,
		K_mat,
		lambda_map_sub_clst,
		lambda_map_sub_B1,
		B1_duplicity,
		vec_c,
		_instance.rank(),
		_instance.size(),
		partsCount,
		DOFS_PER_NODE,
		neigh_clusters,
        _instance.localBoundaries(),
		_instance.mesh().coordinates()
	);

	 for (int i = 0; i < vec_c.size(); i++)
		 vec_c[i].resize(B1_duplicity[i].size(), 0.0);

	 timeB1glob.AddEndWithBarrier();
	 timeEvalMain.AddEvent(timeB1glob);


	 // ************************************************************************************

	 TimeEvent timeBforces(string("Create boundary forces ??"));
	 timeBforces.AddStart();

	 //TODO: DOFS_PER_NODE
	 const std::map<eslocal, double> &forces_x = _instance.mesh().coordinates().property(mesh::FORCES_X).values();
	 const std::map<eslocal, double> &forces_y = _instance.mesh().coordinates().property(mesh::FORCES_Y).values();
	 const std::map<eslocal, double> &forces_z = _instance.mesh().coordinates().property(mesh::FORCES_Z).values();

	 for (eslocal d = 0; d < partsCount; d++) {
		for (eslocal iz = 0; iz < l2g_vec[d].size(); iz++) {
			if (forces_x.find(l2g_vec[d][iz]) != forces_x.end()) {
				f_vec[d][3 * iz + 0] = forces_x.at(l2g_vec[d][iz]);
			}
			if (forces_y.find(l2g_vec[d][iz]) != forces_y.end()) {
				f_vec[d][3 * iz + 1] = forces_y.at(l2g_vec[d][iz]);
			}
			if (forces_z.find(l2g_vec[d][iz]) != forces_z.end()) {
				f_vec[d][3 * iz + 2] = forces_z.at(l2g_vec[d][iz]);
			}
		}
	 }

	 timeBforces.AddEndWithBarrier();
	 timeEvalMain.AddEvent(timeBforces);



	 TimeEvent timeMconv(string("Convert M, B1 and B0 to Solver Format"));
	 timeMconv.AddStart();

	K_mat_ls.resize(partsCount);
	B1_mat_ls.resize(partsCount);
	B0_mat_ls.
	resize(partsCount);

	cilk_for (eslocal d = 0; d < partsCount; d++) {
 		K_mat_ls[d]  = K_mat[d];
 		B1_mat_ls[d] = B1_mat[d];
 		B0_mat_ls[d] = B0_mat[d];
 	}

	K_mat.clear();
	B1_mat.clear();
	B0_mat.clear();

	 timeMconv.AddEndWithBarrier();
	 timeEvalMain.AddEvent(timeMconv);

	 TimeEvent timeLSconv(string("Linear Solver - preprocessing"));
	 timeLSconv.AddStart();

	 lin_solver.DOFS_PER_NODE = DOFS_PER_NODE;
	 lin_solver.setup( _instance.rank(), _instance.size(), true );

	 lin_solver.init(

		_instance.mesh(),

		K_mat_ls,

		B1_mat_ls,
		B0_mat_ls,

		lambda_map_sub_B1,
		lambda_map_sub_B0,
		lambda_map_sub_clst,
		B1_duplicity,

		f_vec,
<<<<<<< HEAD
=======
		vec_c,

>>>>>>> c9b087c8
		fix_nodes,
		l2g_vec,

		neigh_clusters

	);

	 timeLSconv.AddEndWithBarrier();
	 timeEvalMain.AddEvent(timeLSconv);


}


void Linear_elasticity::pre_solve_update() {

}

void Linear_elasticity::post_solve_update() {

	 	 TimeEvent timeSaveVTK(string("Solver - Save VTK"));
	 	 timeSaveVTK.AddStart();
		std::stringstream ss;
		ss << "mesh_" << MPI_rank << ".vtk";
		// TODO: return save VTK
		//_instance.mesh().saveVTK(ss.str().c_str(), prim_solution, l2g_vec, _instance.localBoundaries(), _instance.globalBoundaries(), 0.95, 0.9);
		 timeSaveVTK.AddEndWithBarrier();
	  	 timeEvalMain.AddEvent(timeSaveVTK);

}


void Linear_elasticity::solve(){

	 TimeEvent timeLSrun(string("Linear Solver - runtime"));
	 timeLSrun.AddStart();
	lin_solver.Solve(f_vec, prim_solution);
	 timeLSrun.AddEndWithBarrier();
	 timeEvalMain.AddEvent(timeLSrun);
}

void Linear_elasticity::finalize() {
	lin_solver.finilize();

	 timeEvalMain.totalTime.AddEndWithBarrier();
	 timeEvalMain.PrintStatsMPI();
}<|MERGE_RESOLUTION|>--- conflicted
+++ resolved
@@ -187,11 +187,8 @@
 		B1_duplicity,
 
 		f_vec,
-<<<<<<< HEAD
-=======
 		vec_c,
 
->>>>>>> c9b087c8
 		fix_nodes,
 		l2g_vec,
 
