
APP = "espreso"

from waflib.Tools.ccroot import link_task

# Reconfigure build string to fit our requirements
class cxxprogram(link_task):
    vars    = ['LINKDEPS']
    ext_out = ['.bin']
    inst_to = '${BINDIR}',
    run_str = '${LINK_CXX} \
               ${LINKFLAGS} \
               ${CXXLNK_SRC_F}${SRC} \
               ${CXXLNK_TGT_F}${TGT[0].abspath()} \
               ${RPATH_ST:RPATH} \
               ${FRAMEWORKPATH_ST:FRAMEWORKPATH} \
               ${FRAMEWORK_ST:FRAMEWORK} \
               ${ARCH_ST:ARCH} \
               ${SHLIB_MARKER} \
               ${LIBPATH_ST:LIBPATH} \
               ${LIB_ST:LIB} \
               ${LDFLAGS} \
               ${STLIB_MARKER} \
               -Wl,--start-group \
               ${STLIBPATH_ST:STLIBPATH} \
               ${STLIB_ST:STLIB} \
               -Wl,--end-group \
               ${SHLIB_MARKER}'

source_files = (
    "factory/factory.cpp",
)

apiwrapper_files = (
    "apiwrapper/wrapper.cpp",
)

def configure(ctx):
<<<<<<< HEAD
    ctx.setenv(APP, ctx.all_envs[""].derive())
    ctx.append_solver_attributes(ctx)

    ctx.env.append_unique("LIBPATH", [ "../libs" ])
    ctx.env.append_unique("STLIBPATH", [ "../libs" ])

    if ctx.env.INT_WIDTH == 32:
        mkl = "mkl_intel_lp64"
        metis = "metis32"
    if ctx.env.INT_WIDTH == 64:
        mkl = "mkl_intel_ilp64"
        metis = "metis64"

#    if ctx.env.LIBTYPE == "STATIC":
#        ctx.env.append_unique("STLIB", [ metis ])
#    else:
#        ctx.env.append_unique("LIB", [ metis ])
#
#    if ctx.env.SOLVER == "PARDISO":
#        ctx.env.append_unique("LIB", [ "pardiso500-INTEL120-X86-64" ])
#        ctx.env.append_value("STLIB", [ "ifcore" ])

    ctx.env.append_unique("LIB", [ mkl, "mkl_core", "mkl_intel_thread", "pthread" ])


################################################################################
################################################################################
=======
    pass
>>>>>>> b9a497c8


def build(ctx):
    ctx.env = ctx.all_envs[APP]

#    ctx.program(
#        source          = source_files + ("main.cpp",),
#        target          = "espreso",
#        use             = "espreso_insluces esbasis esconfig essolver_{0} esinput_ansys esinput_generator esinput_esdata esinput_openfoam esoutput_esdata esoutput_vtk esmesh esbem".format(ctx.env.SOLVER),
#        install_path    = ctx.ROOT
#    )

#    ctx.program(
#        source          = source_files + ("decomposer.cpp",),
#        target          = "decomposer",
#        use             = "espreso_insluces esbasis esconfig essolver_{0} esinput_ansys esinput_generator esinput_esdata esinput_openfoam esoutput_esdata esoutput_vtk esmesh esbem".format(ctx.env.SOLVER),
#        install_path    = ctx.ROOT
#    )

    ctx.shlib(
        source          = apiwrapper_files,
        target          = "feti4i",
        use             = "espreso_insluces esbasis esconfig essolver_{0}".format(ctx.env.SOLVER),
        install_path    = ctx.ROOT + "/libespreso"
    )

<|MERGE_RESOLUTION|>--- conflicted
+++ resolved
@@ -36,37 +36,7 @@
 )
 
 def configure(ctx):
-<<<<<<< HEAD
-    ctx.setenv(APP, ctx.all_envs[""].derive())
-    ctx.append_solver_attributes(ctx)
-
-    ctx.env.append_unique("LIBPATH", [ "../libs" ])
-    ctx.env.append_unique("STLIBPATH", [ "../libs" ])
-
-    if ctx.env.INT_WIDTH == 32:
-        mkl = "mkl_intel_lp64"
-        metis = "metis32"
-    if ctx.env.INT_WIDTH == 64:
-        mkl = "mkl_intel_ilp64"
-        metis = "metis64"
-
-#    if ctx.env.LIBTYPE == "STATIC":
-#        ctx.env.append_unique("STLIB", [ metis ])
-#    else:
-#        ctx.env.append_unique("LIB", [ metis ])
-#
-#    if ctx.env.SOLVER == "PARDISO":
-#        ctx.env.append_unique("LIB", [ "pardiso500-INTEL120-X86-64" ])
-#        ctx.env.append_value("STLIB", [ "ifcore" ])
-
-    ctx.env.append_unique("LIB", [ mkl, "mkl_core", "mkl_intel_thread", "pthread" ])
-
-
-################################################################################
-################################################################################
-=======
     pass
->>>>>>> b9a497c8
 
 
 def build(ctx):
