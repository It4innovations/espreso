
#include "factory/factory.h"

using namespace espreso;

int main(int argc, char **argv)
{
	MPI_Init(&argc, &argv);
	MPI_Comm_rank(MPI_COMM_WORLD, &config::MPIrank);
	MPI_Comm_size(MPI_COMM_WORLD, &config::MPIsize);

	Options options(&argc, &argv);

<<<<<<< HEAD
	//std::cout << "USE_SCHUR_COMPLEMENT - " << config::solver::USE_SCHUR_COMPLEMENT << std::endl;
	//std::cout << "SCHUR_COMPLEMENT_PREC - " << config::solver::SCHUR_COMPLEMENT_PREC << std::endl;
	//std::cout << "COMBINE_SC_AND_SPDS - " << config::solver::COMBINE_SC_AND_SPDS << std::endl;

=======
>>>>>>> f305e10e
	Factory factory(options);
	factory.solve(1);
	factory.store("result");

	MPI_Barrier(MPI_COMM_WORLD);
	MPI_Finalize();
	return 0;
}

<|MERGE_RESOLUTION|>--- conflicted
+++ resolved
@@ -11,13 +11,6 @@
 
 	Options options(&argc, &argv);
 
-<<<<<<< HEAD
-	//std::cout << "USE_SCHUR_COMPLEMENT - " << config::solver::USE_SCHUR_COMPLEMENT << std::endl;
-	//std::cout << "SCHUR_COMPLEMENT_PREC - " << config::solver::SCHUR_COMPLEMENT_PREC << std::endl;
-	//std::cout << "COMBINE_SC_AND_SPDS - " << config::solver::COMBINE_SC_AND_SPDS << std::endl;
-
-=======
->>>>>>> f305e10e
 	Factory factory(options);
 	factory.solve(1);
 	factory.store("result");
