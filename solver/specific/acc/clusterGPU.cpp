#include "clusterGPU.h"

using namespace espreso;

void ClusterGPU::Create_SC_perDomain(bool USE_FLOAT) {

	ESINFO(PROGRESS2) << "Creating B1*K+*B1t Schur Complements with Pardiso SC and coping them to GPU";

	bool GPU_full = false;
	//GPU_full = true;

	eslocal status = 0;
	cudaError_t status_c;

	int nDevices;
	cudaGetDeviceCount(&nDevices);

	ESINFO(PROGRESS2) << Info::plain() << "\n*** GPU Accelerators available on the server " << "\n\n";
	for (int i = 0; i < nDevices; i++) {
		cudaDeviceProp prop;
		cudaGetDeviceProperties(&prop, i);
		ESINFO(PROGRESS2) << Info::plain() << " Device Number: " << i << "\n";
		ESINFO(PROGRESS2) << Info::plain() << " Device name: " << prop.name << "\n";
		ESINFO(PROGRESS2) << Info::plain() << " Memory Clock Rate (KHz): " << prop.memoryClockRate << "\n";
		ESINFO(PROGRESS2) << Info::plain() << " Memory Bus Width (bits): " << prop.memoryBusWidth << "\n";
		ESINFO(PROGRESS2) << Info::plain() << " Peak Memory Bandwidth (GB/s): " << 2.0*prop.memoryClockRate*(prop.memoryBusWidth/8)/1.0e6 << "\n";

		cudaSetDevice(i);
		size_t free, total;
		cudaMemGetInfo(&free, &total);
		ESINFO(PROGRESS2) << Info::plain() << " GPU Total Memory [MB]: " << total/1024/1024 << "\n";
		ESINFO(PROGRESS2) << Info::plain() << " GPU Free Memory [MB]:  " << free/1024/1024 << "\n\n";

	}

	// GPU memory management
	cudaSetDevice(0);

	size_t GPU_free_mem, GPU_total_meml;
	cudaMemGetInfo(&GPU_free_mem, &GPU_total_meml);

	eslocal domains_on_GPU = 0;
	eslocal domains_on_CPU = 0;
	eslocal DOFs_GPU = 0;
	eslocal DOFs_CPU = 0;

	eslocal SC_total_size = 0;
	for (eslocal d = 0; d < domains_in_global_index.size(); d++ ) {

		if (config::solver::SCHUR_COMPLEMENT_TYPE == 0) { // SC is general matrix
			if (USE_FLOAT) {
				SC_total_size +=
						( domains[d].B1_comp_dom.rows * domains[d].B1_comp_dom.rows +
						  2 * domains[d].B1_comp_dom.rows
						) * sizeof(float);
			} else {
				SC_total_size +=
						( domains[d].B1_comp_dom.rows * domains[d].B1_comp_dom.rows +
						  2 * domains[d].B1_comp_dom.rows
						) * sizeof(double);
			}
		}

		if (config::solver::SCHUR_COMPLEMENT_TYPE == 1) { // SC is symmetric matrix
			if (USE_FLOAT) {
				SC_total_size +=
						(((domains[d].B1_comp_dom.rows + 1 ) * domains[d].B1_comp_dom.rows ) / 2
						 + 2 * domains[d].B1_comp_dom.rows
						) * sizeof(float);
			} else {
				SC_total_size +=
						(((domains[d].B1_comp_dom.rows + 1 ) * domains[d].B1_comp_dom.rows ) / 2
						 + 2 * domains[d].B1_comp_dom.rows
						) * sizeof(double);
			}
		}

		if (SC_total_size < GPU_free_mem) {
			domains_on_GPU++;
			DOFs_GPU += domains[d].K.rows;
			domains[d].isOnACC = 1;
		} else {
			domains_on_CPU++;
			DOFs_CPU += domains[d].K.rows;
			domains[d].isOnACC = 0;
		}
	}

	ESINFO(PROGRESS2) << Info::plain() << "\n Domains on GPU : " << domains_on_GPU << "\n";
	ESINFO(PROGRESS2) << Info::plain() << " Domains on CPU : " << domains_on_CPU << "\n";

	std::vector <int> on_gpu (config::MPIsize, 0);
	MPI_Gather(&domains_on_GPU,1,MPI_INT,&on_gpu[0],1,MPI_INT, 0, MPI_COMM_WORLD);

	std::vector <int> on_cpu (config::MPIsize, 0);
	MPI_Gather(&domains_on_CPU,1,MPI_INT,&on_cpu[0],1,MPI_INT, 0, MPI_COMM_WORLD);

	std::vector <int> don_gpu (config::MPIsize, 0);
	MPI_Gather(&DOFs_GPU,1,MPI_INT,&don_gpu[0],1,MPI_INT, 0, MPI_COMM_WORLD);

	std::vector <int> don_cpu (config::MPIsize, 0);
	MPI_Gather(&DOFs_CPU,1,MPI_INT,&don_cpu[0],1,MPI_INT, 0, MPI_COMM_WORLD);


	for (eslocal i = 0; i < config::MPIsize; i++) {
		ESINFO(PROGRESS2) << Info::plain()
			<< " MPI rank " << i <<
			"\t - GPU : domains = \t" << on_gpu[i] << "\t Total DOFs = \t" << don_gpu[i] <<
			"\t - CPU : domains = \t" << on_cpu[i] << "\t Total DOFs = \t" << don_cpu[i] << "\n";
	}


	// Schur complement calculation on CPU
	cilk_for (eslocal d = 0; d < domains_in_global_index.size(); d++ ) {
		if (domains[d].isOnACC == 1 || !config::solver::COMBINE_SC_AND_SPDS) {
			// Calculates SC on CPU and keeps it CPU memory
			GetSchurComplement(USE_FLOAT, d);
			ESINFO(PROGRESS2) << Info::plain() << ".";
		}
	}
	ESINFO(PROGRESS2) << Info::plain() << "\n";


	// SC transfer to GPU - now sequential
	for (eslocal d = 0; d < domains_in_global_index.size(); d++ ) {

		eslocal status = 0;

		if (domains[d].isOnACC == 1) {

			// Calculates SC on CPU and keeps it CPU memory
			//GetSchurComplement(USE_FLOAT, d);

			if (USE_FLOAT){
				status = domains[d].B1Kplus.CopyToCUDA_Dev_fl();
			} else {
				status = domains[d].B1Kplus.CopyToCUDA_Dev();
			}

			if (USE_FLOAT){
				status_c = cudaMallocHost((void**)&domains[d].cuda_pinned_buff_fl, domains[d].B1_comp_dom.rows * sizeof(float));
				if (status_c != cudaSuccess) {
					ESINFO(ERROR) << "Error allocating pinned host memory";
					status = -1;
				}
			} else {
				status_c = cudaMallocHost((void**)&domains[d].cuda_pinned_buff, domains[d].B1_comp_dom.rows * sizeof(double));
				if (status_c != cudaSuccess) {
					ESINFO(ERROR) << "Error allocating pinned host memory";
					status = -1;
				}
			}

			if (status == 0) {

				SEQ_VECTOR <double> ().swap (domains[d].B1Kplus.dense_values);
				SEQ_VECTOR <float>  ().swap (domains[d].B1Kplus.dense_values_fl);
				domains[d].Kplus.keep_factors = false;

				if (USE_FLOAT)
					ESINFO(PROGRESS2) << Info::plain() << "g";
				else
					ESINFO(PROGRESS2) << Info::plain() << "G";

			} else {

				domains[d].isOnACC = 0;

				if (config::solver::COMBINE_SC_AND_SPDS) {

					SEQ_VECTOR <double> ().swap (domains[d].B1Kplus.dense_values);
					SEQ_VECTOR <float>  ().swap (domains[d].B1Kplus.dense_values_fl);

					if (USE_FLOAT)
						ESINFO(PROGRESS2) << Info::plain() << "f";
					else
						ESINFO(PROGRESS2) << Info::plain() << "F";

				} else {

					if (USE_FLOAT)
						ESINFO(PROGRESS2) << Info::plain() << "c";
					else
						ESINFO(PROGRESS2) << Info::plain() << "C";

				}

			}

		} else {

			if (config::solver::COMBINE_SC_AND_SPDS) {

				if (USE_FLOAT)
					ESINFO(PROGRESS2) << Info::plain() << "f";
				else
					ESINFO(PROGRESS2) << Info::plain() << "F";

			} else {

				//GetSchurComplement(USE_FLOAT, d);

				if (USE_FLOAT)
					ESINFO(PROGRESS2) << Info::plain() << "c";
				else
					ESINFO(PROGRESS2) << Info::plain() << "C";

			}

		}


	}



//	cilk_for (eslocal i = 0; i < domains_in_global_index.size(); i++ ) {
//
////		cudaSetDevice(1);
//
////		SparseSolverCPU tmpsps2;
////		if ( i == 0 && cluster_global_index == 1) tmpsps2.msglvl = 1;
////		tmpsps2.Create_non_sym_SC_w_Mat( domains[i].K, TmpB, domains[i].B0t_comp, domains[i].B0KplusB1_comp, false, 0 );
//
//		eslocal status = 0;
//		cudaError_t status_c;
//
//		if (!GPU_full || !config::solver::COMBINE_SC_AND_SPDS) {
//
//			GetSchurComplement(USE_FLOAT, i);
//
//			if (!GPU_full) {
//				if (USE_FLOAT){
//					status = domains[i].B1Kplus.CopyToCUDA_Dev_fl();
//				} else {
//					status = domains[i].B1Kplus.CopyToCUDA_Dev();
//				}
//
//				if (USE_FLOAT){
//					status_c = cudaMallocHost((void**)&domains[i].cuda_pinned_buff_fl, domains[i].B1_comp_dom.rows * sizeof(float));
//					if (status_c != cudaSuccess) {
//						ESINFO(ERROR) << "Error allocating pinned host memory";
//						status = 1;
//					}
//				} else {
//					status_c = cudaMallocHost((void**)&domains[i].cuda_pinned_buff, domains[i].B1_comp_dom.rows * sizeof(double));
//					if (status_c != cudaSuccess) {
//						ESINFO(ERROR) << "Error allocating pinned host memory";
//						status = 1;
//					}
//				}
//			} else {
//				status = 1;
//			}
//
//			// if status == 0 - all buffers in GPU mem were sucesfuly allocated
//			if (status == 0) {
//				domains[i].isOnACC = 1;
//				SEQ_VECTOR <double> ().swap (domains[i].B1Kplus.dense_values);
//				SEQ_VECTOR <float>  ().swap (domains[i].B1Kplus.dense_values_fl);
//				domains[i].Kplus.keep_factors = false;
//				if (USE_FLOAT)
//					ESINFO(PROGRESS2) << Info::plain() << "g";
//				else
//					ESINFO(PROGRESS2) << Info::plain() << "G";
//			} else {
//				domains[i].isOnACC = 0;
//				GPU_full = true;
//				if (config::solver::COMBINE_SC_AND_SPDS) {
//					SEQ_VECTOR <double> ().swap (domains[i].B1Kplus.dense_values);
//					SEQ_VECTOR <float>  ().swap (domains[i].B1Kplus.dense_values_fl);
//					if (USE_FLOAT)
//						ESINFO(PROGRESS2) << Info::plain() << "p";
//					else
//						ESINFO(PROGRESS2) << Info::plain() << "P";
//				} else {
//					if (USE_FLOAT)
//						ESINFO(PROGRESS2) << Info::plain() << "c";
//					else
//						ESINFO(PROGRESS2) << Info::plain() << "C";
//				}
//			}
//
//		} else {
//                        domains[i].isOnACC = 0;
//			if (USE_FLOAT)
//				ESINFO(PROGRESS2) << Info::plain() << "p";
//			else
//				ESINFO(PROGRESS2) << Info::plain() << "P";
//		}
//
//		//GPU_full = true;
//
//	}

	ESINFO(PROGRESS2);

}

void ClusterGPU::GetSchurComplement( bool USE_FLOAT, eslocal i ) {

	SparseMatrix TmpB;
	domains[i].B1_comp_dom.MatTranspose(TmpB);

	SparseSolverCPU tmpsps;
//	if ( i == 0 && cluster_global_index == 1) {
//		tmpsps.msglvl = Info::report(LIBRARIES) ? 1 : 0;
//	}

	tmpsps.Create_SC_w_Mat( domains[i].K, TmpB, domains[i].B1Kplus, false, 0 );

	if (USE_FLOAT){
		domains[i].B1Kplus.ConvertDenseToDenseFloat( 1 );
		domains[i].B1Kplus.USE_FLOAT = true;
	}

	//ESINFO(PROGRESS2) << Info::plain() << "s";

	// if Schur complement is symmetric - then remove lower part - slower for GPU but more mem. efficient
	if (config::solver::SCHUR_COMPLEMENT_TYPE == 1)
		domains[i].B1Kplus.RemoveLowerDense();

}

void ClusterGPU::SetupKsolvers ( ) {

	cilk_for (eslocal d = 0; d < domains.size(); d++) {

		// Import of Regularized matrix K into Kplus (Sparse Solver)
		switch (config::solver::KSOLVER) {
		case 0: {
			domains[d].Kplus.ImportMatrix_wo_Copy (domains[d].K);
			break;
		}
		case 1: {
			domains[d].Kplus.ImportMatrix_wo_Copy (domains[d].K);
			break;
		}
		case 2: {
			domains[d].Kplus.ImportMatrix_wo_Copy_fl(domains[d].K);
			//domains[d].Kplus.ImportMatrix_fl(domains[d].K);
			break;
		}
		case 3: {
			domains[d].Kplus.ImportMatrix_fl(domains[d].K);
			break;
		}
		case 4: {
			domains[d].Kplus.ImportMatrix_fl(domains[d].K);
			break;
		}
		default:
			ESINFO(ERROR) << "Invalid KSOLVER value.";
			exit(EXIT_FAILURE);
		}

		if (config::solver::KEEP_FACTORS) {
<<<<<<< HEAD
			std::stringstream ss;
			ss << "init -> rank: " << config::env::MPIrank << ", subdomain: " << d;
			domains[d].Kplus.keep_factors = true;
			if (config::solver::KSOLVER != 1) {
				domains[d].Kplus.Factorization (ss.str());
=======


			if (!config::solver::COMBINE_SC_AND_SPDS) { // if both CPU and GPU uses Schur Complement
				std::stringstream ss;
				ss << "init -> rank: " << config::MPIrank << ", subdomain: " << d;
				domains[d].Kplus.keep_factors = true;
				if (config::solver::KSOLVER != 1) {
					domains[d].Kplus.Factorization (ss.str());
				}
			} else {
				if ( domains[d].isOnACC == 0 ) {
					std::stringstream ss;
					ss << "init -> rank: " << config::MPIrank << ", subdomain: " << d;
					domains[d].Kplus.keep_factors = true;
					if (config::solver::KSOLVER != 1) {
						domains[d].Kplus.Factorization (ss.str());
					}
				}
>>>>>>> 2a7acaae
			}

		} else {
			domains[d].Kplus.keep_factors = false;
			domains[d].Kplus.MPIrank = config::env::MPIrank;
		}

		domains[d].domain_prim_size = domains[d].Kplus.cols;

<<<<<<< HEAD
		if ( d == 0 && config::env::MPIrank == 0) {
			domains[d].Kplus.msglvl = Info::report(LIBRARIES) ? 1 : 0;
=======
		if ( d == 0 && config::MPIrank == 0) {
			domains[d].Kplus.msglvl = 0; //Info::report(LIBRARIES) ? 1 : 0;
>>>>>>> 2a7acaae
		}
	}

}


void ClusterGPU::multKplusGlobal_GPU(SEQ_VECTOR<SEQ_VECTOR<double> > & x_in) {

	//ESINFO(PROGRESS2) << "K+ multiply HFETI";
	mkl_set_num_threads(1);

	cluster_time.totalTime.start();

	vec_fill_time.start();
	fill(vec_g0.begin(), vec_g0.end(), 0); // reset entire vector to 0
	//fill(vec_e0.begin(), vec_e0.end(), 0); // reset entire vector to 0
	vec_fill_time.end();

	// loop over domains in the cluster
	loop_1_1_time.start();
	cilk_for (eslocal d = 0; d < domains.size(); d++)
	{
		domains[d].B0Kplus_comp.DenseMatVec(x_in[d], tm2[d]);			// g0 - with comp B0Kplus
		domains[d].Kplus_R.DenseMatVec(x_in[d], tm3[d], 'T');			// e0
	}
	loop_1_1_time.end();

	loop_1_2_time.start();
	cilk_for (eslocal d = 0; d < domains.size(); d++)
	{
		eslocal e0_start	=  d	* domains[d].Kplus_R.cols;
		eslocal e0_end		= (d+1) * domains[d].Kplus_R.cols;

		for (eslocal i = e0_start; i < e0_end; i++ )
			vec_e0[i] = - tm3[d][i - e0_start];
	}


	for (eslocal d = 0; d < domains.size(); d++)
		for (eslocal i = 0; i < domains[d].B0Kplus_comp.rows; i++)
			vec_g0[ domains[d].B0_comp_map_vec[i] - 1 ] += tm2[d][i];

	// end loop over domains
	loop_1_2_time.end();

	mkl_set_num_threads(PAR_NUM_THREADS);
	clusCP_time.start();


//	for (int i = 0; i < vec_g0.size(); i++)
//	printf (       "Test probe 1: %d norm = %1.30f \n", i, vec_g0[i] );

	clus_F0_1_time.start();
	F0.Solve(vec_g0, tm1[0], 0, 0);
	clus_F0_1_time.end();

//	for (int i = 0; i < tm1[0].size(); i++)
//	printf (       "Test probe 2: %d norm = %1.30f \n", i, tm1[0][i] );

	clus_G0_time.start();
	G0.MatVec(tm1[0], tm2[0], 'N');
	clus_G0_time.end();

//	for (int i = 0; i < tm1[0].size(); i++)
//	printf (       "Test probe 3: %d norm = %1.30f \n", i, tm1[0][i] );

	cilk_for (eslocal i = 0; i < vec_e0.size(); i++)
		tm2[0][i] = tm2[0][i] - vec_e0[i];
	//cblas_daxpy(vec_e0.size(), -1.0, &vec_e0[0], 1, &tm2[0][0], 1);

	 clus_Sa_time.start();
#ifdef SPARSE_SA
	 Sa.Solve(tm2[0], vec_alfa,0,0);
#else
	char U = 'U';
	eslocal nrhs = 1;
	eslocal info = 0;
	vec_alfa = tm2[0];
	dsptrs( &U, &SaMat.rows, &nrhs, &SaMat.dense_values[0], &SaMat.ipiv[0], &vec_alfa[0], &SaMat.rows, &info );
#endif
	 clus_Sa_time.end();

//		for (int i = 0; i < vec_alfa.size(); i++)
//		printf (       "Test probe 4: %d norm = %1.30f \n", i, vec_alfa[i] );

	 clus_G0t_time.start();
	G0.MatVec(vec_alfa, tm1[0], 'T'); 	// lambda
	 clus_G0t_time.end();

//		for (int i = 0; i < tm1[0].size(); i++)
//		printf (       "Test probe 5: %d norm = %1.30f \n", i, tm1[0][i] );

	cilk_for (eslocal i = 0; i < vec_g0.size(); i++)
		tm1[0][i] = vec_g0[i] - tm1[0][i];


	clus_F0_2_time.start();
	F0.Solve(tm1[0], vec_lambda,0,0);
	clus_F0_2_time.end();

	clusCP_time.end();

//	for (int i = 0; i < vec_lambda.size(); i++)
//	printf (       "Test probe 6: %d norm = %1.30f \n", i, vec_lambda[i] );

	// Kplus_x
	mkl_set_num_threads(1);
	loop_2_1_time.start();
	cilk_for (eslocal d = 0; d < domains.size(); d++)
	{
		eslocal domain_size = domains[d].domain_prim_size;
		SEQ_VECTOR < double > tmp_vec (domains[d].B0_comp_map_vec.size(), 0.0);

		bool MIXED_SC_FACT = config::solver::COMBINE_SC_AND_SPDS;

		if (domains[d].isOnACC == 0 && MIXED_SC_FACT) {

			for (eslocal i = 0; i < domains[d].B0_comp_map_vec.size(); i++)
				tmp_vec[i] = vec_lambda[domains[d].B0_comp_map_vec[i] - 1] ;

			domains[d].B0_comp.MatVec(tmp_vec, tm1[d], 'T');

			for (eslocal i = 0; i < domain_size; i++)
				tm1[d][i] = x_in[d][i] - tm1[d][i];

			domains[d].multKplusLocal(tm1[d] , tm2[d]);

			eslocal e0_start	=  d	* domains[d].Kplus_R.cols;
			eslocal e0_end		= (d+1) * domains[d].Kplus_R.cols;

			domains[d].Kplus_R.DenseMatVec(vec_alfa, tm3[d],'N', e0_start);

		} else {

			for (eslocal i = 0; i < domains[d].B0_comp_map_vec.size(); i++)
				tmp_vec[i] = -1.0 * vec_lambda[domains[d].B0_comp_map_vec[i] - 1] ;

			domains[d].B0Kplus_comp.DenseMatVec(tmp_vec, tm2[d], 'T' );

			eslocal e0_start	=  d	* domains[d].Kplus_R.cols;
			eslocal e0_end		= (d+1) * domains[d].Kplus_R.cols;
			domains[d].Kplus_R.DenseMatVec(vec_alfa, tm3[d],'N', e0_start);

		}

		for (eslocal i = 0; i < domain_size; i++)
			x_in[d][i] = tm2[d][i] + tm3[d][i];

		//ESINFO(PROGRESS2) << Info::plain() << ".";
	}
	//ESINFO(PROGRESS2);
	loop_2_1_time.end();

	cluster_time.totalTime.end();
}<|MERGE_RESOLUTION|>--- conflicted
+++ resolved
@@ -355,18 +355,10 @@
 		}
 
 		if (config::solver::KEEP_FACTORS) {
-<<<<<<< HEAD
-			std::stringstream ss;
-			ss << "init -> rank: " << config::env::MPIrank << ", subdomain: " << d;
-			domains[d].Kplus.keep_factors = true;
-			if (config::solver::KSOLVER != 1) {
-				domains[d].Kplus.Factorization (ss.str());
-=======
-
 
 			if (!config::solver::COMBINE_SC_AND_SPDS) { // if both CPU and GPU uses Schur Complement
 				std::stringstream ss;
-				ss << "init -> rank: " << config::MPIrank << ", subdomain: " << d;
+				ss << "init -> rank: " << config::env::MPIrank << ", subdomain: " << d;
 				domains[d].Kplus.keep_factors = true;
 				if (config::solver::KSOLVER != 1) {
 					domains[d].Kplus.Factorization (ss.str());
@@ -374,13 +366,12 @@
 			} else {
 				if ( domains[d].isOnACC == 0 ) {
 					std::stringstream ss;
-					ss << "init -> rank: " << config::MPIrank << ", subdomain: " << d;
+					ss << "init -> rank: " << config::env::MPIrank << ", subdomain: " << d;
 					domains[d].Kplus.keep_factors = true;
 					if (config::solver::KSOLVER != 1) {
 						domains[d].Kplus.Factorization (ss.str());
 					}
 				}
->>>>>>> 2a7acaae
 			}
 
 		} else {
@@ -390,13 +381,8 @@
 
 		domains[d].domain_prim_size = domains[d].Kplus.cols;
 
-<<<<<<< HEAD
-		if ( d == 0 && config::env::MPIrank == 0) {
-			domains[d].Kplus.msglvl = Info::report(LIBRARIES) ? 1 : 0;
-=======
 		if ( d == 0 && config::MPIrank == 0) {
 			domains[d].Kplus.msglvl = 0; //Info::report(LIBRARIES) ? 1 : 0;
->>>>>>> 2a7acaae
 		}
 	}
 
