--- conflicted
+++ resolved
@@ -92,22 +92,6 @@
 //#pragma omp parallel num_threads(N_MICS)
 #pragma omp parallel     
     {
-<<<<<<< HEAD
-        int  i = omp_get_thread_num();
-        ESINFO(PROGRESS2) << "DEVICE: " << i;
-        this->B1KplusPacks[i].AllocateVectors( );
-        this->B1KplusPacks[i].SetDevice( i );
-        SparseSolverAcc tmpsps_mic;
-        if ( i == maxDevNumber - 1 ) {
-            matrixPP += domains.size() % maxDevNumber;
-        }
-        SparseMatrix** K = new SparseMatrix*[matrixPP];
-        SparseMatrix** B = new SparseMatrix*[matrixPP];
-
-        for (int j = offsets[i]; j < offsets[i] + matrixPP; j++ ) {
-            K[j-offsets[i]] = &(domains[j].K);
-            B[j-offsets[i]] = &(domains[j].B1t_comp_dom);
-=======
         if ((accDomains[omp_get_thread_num()].size()>0) && (omp_get_thread_num() < N_MICS)) {
             // the first N_MICS threads will communicate with MICs
             // now copy data to MIC and assemble Schur complements
@@ -131,7 +115,7 @@
                 for (eslocal d = 0; d < hostDomains.size(); ++d) {
 #pragma omp task
                     {
-                        std::cout << ".";
+                        //std::cout << ".";
                         eslocal domN = hostDomains.at(d);
                         SparseMatrix TmpB;
                         domains[domN].B1_comp_dom.MatTranspose(TmpB);
@@ -140,7 +124,6 @@
                     }
                 }
             }
->>>>>>> 540fd75f
         }
     }
     /*
