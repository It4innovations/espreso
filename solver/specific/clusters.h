--- conflicted
+++ resolved
@@ -33,14 +33,10 @@
 
 #elif defined(SOLVER_CUDA)
 #include "acc/clusterGPU.h"
-<<<<<<< HEAD
-	typedef ClusterGPU	Cluster;
-=======
 
 namespace espreso {
 	typedef ClusterGPU	Cluster;
 }
->>>>>>> acb0b886
 
 
 #else
