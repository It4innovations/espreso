--- conflicted
+++ resolved
@@ -41,15 +41,9 @@
 #elif defined(SOLVER_CUDA)
 #include "acc/solvercuda.h"
 
-// TODO: probably it is not correct
 namespace espreso {
-<<<<<<< HEAD
-	typedef SparseSolverMKL SparseSolverCPU;
-	typedef SparseSolverMKL SparseSolverAcc; //TODO: need to be fixed for cuSolver
-=======
 	typedef SparseSolverCUDA SparseSolverCPU;
 	typedef SparseSolverCUDA SparseSolverAcc;
->>>>>>> 7a35ba65
 }
 
 
