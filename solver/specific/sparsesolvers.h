--- conflicted
+++ resolved
@@ -41,16 +41,11 @@
 #elif defined(SOLVER_CUDA)
 #include "cpu/solvermkl.h"
 //#include "acc/cuda.h"
-<<<<<<< HEAD
-	typedef SparseSolverMKL SparseSolverCPU;
-	typedef SparseSolverMKL SparseSolverAcc;
-=======
 
 namespace espreso {
 	typedef SparseSolverMKL SparseSolverCPU;
-	typedef SparseSolverMKL SparseSolverAcc;
+	typedef SparseSolverMKL SparseSolverAcc; //TODO: need to be fixed for cuSolver
 }
->>>>>>> acb0b886
 
 
 #else
