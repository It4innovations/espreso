
#ifndef SOLVER_SPECIFIC_ITERSOLVERS_H_
#define SOLVER_SPECIFIC_ITERSOLVERS_H_

#if defined(SOLVER_MKL)
#include "cpu/itersolvercpu.h"

namespace espreso {
	typedef IterSolverCPU	IterSolver;
}


#elif defined(SOLVER_PARDISO)
#include "cpu/itersolvercpu.h"

namespace espreso {
	typedef IterSolverCPU	IterSolver;
}

#elif defined(SOLVER_MUMPS)
#include "cpu/itersolvercpu.h"

namespace espreso {
	typedef IterSolverCPU	IterSolver;
}

#elif defined(SOLVER_MIC)
#include "acc/itersolveracc.h"

namespace espreso {
	typedef IterSolverAcc	IterSolver;
}

#elif defined(SOLVER_CUDA)
#include "acc/itersolverGPU.h"
<<<<<<< HEAD
	typedef IterSolverGPU	IterSolver;
=======

namespace espreso {
	typedef IterSolverGPU	IterSolver;
}
>>>>>>> acb0b886


#else
#error "Incorrect user-supplied value for SOLVER. Check your build.config script."
#endif




#endif /* SOLVER_SPECIFIC_ITERSOLVERS_H_ */<|MERGE_RESOLUTION|>--- conflicted
+++ resolved
@@ -33,14 +33,10 @@
 
 #elif defined(SOLVER_CUDA)
 #include "acc/itersolverGPU.h"
-<<<<<<< HEAD
-	typedef IterSolverGPU	IterSolver;
-=======
 
 namespace espreso {
 	typedef IterSolverGPU	IterSolver;
 }
->>>>>>> acb0b886
 
 
 #else
