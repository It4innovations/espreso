--- conflicted
+++ resolved
@@ -1,1071 +1,758 @@
-<<<<<<< HEAD
-#include "Domain.h"
-#include <cmath>
-
-// *******************************************************************
-// **** DOMAIN CLASS ************************************************
-
-
-Domain::Domain(){
-
-}
-
-Domain::Domain(eslocal domain_index, eslocal use_dynamic_1_no_dynamic_0){
-	domain_global_index = domain_index; 
-	USE_DYNAMIC = use_dynamic_1_no_dynamic_0; 
-}
-
-void Domain::SetDynamicParameters(double set_dynamic_timestep, double set_dynamic_beta, double set_dynamic_gama) {
-	dynamic_timestep = set_dynamic_timestep;
-	dynamic_beta     = set_dynamic_beta;
-	dynamic_gama     = set_dynamic_gama;
-}
-
-void Domain::SetDomain(eslocal USE_HFETI, eslocal use_dynamic_1_no_dynamic_0) {
-
-	USE_DYNAMIC = use_dynamic_1_no_dynamic_0; 
-	K_regularizationFromR( );
-	domain_prim_size = Kplus.cols;
-
-}
-
-void Domain::CreateKplus_R ( ) 
-{
-	if (DOFS_PER_NODE == 3) {
-
-		eslocal elem_index = 0;
-
-		SparseMatrix R_per_element;
-
-		R_per_element.rows = 3;
-		R_per_element.cols = 6;
-		R_per_element.nnz  = 9;
-		R_per_element.type = 'G';
-
-		R_per_element.CSR_I_row_indices.resize(4);
-		R_per_element.CSR_J_col_indices.resize(9);
-		R_per_element.CSR_V_values.resize(9);
-
-		R_per_element.CSR_V_values[0] =   1;
-		R_per_element.CSR_V_values[1] = - coordinates[elem_index][2];
-		R_per_element.CSR_V_values[2] =   coordinates[elem_index][1];
-		R_per_element.CSR_V_values[3] =   1;
-		R_per_element.CSR_V_values[4] =   coordinates[elem_index][2];
-		R_per_element.CSR_V_values[5] = - coordinates[elem_index][0];
-		R_per_element.CSR_V_values[6] =   1 ;
-		R_per_element.CSR_V_values[7] = - coordinates[elem_index][1];
-		R_per_element.CSR_V_values[8] =   coordinates[elem_index][0];
-
-		R_per_element.CSR_J_col_indices[0] = 1;
-		R_per_element.CSR_J_col_indices[1] = 5;
-		R_per_element.CSR_J_col_indices[2] = 6;
-		R_per_element.CSR_J_col_indices[3] = 2;
-		R_per_element.CSR_J_col_indices[4] = 4;
-		R_per_element.CSR_J_col_indices[5] = 6;
-		R_per_element.CSR_J_col_indices[6] = 3;
-		R_per_element.CSR_J_col_indices[7] = 4;
-		R_per_element.CSR_J_col_indices[8] = 5;
-
-		R_per_element.CSR_I_row_indices[0] = 1;
-		R_per_element.CSR_I_row_indices[1] = 4;
-		R_per_element.CSR_I_row_indices[2] = 7;
-		R_per_element.CSR_I_row_indices[3] = 10;
-
-		Kplus_R.MatAppend(R_per_element);
-
-		for (elem_index = 1; elem_index < coordinates.size(); elem_index++) {
-			R_per_element.CSR_V_values[1] = - coordinates[elem_index][2];
-			R_per_element.CSR_V_values[2] =   coordinates[elem_index][1];
-			R_per_element.CSR_V_values[4] =   coordinates[elem_index][2];
-			R_per_element.CSR_V_values[5] = - coordinates[elem_index][0];
-			R_per_element.CSR_V_values[7] = - coordinates[elem_index][1];
-			R_per_element.CSR_V_values[8] =   coordinates[elem_index][0];
-
-			Kplus_R.MatAppend(R_per_element);
-		}
-
-		R_per_element.Clear();
-
-	}
-
-
-	if (DOFS_PER_NODE == 1) {
-
-		Kplus_R.dense_values.resize( coordinates.size() );
-		double nsqrt = 1.0 / sqrt( coordinates.size() );
-
-		for (eslocal elem_index = 1; elem_index < coordinates.size(); elem_index++) {
-			Kplus_R.dense_values[elem_index] = nsqrt;
-		}
-
-		Kplus_R.rows = coordinates.size();
-		Kplus_R.cols = 1;
-		Kplus_R.nnz  = coordinates.size();
-		Kplus_R.type = 'G';
-
-		Kplus_R.ConvertDenseToCSR(1);
-	}
-}
-
-void Domain::multKplusLocal(SEQ_VECTOR <double> & x_in, SEQ_VECTOR <double> & y_out, eslocal x_in_vector_start_index, eslocal y_out_vector_start_index) {
-	Kplus.Solve(x_in, y_out, x_in_vector_start_index, y_out_vector_start_index); 
-}
-
-void Domain::multKplusLocal(SEQ_VECTOR <double> & x_in, SEQ_VECTOR <double> & y_out) {
-	Kplus.Solve(x_in, y_out, 0, 0); 
-}
-
-void Domain::multKplusLocal(SEQ_VECTOR <double> & x_in_y_out) {
-	Kplus.Solve(x_in_y_out); 
-}
-
-void Domain::K_regularization ( ) 
-{
-
-	SparseMatrix N; 
-	N.rows = 0;
-	N.cols = 6; // pozor 
-	N.nnz  = 0; 
-	N.type = 'G';
-	eslocal row_fill = 1;
-	N.CSR_I_row_indices.reserve(K.rows+1);
-
-	eslocal old_index  = 0;
-	eslocal next_index = 0;
-
-	SEQ_VECTOR <double> dense_values;
-	double dense_pattern[] = 
-	   {1, 0, 0,    0, 8, 8,
-		0, 1, 0,    8, 0, 8,
-		0, 0, 1,    8, 8, 0}; // 8 is ust a random number 
-	eslocal dense_pattern_size = 18;
-
-	dense_values.resize(fix_nodes.size() * dense_pattern_size);
-	for (eslocal fpi = 0; fpi < fix_nodes.size(); fpi++) {
-		eslocal elem_index = fix_nodes[fpi];
-		dense_pattern[4]  = - coordinates[elem_index][2];
-		dense_pattern[5]  =   coordinates[elem_index][1];
-		dense_pattern[9]  =   coordinates[elem_index][2];
-		dense_pattern[11] = - coordinates[elem_index][0];
-		dense_pattern[15] = - coordinates[elem_index][1];
-		dense_pattern[16] =   coordinates[elem_index][0];
-		copy(dense_pattern, dense_pattern+dense_pattern_size, dense_values.begin() + (fpi*dense_pattern_size));
-		//dense_values.assign(dense_pattern + (fpi*dense_pattern_size), dense_pattern + ((fpi+1)*dense_pattern_size));
-	}
-
-	for (eslocal fpi = 0; fpi < fix_nodes.size(); fpi++) {
-
-		old_index  = next_index;
-		next_index = 3 * fix_nodes[fpi] - 2;
-		N.CSR_I_row_indices.resize( next_index );
-		fill(N.CSR_I_row_indices.begin() + old_index, N.CSR_I_row_indices.begin() + next_index, row_fill);
-		N.rows = next_index; 
-
-		eslocal elem_index = fix_nodes[fpi];
-		SparseMatrix R_per_element; 
-
-
-		R_per_element.rows =  3;
-		R_per_element.cols =  6; 
-		R_per_element.nnz  =  9; 
-		R_per_element.type = 'G'; 
-
-		R_per_element.CSR_I_row_indices.resize(4);
-		R_per_element.CSR_J_col_indices.resize(9);
-		R_per_element.CSR_V_values     .resize(9);
-
-		R_per_element.CSR_V_values[0] =   1;
-		R_per_element.CSR_V_values[1] = - coordinates[elem_index][2];
-		R_per_element.CSR_V_values[2] =   coordinates[elem_index][1];
-		R_per_element.CSR_V_values[3] =   1;
-		R_per_element.CSR_V_values[4] =   coordinates[elem_index][2];
-		R_per_element.CSR_V_values[5] = - coordinates[elem_index][0];
-		R_per_element.CSR_V_values[6] =   1 ;
-		R_per_element.CSR_V_values[7] = - coordinates[elem_index][1];
-		R_per_element.CSR_V_values[8] =   coordinates[elem_index][0];
-
-		R_per_element.CSR_J_col_indices[0] = 1;
-		R_per_element.CSR_J_col_indices[1] = 5;
-		R_per_element.CSR_J_col_indices[2] = 6;
-		R_per_element.CSR_J_col_indices[3] = 2;
-		R_per_element.CSR_J_col_indices[4] = 4;
-		R_per_element.CSR_J_col_indices[5] = 6;
-		R_per_element.CSR_J_col_indices[6] = 3;
-		R_per_element.CSR_J_col_indices[7] = 4;
-		R_per_element.CSR_J_col_indices[8] = 5;
-
-		R_per_element.CSR_I_row_indices[0] = 1;
-		R_per_element.CSR_I_row_indices[1] = 4;
-		R_per_element.CSR_I_row_indices[2] = 7;
-		R_per_element.CSR_I_row_indices[3] = 10;
-
-		N.MatAppend(R_per_element);
-		next_index = next_index + 3; 
-		row_fill = N.CSR_I_row_indices[N.CSR_I_row_indices.size()-1]; 
-
-	}
-
-	old_index  = next_index;
-	next_index = K.rows;
-	N.CSR_I_row_indices.resize( next_index + 1);
-	fill(N.CSR_I_row_indices.begin() + old_index, N.CSR_I_row_indices.begin() + next_index + 1, row_fill);
-	N.rows = next_index; 
-
-	SparseMatrix Nt; 
-	N.MatTranspose(Nt); 
-
-	SparseMatrix NtN_Mat; 
-	NtN_Mat.MatMat(Nt,'N',N); 
-	NtN_Mat.MatTranspose();
-	NtN_Mat.RemoveLower();
-
-	SparseSolver NtN; 
-	NtN.ImportMatrix(NtN_Mat);
-	NtN_Mat.Clear();
-
-	NtN.Factorization();
-	NtN.SolveMat_Sparse(Nt); 
-
-	//NtN = Nt*N
-	//N.Clear();
-	//Nt.MatTranspose(N);
-	NtN_Mat.MatMat(N,'N',Nt);
-	NtN_Mat.RemoveLower();
-
-	double ro = K.GetMaxOfDiagonalOfSymmetricMatrix(); 
-	ro = 1.0 * ro; 
-
-	K.    MatAddInPlace (NtN_Mat,'N', ro);
-	Kplus.ImportMatrix  (K);
-	Kplus.Factorization ();
-	 
-	KplusF.ImportMatrix (K);
-	//SpyText(K);
-	K.Clear();
-
-}
-
-void Domain::K_regularizationFromR ( ) {
-
-    if (USE_DYNAMIC == 0) {
-
-    	if (DOFS_PER_NODE == 3) {
-
-			SparseMatrix N;
-
-			N.CreateMatFromRowsFromMatrix( Kplus_R, fix_dofs);
-
-			SparseMatrix Nt;
-			N.MatTranspose( Nt );
-
-			SparseMatrix NtN_Mat;
-			NtN_Mat.MatMat( Nt,'N',N );
-			NtN_Mat.MatTranspose();
-			NtN_Mat.RemoveLower();
-
-			SparseSolver NtN;
-			NtN.ImportMatrix(NtN_Mat);
-			NtN_Mat.Clear();
-
-			NtN.Factorization();
-			NtN.SolveMat_Sparse(Nt);
-			NtN.Clear();
-
-			//NtN = Nt*N
-			//N.Clear();
-			//Nt.MatTranspose(N);
-			NtN_Mat.MatMat(N,'N',Nt);
-			NtN_Mat.RemoveLower();
-
-			double ro = K.GetMaxOfDiagonalOfSymmetricMatrix();
-			ro = 1.0 * ro;
-
-			K.    MatAddInPlace (NtN_Mat,'N', ro);
-    	}
-
-
-    	if (DOFS_PER_NODE == 1) {
-    		double ro = K.GetMaxOfDiagonalOfSymmetricMatrix();
-
-    		//K.CSR_V_values[ K.CSR_I_row_indices[100] - 1 ] = +ro;
-
-    		K.CSR_V_values[0] += ro;
-    	}
-
-    }
-	
-} 
-
-
-void Domain::get_kernel_from_K(){
-//      
-// Routine calculates kernel Kplus_R of K satisfied euqality K * Kplus_R = O,
-// where O is zero matrix, and it makes the matrix K non-singular (K_reg) 
-// utilizing spectral conditions of Schur complement. Then ||K-K*inv(K_reg)*K||=0.0
-//
-//
-// rev. 2015-10-23 (A.M.)
-//==============================================================================
-//
-//    1) diagonalScaling
-//  reducing of big jump coefficient effect (TODO include diagonal scaling into whole ESPRESO)
-  bool diagonalScaling = true;            
-
-//    2) permutVectorActive
-//  random selection of singular DOFs
-  eslocal permutVectorActive = 1; // 0 - no permut., 1 - std::vector shuffle, 2 - generating own random sequence -
-
-//    3) use_null_pivots_or_s_set
-  // NtN_Mat from null pivots or fixing DOFs
-  bool use_null_pivots_or_s_set=true;
-
-//    4) diagonalRegularization
-//  regularization only on diagonal elements (big advantage: patern of K and K_regular is the same !!!)
-//  size of set 's' = defect(K)
-//  It's is active, only if and only if use_null_pivots_or_s_set
-  bool diagonalRegularization=true;
-
-//    5) get_n_first_and_n_last_eigenvals_from_dense_K
-// get and preslocal K eigenvalues (A is temporarily converted to dense);
-  eslocal get_n_first_and_n_last_eigenvals_from_dense_K = 0;
-
-//    6) get_n_first_and_n_last_eigenvals_from_dense_S
-// get and preslocal S eigenvalues
-  eslocal get_n_first_and_n_last_eigenvals_from_dense_S = 0;
-
-//    7) plot_n_first_n_last_eigenvalues
-// get of K eigenvalues (A is temporarily converted to dense matrix);
-  eslocal plot_n_first_n_last_eigenvalues = 0;
-
-  if (!use_null_pivots_or_s_set) diagonalRegularization=false;
-
-  printf("\n\n");
-  printf(" ###################################################################\n");
-  printf(" #                 Get kernel of K and null pivots                 #\n");
-  printf(" ###################################################################\n");
-// 
-//    1) COND_NUMB_FOR_SINGULAR_MATRIX
-//  If cond(A) > COND_NUMB_FOR_SINGULAR_MATRIX, A is considered as singular matrix.
-  double COND_NUMB_FOR_SINGULAR_MATRIX=1e13; 
-
-//    2) CHECK_NONSING
-// if CHECK_NONSING>0, checking of K_rr non-singularity is activated and it is repeated 
-// (CHECK_NONSING) times.
-  eslocal CHECK_NONSING=0;
-
-//    3) MAX_SIZE_OF_DENSE_MATRIX_TO_GET_EIGS
-// if size of K is less then CHECK_N..., K is converted to dense format to get eigenvalues.
-  eslocal MAX_SIZE_OF_DENSE_MATRIX_TO_GET_EIGS=2500;
-
-//    4) SC_SIZE
-// specification of size of Schur complement used for detection of zero eigenvalues.
-// SC_SIZE >= expected defect 'd' (e.g. in elasticity d=6).
-  eslocal SC_SIZE=50;
-
-//    5) TWENTY
-// testing last TWENTY eigenvalues of S to distinguish, if d-last ones are zero or not.
-  eslocal TWENTY=20;
-  // TWENTY eigenvalues are ascendly ordered in d = d[0],d[1], ..., d[n-2],d[n-1]
-  
-//    6) JUMP_IN_EIGENVALUES_ALERTING_SINGULARITY
-// if d[i]/d[i+1]< JUMP_IN..., d[i] is last nonzero eigenvalue
-  double JUMP_IN_EIGENVALUES_ALERTING_SINGULARITY=1.0e-5;
-
-  
-  //TODO if K.rows<=SC_SIZE, use directly input K instead of S
-  //
-  //
-  //##########################################################################################
-  //##########################################################################################
-  //##########################################################################################
-  //##########################################################################################
-  //
-  SparseMatrix S;
-  SparseMatrix K_rr;
-  SparseMatrix K_rs;
-  eslocal i_start = 0;
-  eslocal NONSING_SIZE = K.rows - SC_SIZE - i_start;
-  eslocal j_start = NONSING_SIZE;
-  SEQ_VECTOR <eslocal > permVec;
-  permVec.resize(K.rows);
-  SEQ_VECTOR <SEQ_VECTOR<eslocal >> vec_I1_i2(K.rows, SEQ_VECTOR<eslocal >(2, 1));
-  eslocal offset = K.CSR_I_row_indices[0] ? 1 : 0;
-  //  
-  
-  double cond_of_regular_part=1e307;
-  eslocal *I_row_indices_p = new eslocal [K.nnz] ;
-  eslocal *J_col_indices_p = new eslocal [K.nnz] ;
-  SEQ_VECTOR <eslocal > tmp_vec_s;
-  tmp_vec_s.resize(SC_SIZE);
-  eslocal v1, n_mv, cnt_permut_vec;
-  SEQ_VECTOR <eslocal >::iterator it;
-  SEQ_VECTOR <eslocal > fix_dofs;
-  fix_dofs.resize(SC_SIZE);
-  SparseMatrix K_modif;
-
-  double di=1,dj=1;
-  eslocal cnt_iter_check_nonsing=0;
-
-
-  K_modif = K;
-  
-//  K.MatCondNumb(K,"K_singular",plot_n_first_n_last_eigenvalues);
-  // diagonal scaling of K_modif:
-  // K_modif[i,j] = K_modif[i,j]/sqrt(K_modif[i,i]*K_modif[j,j]);
-  for (eslocal i = 0;i<K_modif.rows;i++){
-    if (diagonalScaling) {
-      di=K_modif.CSR_V_values[K_modif.CSR_I_row_indices[i]-offset];
-    }
-    for (eslocal j = K_modif.CSR_I_row_indices[i];j<K_modif.CSR_I_row_indices[i+1];j++){
-      if (diagonalScaling) {
-        dj=K_modif.CSR_V_values[
-          K_modif.CSR_I_row_indices[K_modif.CSR_J_col_indices[j-offset]-offset]-offset];
-      }
-      K_modif.CSR_V_values[j-offset]/=sqrt(di*dj);
-    }
-  }
-
-  //################################################################################# 
-  if (get_n_first_and_n_last_eigenvals_from_dense_K && 
-      K_modif.cols<MAX_SIZE_OF_DENSE_MATRIX_TO_GET_EIGS && cnt_iter_check_nonsing==0) {
-    K_modif.ConvertCSRToDense(0);
-  // EIGENVALUES AND EIGENVECTORS OF STIFFNESS MATRIX
-  // Works only for matrix until size ~ 2500
-    char JOBZ_ = 'V';
-    char UPLO_ = 'U';
-    double *WK_modif = new double[K_modif.cols]; 
-    double *ZK_modif = new double[K_modif.cols*K_modif.cols]; 
-    MKL_INT info;
-    MKL_INT ldzA = K_modif.cols;
-    info = LAPACKE_dspev (LAPACK_COL_MAJOR, JOBZ_, UPLO_,
-            K_modif.cols, &(K_modif.dense_values[0]), WK_modif, ZK_modif, ldzA);
-    printf("eigenvals of %s d{1:%d} and d{%d:%d}\n",
-          "K",get_n_first_and_n_last_eigenvals_from_dense_K,
-          K_modif.rows-get_n_first_and_n_last_eigenvals_from_dense_K+2,K_modif.rows);
-    for (eslocal i = 0 ; i < K_modif.rows; i++){
-      if (i < get_n_first_and_n_last_eigenvals_from_dense_K || 
-            i > K_modif.rows-get_n_first_and_n_last_eigenvals_from_dense_K){
-        printf("%5d:  %3.8e \n",i+1, WK_modif[i]);
-      }
-    }
-    if (info){
-      printf("info = %d\n, something wrong with Schur complement in SparseSolver::generalIinverse",info);
-    }
-    delete [] WK_modif;
-    delete [] ZK_modif;
-  }
-  //################################################################################# 
-
-
-
-
-  while ( cond_of_regular_part > COND_NUMB_FOR_SINGULAR_MATRIX && cnt_iter_check_nonsing<(CHECK_NONSING+1)) {
-    // loop checking non-singularity of K_rr matrix
-    if (cnt_iter_check_nonsing>0){
-      K_modif.Clear();
-      K_modif=K;
-      //diagonal scaling
-      for (eslocal i = 0;i<K_modif.rows;i++){
-        if (diagonalScaling) {
-          di=K_modif.CSR_V_values[K_modif.CSR_I_row_indices[i]-offset];
-        }
-        for (eslocal j = K_modif.CSR_I_row_indices[i];j<K_modif.CSR_I_row_indices[i+1];j++){
-          if (diagonalScaling) {
-            dj=K_modif.CSR_V_values[
-              K_modif.CSR_I_row_indices[K_modif.CSR_J_col_indices[j-offset]-offset]-offset];
-          }
-          K_modif.CSR_V_values[j-offset]/=sqrt(di*dj);
-        }
-      }
-    }
-
-    if (permutVectorActive<2){
-      // set row permVec = {0,1,2,3,4,...,K.rows};
-      for (eslocal i=0; i<K.rows; ++i) { permVec[i]=i;} // 0 1 2 A.rows-1
-    }
-//
-    if (permutVectorActive==1){
-      srand(time(NULL));
-      random_shuffle ( permVec.begin(), permVec.end() );
-      sort(permVec.begin(),permVec.begin()+NONSING_SIZE);
-      sort(permVec.begin()+NONSING_SIZE,permVec.end());
-    }
-    else if (permutVectorActive==2){
-      // random permutation
-      n_mv = 0;                     // n_mv = size(unique(tmp_vec_s)) has to be equal to SC_SIZE
-      cnt_permut_vec=0;
-      srand(time(NULL));
-      // loop controls, if series 'tmp_vec_s' with unique integers has suffisciant dimension.
-      // If not, missing numbers are added and checked again.  
-      do {
-        for (eslocal i = 0;i<(SC_SIZE-n_mv);i++){
-          v1 = rand() % K_modif.rows;
-          tmp_vec_s[n_mv+i]=v1; 
-        }
-        it=tmp_vec_s.begin();
-        std::sort(tmp_vec_s.begin(), tmp_vec_s.end());
-        it = std::unique(tmp_vec_s.begin(), tmp_vec_s.end());
-        n_mv = distance(tmp_vec_s.begin(),it);
-        cnt_permut_vec++;
-     } while (n_mv != SC_SIZE && cnt_permut_vec < 100);
-      //
-      eslocal ik=0,cnt_i=0;
-      for (eslocal i = 0;i<permVec.size();i++){
-        if (i==tmp_vec_s[ik]){
-          permVec[ik+NONSING_SIZE]=tmp_vec_s[ik];
-          ik++;
-        }
-        else{
-          permVec[cnt_i]=i;
-          cnt_i++;
-        }
-      }
-      printf("n_mv: %d, SC_SIZE: %d, it. for RAND: %d\n",n_mv,SC_SIZE,cnt_permut_vec);
-    }
-    //      r = permVec[0:NONSING_SIZE-1]     (singular DOFs)
-    //      s = permVec[NONSING_SIZE:end-1]   (non-singular DOFs)
-    if (permutVectorActive>0){
-//
-      for (eslocal i = 0; i < K.rows;i++){
-        vec_I1_i2[i][0]=permVec[i];
-        vec_I1_i2[i][1]=i; // position to create revers permutation
-      }
-
-      std::sort(vec_I1_i2.begin(), vec_I1_i2.end(),
-                [](const SEQ_VECTOR <eslocal >& a, const SEQ_VECTOR <eslocal >& b) {
-        return a[0] < b[0];
-      });
-      // permutations made on matrix in COO format 
-      K_modif.ConvertToCOO(0);
-      eslocal I_index,J_index;
-      for (eslocal i = 0;i<K_modif.nnz;i++){
-        I_index = vec_I1_i2[K_modif.I_row_indices[i]-offset][1]+offset;
-        J_index = vec_I1_i2[K_modif.J_col_indices[i]-offset][1]+offset;
-        if (I_index>J_index){
-          I_row_indices_p[i]=J_index; J_col_indices_p[i]=I_index;
-        }
-        else{
-          I_row_indices_p[i]=I_index; J_col_indices_p[i]=J_index;
-        }
-      } 
-//
-      for (eslocal i = 0; i<K_modif.nnz;i++){
-        K_modif.I_row_indices[i] = I_row_indices_p[i];
-        K_modif.J_col_indices[i] = J_col_indices_p[i];
-      }                            
-      K_modif.ConvertToCSRwithSort(0);
-    }
-//
-    for (eslocal i = 0;i<SC_SIZE;i++) fix_dofs[i]=permVec[NONSING_SIZE + i] + offset;
-    K_rr.getSubDiagBlockmatrix(K_modif,K_rr,i_start, NONSING_SIZE);
-//    K_rr.printMatCSR("K_rr");
-    if (CHECK_NONSING!=0){
-      cond_of_regular_part = K_rr.MatCondNumb(K_rr,"K_rr",plot_n_first_n_last_eigenvalues);
-      printf("cond_of_regular_part=%3.9f\n",cond_of_regular_part);
-    }
-//
-    cnt_iter_check_nonsing++;
-  } 
-
-  delete [] I_row_indices_p;
-  delete [] J_col_indices_p;
-
-//  for (eslocal i = 0 ; i< SC_SIZE;i++){ printf("%d ",permVec[NONSING_SIZE+i]); } printf("\n");
-//
-  K_rs.getSubBlockmatrix_rs(K_modif,K_rs,i_start, NONSING_SIZE,j_start,SC_SIZE);
-//
-  SparseSolver createSchur;
-  // TODO Routine Create_SC can provide also factorization of K_rr which can avoid to latter factorization.
-  createSchur.ImportMatrix(K_modif);
-  createSchur.Create_SC(S,SC_SIZE,false);
-  K_modif.Clear();
-  createSchur.Clear();
-  S.type='S';
-  S.ConvertCSRToDense(1);
-// EIGENVALUES AND EIGENVECTORS OF SCHUR COMPLEMENT
-  char JOBZ = 'V';
-  char UPLO = 'U';
-  double *W = new double[S.cols]; 
-  double *Z = new double[S.cols*S.cols]; 
-  MKL_INT info;
-  MKL_INT ldz = S.cols;
-  info = LAPACKE_dspev (LAPACK_COL_MAJOR, JOBZ, UPLO, S.cols, &(S.dense_values[0]), W, Z, ldz);
-  if (info){
-    printf("info = %d\n, something wrong with Schur complement in SparseSolver::generalIinverse",info);
-  }
-// IDENTIFICATIONS OF ZERO EIGENVALUES 
-  eslocal defect_A_in;// R_s_cols;
-  double ratio; 
-  eslocal itMax = TWENTY < S.rows ? TWENTY : S.rows ;
-  for (eslocal i = itMax-1; i > 0;i--){
-    ratio = fabs(W[i-1]/W[i]);
-//    printf("eig[%d],eig[%d]= [%3.15e/%3.15e]\n",i,i-1,W[i],W[i-1]);
-    if (ratio < JUMP_IN_EIGENVALUES_ALERTING_SINGULARITY){
-      defect_A_in=i;
- //     printf("\tratio = %3.15e, DEFECT = %d\n",ratio,defect_A_in);
-    }
-  }
-// 
-  if (get_n_first_and_n_last_eigenvals_from_dense_S!=0){
-    printf("eigenvals of %s d{1:%d} and d{%d:%d}\n",
-          "S",get_n_first_and_n_last_eigenvals_from_dense_S,
-          S.rows-get_n_first_and_n_last_eigenvals_from_dense_S+2,S.rows);
-    for (eslocal i = 0 ; i < S.rows; i++){
-      if (i < get_n_first_and_n_last_eigenvals_from_dense_S || 
-            i > S.rows-get_n_first_and_n_last_eigenvals_from_dense_S){
-        printf("%5d:  %3.8e \n",i+1, W[i]);
-      }
-    }
-  }
-// --------------- CREATING KERNEL R_s FOR SINGULAR PART (SCHUR COMPLEMENT)
-  SparseMatrix R_s;
-  R_s.nnz  = defect_A_in*S.rows;
-  R_s.dense_values.resize(R_s.nnz);
-  R_s.rows = S.rows;
-  R_s.cols = defect_A_in;
-  R_s.type = 'G';
- // 
-  eslocal cnt=0;
-  for (eslocal j = 0; j < defect_A_in; j++){
-    for (eslocal i = 0; i < R_s.rows; i++){
-	    R_s.dense_values[cnt] = Z[j*R_s.rows + i];			
-      cnt++;
-    }
-  }
-  R_s.ConvertDenseToCSR(0);
-// --------------- CREATING KERNEL R_r FOR NON-SINGULAR PART
-	SparseMatrix R_r; 
-	R_r.MatMat(K_rs,'N',R_s); 
-  K_rs.Clear();
-  SparseSolver K_rr_solver; 
-  K_rr_solver.ImportMatrix(K_rr);
-  K_rr.Clear();
-  K_rr_solver.Factorization();
-  K_rr_solver.SolveMat_Sparse(R_r); // inv(K_rr)*K_rs*R_s 
-  K_rr_solver.Clear();
-  
-  R_r.ConvertCSRToDense(0);
-  R_s.ConvertCSRToDense(0);
-// --------------- CREATING WHOLE KERNEL Kplus_R = [ (R_r)^T (R_s)^T ]^T
-  Kplus_R.rows = R_r.rows+R_s.rows;
-  Kplus_R.cols = R_r.cols;
-  Kplus_R.nnz  = Kplus_R.cols*Kplus_R.rows;
-  Kplus_R.type = 'G';
-	Kplus_R.dense_values.resize(Kplus_R.nnz);			
-  cnt=0;
-  for (eslocal j = 0; j < Kplus_R.cols; j++){
-    for (eslocal i = 0; i < R_r.rows; i++){
-      if (diagonalScaling){
-        di=K.CSR_V_values[K.CSR_I_row_indices[permVec[i]]-offset];
-      }
-      Kplus_R.dense_values[j*Kplus_R.rows + permVec[i]] = R_r.dense_values[j*R_r.rows + i]/sqrt(di);			
-      cnt++;
-    }
-    for (eslocal i = 0; i < R_s.rows; i++){
-      if (diagonalScaling){
-        di=K.CSR_V_values[K.CSR_I_row_indices[permVec[i+R_r.rows]]-offset];
-      }
-	    Kplus_R.dense_values[j*Kplus_R.rows + permVec[i+R_r.rows]] =-R_s.dense_values[j*R_s.rows + i]/sqrt(di);
-      cnt++;
-    }
-  }
-//
-  Kplus_R.GramSchmidtOrtho();
-  SEQ_VECTOR <eslocal > null_pivots;
-  Kplus_R.getNullPivots(null_pivots);
-
-//  printf("null pivots, eslocal ");
-//  for (eslocal i = 0;i<null_pivots.size();i++)
-//    printf("%d ",null_pivots[i]);
-//  printf("\n");
-
-//
-  double * AR =  new double [K.rows];
-  double norm_AR_row,norm_AR = 0.0;
-//  printf("||A*Kplus_R[:,i]|| ...   \n");
-  for (eslocal i = 0;i<Kplus_R.cols;i++){
-    memset(AR,0,Kplus_R.rows * sizeof(double));
-  	K.spmv_( K,&(Kplus_R.dense_values[i*Kplus_R.rows]),AR);
-    norm_AR_row=0.0;
-    for (eslocal j = 0; j < Kplus_R.rows;j++){
-      norm_AR_row+=AR[j]*AR[j];
-    }
- //   printf("%3.3e  ",sqrt(norm_AR_row));
-    norm_AR+=norm_AR_row;
-  }
-  delete [] AR;
-  norm_AR=sqrt(norm_AR);
-  printf("\n||A*Kplus_R|| = %3.9e \n",norm_AR);
-
-  Kplus_R.ConvertDenseToCSR(1);
-//  Kplus_R.printMatCSR("Kplus_R");
-//  K.printMatCSR("K");
-// REGULARIZATION OF MATRIX K
-
-  double rho = K.GetMaxOfDiagonalOfSymmetricMatrix();
-  rho = 1.0 * rho;
-//
-  if (diagonalRegularization){
-    for (eslocal i = 0; i < null_pivots.size(); i++){
-      K.CSR_V_values[K.CSR_I_row_indices[null_pivots[i]-offset]-offset]+=rho;
-    }
-  }
-  else{
-    SparseMatrix N;
-    if (use_null_pivots_or_s_set){
-      N.CreateMatFromRowsFromMatrix( Kplus_R, null_pivots);
-    }
-    else
-    {
-//      printf("fix_dofs...\n");
-//      for (eslocal i = 0;i<fix_dofs.size();i++)
-//        printf("%d ",fix_dofs[i]);
-//      printf("\n");
-
-      N.CreateMatFromRowsFromMatrix( Kplus_R, fix_dofs);
-    }
-  //null_pivots
-    SparseMatrix Nt;
-    N.MatTranspose( Nt );
-    SparseMatrix NtN_Mat;
-    NtN_Mat.MatMat( Nt,'N',N );
-    NtN_Mat.MatTranspose();
-    NtN_Mat.RemoveLower();
-    SparseSolver NtN;
-    NtN.ImportMatrix(NtN_Mat);
-    NtN_Mat.Clear();
-    NtN.Factorization();
-    NtN.SolveMat_Sparse(Nt);
-    NtN.Clear();
-    NtN_Mat.MatMat(N,'N',Nt);
-    NtN_Mat.RemoveLower();
-    //K.MatCondNumb(K,"K_singular",plot_n_first_n_last_eigenvalues);
-    K.MatAddInPlace (NtN_Mat,'N', rho);
-  }
-//  K.printMatCSR("K_regularized");
-//  K.MatCondNumb(K,"K_regularized",plot_n_first_n_last_eigenvalues);
-
-
-  printf(" =============================================================\n\n");
-
-  delete [] W;
-  delete [] Z;
-}
-
-
-
-// **** END - DOMAIN CLASS *******************************************
-// *******************************************************************
-=======
-#include "Domain.h"
-#include <cmath>
-
-// *******************************************************************
-// **** DOMAIN CLASS ************************************************
-
-
-Domain::Domain(){
-
-}
-
-Domain::Domain(int domain_index, int use_dynamic_1_no_dynamic_0){
-	domain_global_index = domain_index; 
-	USE_DYNAMIC = use_dynamic_1_no_dynamic_0; 
-}
-
-void Domain::SetDynamicParameters(double set_dynamic_timestep, double set_dynamic_beta, double set_dynamic_gama) {
-	dynamic_timestep = set_dynamic_timestep;
-	dynamic_beta     = set_dynamic_beta;
-	dynamic_gama     = set_dynamic_gama;
-}
-
-void Domain::SetDomain(int USE_HFETI, int use_dynamic_1_no_dynamic_0) {
-
-	USE_DYNAMIC = use_dynamic_1_no_dynamic_0; 
-	K_regularizationFromR( );
-	domain_prim_size = Kplus.cols;
-
-}
-
-void Domain::CreateKplus_R ( ) 
-{
-	if (DOFS_PER_NODE == 3) {
-
-		int elem_index = 0;
-
-		SparseMatrix R_per_element;
-
-		R_per_element.rows = 3;
-		R_per_element.cols = 6;
-		R_per_element.nnz  = 9;
-		R_per_element.type = 'G';
-
-		R_per_element.CSR_I_row_indices.resize(4);
-		R_per_element.CSR_J_col_indices.resize(9);
-		R_per_element.CSR_V_values.resize(9);
-
-		R_per_element.CSR_V_values[0] =   1;
-		R_per_element.CSR_V_values[1] = - coordinates[elem_index][2];
-		R_per_element.CSR_V_values[2] =   coordinates[elem_index][1];
-		R_per_element.CSR_V_values[3] =   1;
-		R_per_element.CSR_V_values[4] =   coordinates[elem_index][2];
-		R_per_element.CSR_V_values[5] = - coordinates[elem_index][0];
-		R_per_element.CSR_V_values[6] =   1 ;
-		R_per_element.CSR_V_values[7] = - coordinates[elem_index][1];
-		R_per_element.CSR_V_values[8] =   coordinates[elem_index][0];
-
-		R_per_element.CSR_J_col_indices[0] = 1;
-		R_per_element.CSR_J_col_indices[1] = 5;
-		R_per_element.CSR_J_col_indices[2] = 6;
-		R_per_element.CSR_J_col_indices[3] = 2;
-		R_per_element.CSR_J_col_indices[4] = 4;
-		R_per_element.CSR_J_col_indices[5] = 6;
-		R_per_element.CSR_J_col_indices[6] = 3;
-		R_per_element.CSR_J_col_indices[7] = 4;
-		R_per_element.CSR_J_col_indices[8] = 5;
-
-		R_per_element.CSR_I_row_indices[0] = 1;
-		R_per_element.CSR_I_row_indices[1] = 4;
-		R_per_element.CSR_I_row_indices[2] = 7;
-		R_per_element.CSR_I_row_indices[3] = 10;
-
-		Kplus_R.MatAppend(R_per_element);
-
-		for (elem_index = 1; elem_index < coordinates.size(); elem_index++) {
-			R_per_element.CSR_V_values[1] = - coordinates[elem_index][2];
-			R_per_element.CSR_V_values[2] =   coordinates[elem_index][1];
-			R_per_element.CSR_V_values[4] =   coordinates[elem_index][2];
-			R_per_element.CSR_V_values[5] = - coordinates[elem_index][0];
-			R_per_element.CSR_V_values[7] = - coordinates[elem_index][1];
-			R_per_element.CSR_V_values[8] =   coordinates[elem_index][0];
-
-			Kplus_R.MatAppend(R_per_element);
-		}
-
-		R_per_element.Clear();
-
-	}
-
-
-	if (DOFS_PER_NODE == 1) {
-
-		Kplus_R.dense_values.resize( coordinates.size() );
-		double nsqrt = 1.0 / sqrt( coordinates.size() );
-
-		for (int elem_index = 1; elem_index < coordinates.size(); elem_index++) {
-			Kplus_R.dense_values[elem_index] = nsqrt;
-		}
-
-		Kplus_R.rows = coordinates.size();
-		Kplus_R.cols = 1;
-		Kplus_R.nnz  = coordinates.size();
-		Kplus_R.type = 'G';
-
-		Kplus_R.ConvertDenseToCSR(1);
-	}
-}
-
-void Domain::multKplusLocal(SEQ_VECTOR <double> & x_in, SEQ_VECTOR <double> & y_out, int x_in_vector_start_index, int y_out_vector_start_index) {
-	Kplus.Solve(x_in, y_out, x_in_vector_start_index, y_out_vector_start_index); 
-}
-
-void Domain::multKplusLocal(SEQ_VECTOR <double> & x_in, SEQ_VECTOR <double> & y_out) {
-	Kplus.Solve(x_in, y_out, 0, 0); 
-}
-
-void Domain::multKplusLocal(SEQ_VECTOR <double> & x_in_y_out) {
-	Kplus.Solve(x_in_y_out); 
-}
-
-void Domain::K_regularization ( ) 
-{
-
-	SparseMatrix N; 
-	N.rows = 0;
-	N.cols = 6; // pozor 
-	N.nnz  = 0; 
-	N.type = 'G';
-	int row_fill = 1; 
-	N.CSR_I_row_indices.reserve(K.rows+1);
-
-	int old_index  = 0;
-	int next_index = 0; 
-
-	SEQ_VECTOR <double> dense_values;
-	double dense_pattern[] = 
-	   {1, 0, 0,    0, 8, 8,
-		0, 1, 0,    8, 0, 8,
-		0, 0, 1,    8, 8, 0}; // 8 is ust a random number 
-	int dense_pattern_size = 18; 
-
-	dense_values.resize(fix_nodes.size() * dense_pattern_size);
-	for (int fpi = 0; fpi < fix_nodes.size(); fpi++) {
-		int elem_index = fix_nodes[fpi];
-		dense_pattern[4]  = - coordinates[elem_index][2];
-		dense_pattern[5]  =   coordinates[elem_index][1];
-		dense_pattern[9]  =   coordinates[elem_index][2];
-		dense_pattern[11] = - coordinates[elem_index][0];
-		dense_pattern[15] = - coordinates[elem_index][1];
-		dense_pattern[16] =   coordinates[elem_index][0];
-		copy(dense_pattern, dense_pattern+dense_pattern_size, dense_values.begin() + (fpi*dense_pattern_size));
-		//dense_values.assign(dense_pattern + (fpi*dense_pattern_size), dense_pattern + ((fpi+1)*dense_pattern_size));
-	}
-
-	for (int fpi = 0; fpi < fix_nodes.size(); fpi++) {
-
-		old_index  = next_index;
-		next_index = 3 * fix_nodes[fpi] - 2;
-		N.CSR_I_row_indices.resize( next_index );
-		fill(N.CSR_I_row_indices.begin() + old_index, N.CSR_I_row_indices.begin() + next_index, row_fill);
-		N.rows = next_index; 
-
-		int elem_index = fix_nodes[fpi];
-		SparseMatrix R_per_element; 
-
-
-		R_per_element.rows =  3;
-		R_per_element.cols =  6; 
-		R_per_element.nnz  =  9; 
-		R_per_element.type = 'G'; 
-
-		R_per_element.CSR_I_row_indices.resize(4);
-		R_per_element.CSR_J_col_indices.resize(9);
-		R_per_element.CSR_V_values     .resize(9);
-
-		R_per_element.CSR_V_values[0] =   1;
-		R_per_element.CSR_V_values[1] = - coordinates[elem_index][2];
-		R_per_element.CSR_V_values[2] =   coordinates[elem_index][1];
-		R_per_element.CSR_V_values[3] =   1;
-		R_per_element.CSR_V_values[4] =   coordinates[elem_index][2];
-		R_per_element.CSR_V_values[5] = - coordinates[elem_index][0];
-		R_per_element.CSR_V_values[6] =   1 ;
-		R_per_element.CSR_V_values[7] = - coordinates[elem_index][1];
-		R_per_element.CSR_V_values[8] =   coordinates[elem_index][0];
-
-		R_per_element.CSR_J_col_indices[0] = 1;
-		R_per_element.CSR_J_col_indices[1] = 5;
-		R_per_element.CSR_J_col_indices[2] = 6;
-		R_per_element.CSR_J_col_indices[3] = 2;
-		R_per_element.CSR_J_col_indices[4] = 4;
-		R_per_element.CSR_J_col_indices[5] = 6;
-		R_per_element.CSR_J_col_indices[6] = 3;
-		R_per_element.CSR_J_col_indices[7] = 4;
-		R_per_element.CSR_J_col_indices[8] = 5;
-
-		R_per_element.CSR_I_row_indices[0] = 1;
-		R_per_element.CSR_I_row_indices[1] = 4;
-		R_per_element.CSR_I_row_indices[2] = 7;
-		R_per_element.CSR_I_row_indices[3] = 10;
-
-		N.MatAppend(R_per_element);
-		next_index = next_index + 3; 
-		row_fill = N.CSR_I_row_indices[N.CSR_I_row_indices.size()-1]; 
-
-	}
-
-	old_index  = next_index;
-	next_index = K.rows;
-	N.CSR_I_row_indices.resize( next_index + 1);
-	fill(N.CSR_I_row_indices.begin() + old_index, N.CSR_I_row_indices.begin() + next_index + 1, row_fill);
-	N.rows = next_index; 
-
-	SparseMatrix Nt; 
-	N.MatTranspose(Nt); 
-
-	SparseMatrix NtN_Mat; 
-	NtN_Mat.MatMat(Nt,'N',N); 
-	NtN_Mat.MatTranspose();
-	NtN_Mat.RemoveLower();
-
-	SparseSolver NtN; 
-	NtN.ImportMatrix(NtN_Mat);
-	NtN_Mat.Clear();
-
-	NtN.Factorization();
-	NtN.SolveMat_Sparse(Nt); 
-
-	//NtN = Nt*N
-	//N.Clear();
-	//Nt.MatTranspose(N);
-	NtN_Mat.MatMat(N,'N',Nt);
-	NtN_Mat.RemoveLower();
-
-	double ro = K.GetMaxOfDiagonalOfSymmetricMatrix(); 
-	ro = 1.0 * ro; 
-
-	K.    MatAddInPlace (NtN_Mat,'N', ro);
-	Kplus.ImportMatrix  (K);
-	Kplus.Factorization ();
-	 
-	KplusF.ImportMatrix (K);
-	//SpyText(K);
-	K.Clear();
-
-}
-
-void Domain::K_regularizationFromR ( ) {
-
-    if (USE_DYNAMIC == 0) {
-
-    	if (DOFS_PER_NODE == 3) {
-
-			SparseMatrix N;
-
-			N.CreateMatFromRowsFromMatrix( Kplus_R, fix_dofs);
-
-			SparseMatrix Nt;
-			N.MatTranspose( Nt );
-
-			SparseMatrix NtN_Mat;
-			NtN_Mat.MatMat( Nt,'N',N );
-			NtN_Mat.MatTranspose();
-			NtN_Mat.RemoveLower();
-
-			SparseSolver NtN;
-			NtN.ImportMatrix(NtN_Mat);
-			NtN_Mat.Clear();
-
-			NtN.Factorization();
-			NtN.SolveMat_Sparse(Nt);
-			NtN.Clear();
-
-			//NtN = Nt*N
-			//N.Clear();
-			//Nt.MatTranspose(N);
-			NtN_Mat.MatMat(N,'N',Nt);
-			NtN_Mat.RemoveLower();
-
-			double ro = K.GetMaxOfDiagonalOfSymmetricMatrix();
-			ro = 1.0 * ro;
-
-			K.    MatAddInPlace (NtN_Mat,'N', ro);
-			KplusF.ImportMatrix (K);
-    	}
-
-
-    	if (DOFS_PER_NODE == 1) {
-    		double ro = K.GetMaxOfDiagonalOfSymmetricMatrix();
-
-    		//K.CSR_V_values[ K.CSR_I_row_indices[100] - 1 ] = +ro;
-
-    		K.CSR_V_values[0] += ro;
-    	}
-
-    }
-
-
-    Kplus.ImportMatrix  (K);
-    //Kplus.Factorization ();
-
-	// POZOR - jen pro Kinv
-//	if (USE_KINV == 1 || USE_HFETI == 1)
-//		KplusF.ImportMatrix (K);
-
-	//K.    MatAddInPlace (NtN_Mat,'N', -ro);
-	//K.Clear(); //TODO: potom se nekde musi K smazat
-	
-} 
-
-// **** END - DOMAIN CLASS *******************************************
-// *******************************************************************
->>>>>>> 382ce933
+#include "Domain.h"
+#include <cmath>
+
+// *******************************************************************
+// **** DOMAIN CLASS ************************************************
+
+
+Domain::Domain(){
+
+}
+
+Domain::Domain(eslocal domain_index, eslocal use_dynamic_1_no_dynamic_0){
+	domain_global_index = domain_index; 
+	USE_DYNAMIC = use_dynamic_1_no_dynamic_0; 
+}
+
+void Domain::SetDynamicParameters(double set_dynamic_timestep, double set_dynamic_beta, double set_dynamic_gama) {
+	dynamic_timestep = set_dynamic_timestep;
+	dynamic_beta     = set_dynamic_beta;
+	dynamic_gama     = set_dynamic_gama;
+}
+
+void Domain::SetDomain(eslocal USE_HFETI, eslocal use_dynamic_1_no_dynamic_0) {
+
+	USE_DYNAMIC = use_dynamic_1_no_dynamic_0; 
+	K_regularizationFromR( );
+	domain_prim_size = Kplus.cols;
+
+}
+
+void Domain::CreateKplus_R ( ) 
+{
+	if (DOFS_PER_NODE == 3) {
+
+		eslocal elem_index = 0;
+
+		SparseMatrix R_per_element;
+
+		R_per_element.rows = 3;
+		R_per_element.cols = 6;
+		R_per_element.nnz  = 9;
+		R_per_element.type = 'G';
+
+		R_per_element.CSR_I_row_indices.resize(4);
+		R_per_element.CSR_J_col_indices.resize(9);
+		R_per_element.CSR_V_values.resize(9);
+
+		R_per_element.CSR_V_values[0] =   1;
+		R_per_element.CSR_V_values[1] = - coordinates[elem_index][2];
+		R_per_element.CSR_V_values[2] =   coordinates[elem_index][1];
+		R_per_element.CSR_V_values[3] =   1;
+		R_per_element.CSR_V_values[4] =   coordinates[elem_index][2];
+		R_per_element.CSR_V_values[5] = - coordinates[elem_index][0];
+		R_per_element.CSR_V_values[6] =   1 ;
+		R_per_element.CSR_V_values[7] = - coordinates[elem_index][1];
+		R_per_element.CSR_V_values[8] =   coordinates[elem_index][0];
+
+		R_per_element.CSR_J_col_indices[0] = 1;
+		R_per_element.CSR_J_col_indices[1] = 5;
+		R_per_element.CSR_J_col_indices[2] = 6;
+		R_per_element.CSR_J_col_indices[3] = 2;
+		R_per_element.CSR_J_col_indices[4] = 4;
+		R_per_element.CSR_J_col_indices[5] = 6;
+		R_per_element.CSR_J_col_indices[6] = 3;
+		R_per_element.CSR_J_col_indices[7] = 4;
+		R_per_element.CSR_J_col_indices[8] = 5;
+
+		R_per_element.CSR_I_row_indices[0] = 1;
+		R_per_element.CSR_I_row_indices[1] = 4;
+		R_per_element.CSR_I_row_indices[2] = 7;
+		R_per_element.CSR_I_row_indices[3] = 10;
+
+		Kplus_R.MatAppend(R_per_element);
+
+		for (elem_index = 1; elem_index < coordinates.size(); elem_index++) {
+			R_per_element.CSR_V_values[1] = - coordinates[elem_index][2];
+			R_per_element.CSR_V_values[2] =   coordinates[elem_index][1];
+			R_per_element.CSR_V_values[4] =   coordinates[elem_index][2];
+			R_per_element.CSR_V_values[5] = - coordinates[elem_index][0];
+			R_per_element.CSR_V_values[7] = - coordinates[elem_index][1];
+			R_per_element.CSR_V_values[8] =   coordinates[elem_index][0];
+
+			Kplus_R.MatAppend(R_per_element);
+		}
+
+		R_per_element.Clear();
+
+	}
+
+
+	if (DOFS_PER_NODE == 1) {
+
+		Kplus_R.dense_values.resize( coordinates.size() );
+		double nsqrt = 1.0 / sqrt( coordinates.size() );
+
+		for (eslocal elem_index = 1; elem_index < coordinates.size(); elem_index++) {
+			Kplus_R.dense_values[elem_index] = nsqrt;
+		}
+
+		Kplus_R.rows = coordinates.size();
+		Kplus_R.cols = 1;
+		Kplus_R.nnz  = coordinates.size();
+		Kplus_R.type = 'G';
+
+		Kplus_R.ConvertDenseToCSR(1);
+	}
+}
+
+void Domain::multKplusLocal(SEQ_VECTOR <double> & x_in, SEQ_VECTOR <double> & y_out, eslocal x_in_vector_start_index, eslocal y_out_vector_start_index) {
+	Kplus.Solve(x_in, y_out, x_in_vector_start_index, y_out_vector_start_index); 
+}
+
+void Domain::multKplusLocal(SEQ_VECTOR <double> & x_in, SEQ_VECTOR <double> & y_out) {
+	Kplus.Solve(x_in, y_out, 0, 0); 
+}
+
+void Domain::multKplusLocal(SEQ_VECTOR <double> & x_in_y_out) {
+	Kplus.Solve(x_in_y_out); 
+}
+
+void Domain::K_regularization ( ) 
+{
+
+	SparseMatrix N; 
+	N.rows = 0;
+	N.cols = 6; // pozor 
+	N.nnz  = 0; 
+	N.type = 'G';
+	eslocal row_fill = 1;
+	N.CSR_I_row_indices.reserve(K.rows+1);
+
+	eslocal old_index  = 0;
+	eslocal next_index = 0;
+
+	SEQ_VECTOR <double> dense_values;
+	double dense_pattern[] = 
+	   {1, 0, 0,    0, 8, 8,
+		0, 1, 0,    8, 0, 8,
+		0, 0, 1,    8, 8, 0}; // 8 is ust a random number 
+	eslocal dense_pattern_size = 18;
+
+	dense_values.resize(fix_nodes.size() * dense_pattern_size);
+	for (eslocal fpi = 0; fpi < fix_nodes.size(); fpi++) {
+		eslocal elem_index = fix_nodes[fpi];
+		dense_pattern[4]  = - coordinates[elem_index][2];
+		dense_pattern[5]  =   coordinates[elem_index][1];
+		dense_pattern[9]  =   coordinates[elem_index][2];
+		dense_pattern[11] = - coordinates[elem_index][0];
+		dense_pattern[15] = - coordinates[elem_index][1];
+		dense_pattern[16] =   coordinates[elem_index][0];
+		copy(dense_pattern, dense_pattern+dense_pattern_size, dense_values.begin() + (fpi*dense_pattern_size));
+		//dense_values.assign(dense_pattern + (fpi*dense_pattern_size), dense_pattern + ((fpi+1)*dense_pattern_size));
+	}
+
+	for (eslocal fpi = 0; fpi < fix_nodes.size(); fpi++) {
+
+		old_index  = next_index;
+		next_index = 3 * fix_nodes[fpi] - 2;
+		N.CSR_I_row_indices.resize( next_index );
+		fill(N.CSR_I_row_indices.begin() + old_index, N.CSR_I_row_indices.begin() + next_index, row_fill);
+		N.rows = next_index; 
+
+		eslocal elem_index = fix_nodes[fpi];
+		SparseMatrix R_per_element; 
+
+
+		R_per_element.rows =  3;
+		R_per_element.cols =  6; 
+		R_per_element.nnz  =  9; 
+		R_per_element.type = 'G'; 
+
+		R_per_element.CSR_I_row_indices.resize(4);
+		R_per_element.CSR_J_col_indices.resize(9);
+		R_per_element.CSR_V_values     .resize(9);
+
+		R_per_element.CSR_V_values[0] =   1;
+		R_per_element.CSR_V_values[1] = - coordinates[elem_index][2];
+		R_per_element.CSR_V_values[2] =   coordinates[elem_index][1];
+		R_per_element.CSR_V_values[3] =   1;
+		R_per_element.CSR_V_values[4] =   coordinates[elem_index][2];
+		R_per_element.CSR_V_values[5] = - coordinates[elem_index][0];
+		R_per_element.CSR_V_values[6] =   1 ;
+		R_per_element.CSR_V_values[7] = - coordinates[elem_index][1];
+		R_per_element.CSR_V_values[8] =   coordinates[elem_index][0];
+
+		R_per_element.CSR_J_col_indices[0] = 1;
+		R_per_element.CSR_J_col_indices[1] = 5;
+		R_per_element.CSR_J_col_indices[2] = 6;
+		R_per_element.CSR_J_col_indices[3] = 2;
+		R_per_element.CSR_J_col_indices[4] = 4;
+		R_per_element.CSR_J_col_indices[5] = 6;
+		R_per_element.CSR_J_col_indices[6] = 3;
+		R_per_element.CSR_J_col_indices[7] = 4;
+		R_per_element.CSR_J_col_indices[8] = 5;
+
+		R_per_element.CSR_I_row_indices[0] = 1;
+		R_per_element.CSR_I_row_indices[1] = 4;
+		R_per_element.CSR_I_row_indices[2] = 7;
+		R_per_element.CSR_I_row_indices[3] = 10;
+
+		N.MatAppend(R_per_element);
+		next_index = next_index + 3; 
+		row_fill = N.CSR_I_row_indices[N.CSR_I_row_indices.size()-1]; 
+
+	}
+
+	old_index  = next_index;
+	next_index = K.rows;
+	N.CSR_I_row_indices.resize( next_index + 1);
+	fill(N.CSR_I_row_indices.begin() + old_index, N.CSR_I_row_indices.begin() + next_index + 1, row_fill);
+	N.rows = next_index; 
+
+	SparseMatrix Nt; 
+	N.MatTranspose(Nt); 
+
+	SparseMatrix NtN_Mat; 
+	NtN_Mat.MatMat(Nt,'N',N); 
+	NtN_Mat.MatTranspose();
+	NtN_Mat.RemoveLower();
+
+	SparseSolver NtN; 
+	NtN.ImportMatrix(NtN_Mat);
+	NtN_Mat.Clear();
+
+	NtN.Factorization();
+	NtN.SolveMat_Sparse(Nt); 
+
+	//NtN = Nt*N
+	//N.Clear();
+	//Nt.MatTranspose(N);
+	NtN_Mat.MatMat(N,'N',Nt);
+	NtN_Mat.RemoveLower();
+
+	double ro = K.GetMaxOfDiagonalOfSymmetricMatrix(); 
+	ro = 1.0 * ro; 
+
+	K.    MatAddInPlace (NtN_Mat,'N', ro);
+	Kplus.ImportMatrix  (K);
+	Kplus.Factorization ();
+	 
+	KplusF.ImportMatrix (K);
+	//SpyText(K);
+	K.Clear();
+
+}
+
+void Domain::K_regularizationFromR ( ) {
+
+    if (USE_DYNAMIC == 0) {
+
+    	if (DOFS_PER_NODE == 3) {
+
+			SparseMatrix N;
+
+			N.CreateMatFromRowsFromMatrix( Kplus_R, fix_dofs);
+
+			SparseMatrix Nt;
+			N.MatTranspose( Nt );
+
+			SparseMatrix NtN_Mat;
+			NtN_Mat.MatMat( Nt,'N',N );
+			NtN_Mat.MatTranspose();
+			NtN_Mat.RemoveLower();
+
+			SparseSolver NtN;
+			NtN.ImportMatrix(NtN_Mat);
+			NtN_Mat.Clear();
+
+			NtN.Factorization();
+			NtN.SolveMat_Sparse(Nt);
+			NtN.Clear();
+
+			//NtN = Nt*N
+			//N.Clear();
+			//Nt.MatTranspose(N);
+			NtN_Mat.MatMat(N,'N',Nt);
+			NtN_Mat.RemoveLower();
+
+			double ro = K.GetMaxOfDiagonalOfSymmetricMatrix();
+			ro = 1.0 * ro;
+
+			K.    MatAddInPlace (NtN_Mat,'N', ro);
+			//KplusF.ImportMatrix (K);
+    	}
+
+
+    	if (DOFS_PER_NODE == 1) {
+    		double ro = K.GetMaxOfDiagonalOfSymmetricMatrix();
+
+    		//K.CSR_V_values[ K.CSR_I_row_indices[100] - 1 ] = +ro;
+
+    		K.CSR_V_values[0] += ro;
+    	}
+
+    }
+	
+} 
+
+
+void Domain::get_kernel_from_K(){
+//      
+// Routine calculates kernel Kplus_R of K satisfied euqality K * Kplus_R = O,
+// where O is zero matrix, and it makes the matrix K non-singular (K_reg) 
+// utilizing spectral conditions of Schur complement. Then ||K-K*inv(K_reg)*K||=0.0
+//
+//
+// rev. 2015-10-23 (A.M.)
+//==============================================================================
+//
+//    1) diagonalScaling
+//  reducing of big jump coefficient effect (TODO include diagonal scaling into whole ESPRESO)
+  bool diagonalScaling = true;            
+
+//    2) permutVectorActive
+//  random selection of singular DOFs
+  eslocal permutVectorActive = 1; // 0 - no permut., 1 - std::vector shuffle, 2 - generating own random sequence -
+
+//    3) use_null_pivots_or_s_set
+  // NtN_Mat from null pivots or fixing DOFs
+  bool use_null_pivots_or_s_set=true;
+
+//    4) diagonalRegularization
+//  regularization only on diagonal elements (big advantage: patern of K and K_regular is the same !!!)
+//  size of set 's' = defect(K)
+//  It's is active, only if and only if use_null_pivots_or_s_set
+  bool diagonalRegularization=true;
+
+//    5) get_n_first_and_n_last_eigenvals_from_dense_K
+// get and preslocal K eigenvalues (A is temporarily converted to dense);
+  eslocal get_n_first_and_n_last_eigenvals_from_dense_K = 0;
+
+//    6) get_n_first_and_n_last_eigenvals_from_dense_S
+// get and preslocal S eigenvalues
+  eslocal get_n_first_and_n_last_eigenvals_from_dense_S = 0;
+
+//    7) plot_n_first_n_last_eigenvalues
+// get of K eigenvalues (A is temporarily converted to dense matrix);
+  eslocal plot_n_first_n_last_eigenvalues = 0;
+
+  if (!use_null_pivots_or_s_set) diagonalRegularization=false;
+
+  printf("\n\n");
+  printf(" ###################################################################\n");
+  printf(" #                 Get kernel of K and null pivots                 #\n");
+  printf(" ###################################################################\n");
+// 
+//    1) COND_NUMB_FOR_SINGULAR_MATRIX
+//  If cond(A) > COND_NUMB_FOR_SINGULAR_MATRIX, A is considered as singular matrix.
+  double COND_NUMB_FOR_SINGULAR_MATRIX=1e13; 
+
+//    2) CHECK_NONSING
+// if CHECK_NONSING>0, checking of K_rr non-singularity is activated and it is repeated 
+// (CHECK_NONSING) times.
+  eslocal CHECK_NONSING=0;
+
+//    3) MAX_SIZE_OF_DENSE_MATRIX_TO_GET_EIGS
+// if size of K is less then CHECK_N..., K is converted to dense format to get eigenvalues.
+  eslocal MAX_SIZE_OF_DENSE_MATRIX_TO_GET_EIGS=2500;
+
+//    4) SC_SIZE
+// specification of size of Schur complement used for detection of zero eigenvalues.
+// SC_SIZE >= expected defect 'd' (e.g. in elasticity d=6).
+  eslocal SC_SIZE=50;
+
+//    5) TWENTY
+// testing last TWENTY eigenvalues of S to distinguish, if d-last ones are zero or not.
+  eslocal TWENTY=20;
+  // TWENTY eigenvalues are ascendly ordered in d = d[0],d[1], ..., d[n-2],d[n-1]
+  
+//    6) JUMP_IN_EIGENVALUES_ALERTING_SINGULARITY
+// if d[i]/d[i+1]< JUMP_IN..., d[i] is last nonzero eigenvalue
+  double JUMP_IN_EIGENVALUES_ALERTING_SINGULARITY=1.0e-5;
+
+  
+  //TODO if K.rows<=SC_SIZE, use directly input K instead of S
+  //
+  //
+  //##########################################################################################
+  //##########################################################################################
+  //##########################################################################################
+  //##########################################################################################
+  //
+  SparseMatrix S;
+  SparseMatrix K_rr;
+  SparseMatrix K_rs;
+  eslocal i_start = 0;
+  eslocal NONSING_SIZE = K.rows - SC_SIZE - i_start;
+  eslocal j_start = NONSING_SIZE;
+  SEQ_VECTOR <eslocal > permVec;
+  permVec.resize(K.rows);
+  SEQ_VECTOR <SEQ_VECTOR<eslocal >> vec_I1_i2(K.rows, SEQ_VECTOR<eslocal >(2, 1));
+  eslocal offset = K.CSR_I_row_indices[0] ? 1 : 0;
+  //  
+  
+  double cond_of_regular_part=1e307;
+  eslocal *I_row_indices_p = new eslocal [K.nnz] ;
+  eslocal *J_col_indices_p = new eslocal [K.nnz] ;
+  SEQ_VECTOR <eslocal > tmp_vec_s;
+  tmp_vec_s.resize(SC_SIZE);
+  eslocal v1, n_mv, cnt_permut_vec;
+  SEQ_VECTOR <eslocal >::iterator it;
+  SEQ_VECTOR <eslocal > fix_dofs;
+  fix_dofs.resize(SC_SIZE);
+  SparseMatrix K_modif;
+
+  double di=1,dj=1;
+  eslocal cnt_iter_check_nonsing=0;
+
+
+  K_modif = K;
+  
+//  K.MatCondNumb(K,"K_singular",plot_n_first_n_last_eigenvalues);
+  // diagonal scaling of K_modif:
+  // K_modif[i,j] = K_modif[i,j]/sqrt(K_modif[i,i]*K_modif[j,j]);
+  for (eslocal i = 0;i<K_modif.rows;i++){
+    if (diagonalScaling) {
+      di=K_modif.CSR_V_values[K_modif.CSR_I_row_indices[i]-offset];
+    }
+    for (eslocal j = K_modif.CSR_I_row_indices[i];j<K_modif.CSR_I_row_indices[i+1];j++){
+      if (diagonalScaling) {
+        dj=K_modif.CSR_V_values[
+          K_modif.CSR_I_row_indices[K_modif.CSR_J_col_indices[j-offset]-offset]-offset];
+      }
+      K_modif.CSR_V_values[j-offset]/=sqrt(di*dj);
+    }
+  }
+
+  //################################################################################# 
+  if (get_n_first_and_n_last_eigenvals_from_dense_K && 
+      K_modif.cols<MAX_SIZE_OF_DENSE_MATRIX_TO_GET_EIGS && cnt_iter_check_nonsing==0) {
+    K_modif.ConvertCSRToDense(0);
+  // EIGENVALUES AND EIGENVECTORS OF STIFFNESS MATRIX
+  // Works only for matrix until size ~ 2500
+    char JOBZ_ = 'V';
+    char UPLO_ = 'U';
+    double *WK_modif = new double[K_modif.cols]; 
+    double *ZK_modif = new double[K_modif.cols*K_modif.cols]; 
+    MKL_INT info;
+    MKL_INT ldzA = K_modif.cols;
+    info = LAPACKE_dspev (LAPACK_COL_MAJOR, JOBZ_, UPLO_,
+            K_modif.cols, &(K_modif.dense_values[0]), WK_modif, ZK_modif, ldzA);
+    printf("eigenvals of %s d{1:%d} and d{%d:%d}\n",
+          "K",get_n_first_and_n_last_eigenvals_from_dense_K,
+          K_modif.rows-get_n_first_and_n_last_eigenvals_from_dense_K+2,K_modif.rows);
+    for (eslocal i = 0 ; i < K_modif.rows; i++){
+      if (i < get_n_first_and_n_last_eigenvals_from_dense_K || 
+            i > K_modif.rows-get_n_first_and_n_last_eigenvals_from_dense_K){
+        printf("%5d:  %3.8e \n",i+1, WK_modif[i]);
+      }
+    }
+    if (info){
+      printf("info = %d\n, something wrong with Schur complement in SparseSolver::generalIinverse",info);
+    }
+    delete [] WK_modif;
+    delete [] ZK_modif;
+  }
+  //################################################################################# 
+
+
+
+
+  while ( cond_of_regular_part > COND_NUMB_FOR_SINGULAR_MATRIX && cnt_iter_check_nonsing<(CHECK_NONSING+1)) {
+    // loop checking non-singularity of K_rr matrix
+    if (cnt_iter_check_nonsing>0){
+      K_modif.Clear();
+      K_modif=K;
+      //diagonal scaling
+      for (eslocal i = 0;i<K_modif.rows;i++){
+        if (diagonalScaling) {
+          di=K_modif.CSR_V_values[K_modif.CSR_I_row_indices[i]-offset];
+        }
+        for (eslocal j = K_modif.CSR_I_row_indices[i];j<K_modif.CSR_I_row_indices[i+1];j++){
+          if (diagonalScaling) {
+            dj=K_modif.CSR_V_values[
+              K_modif.CSR_I_row_indices[K_modif.CSR_J_col_indices[j-offset]-offset]-offset];
+          }
+          K_modif.CSR_V_values[j-offset]/=sqrt(di*dj);
+        }
+      }
+    }
+
+    if (permutVectorActive<2){
+      // set row permVec = {0,1,2,3,4,...,K.rows};
+      for (eslocal i=0; i<K.rows; ++i) { permVec[i]=i;} // 0 1 2 A.rows-1
+    }
+//
+    if (permutVectorActive==1){
+      srand(time(NULL));
+      random_shuffle ( permVec.begin(), permVec.end() );
+      sort(permVec.begin(),permVec.begin()+NONSING_SIZE);
+      sort(permVec.begin()+NONSING_SIZE,permVec.end());
+    }
+    else if (permutVectorActive==2){
+      // random permutation
+      n_mv = 0;                     // n_mv = size(unique(tmp_vec_s)) has to be equal to SC_SIZE
+      cnt_permut_vec=0;
+      srand(time(NULL));
+      // loop controls, if series 'tmp_vec_s' with unique integers has suffisciant dimension.
+      // If not, missing numbers are added and checked again.  
+      do {
+        for (eslocal i = 0;i<(SC_SIZE-n_mv);i++){
+          v1 = rand() % K_modif.rows;
+          tmp_vec_s[n_mv+i]=v1; 
+        }
+        it=tmp_vec_s.begin();
+        std::sort(tmp_vec_s.begin(), tmp_vec_s.end());
+        it = std::unique(tmp_vec_s.begin(), tmp_vec_s.end());
+        n_mv = distance(tmp_vec_s.begin(),it);
+        cnt_permut_vec++;
+     } while (n_mv != SC_SIZE && cnt_permut_vec < 100);
+      //
+      eslocal ik=0,cnt_i=0;
+      for (eslocal i = 0;i<permVec.size();i++){
+        if (i==tmp_vec_s[ik]){
+          permVec[ik+NONSING_SIZE]=tmp_vec_s[ik];
+          ik++;
+        }
+        else{
+          permVec[cnt_i]=i;
+          cnt_i++;
+        }
+      }
+      printf("n_mv: %d, SC_SIZE: %d, it. for RAND: %d\n",n_mv,SC_SIZE,cnt_permut_vec);
+    }
+    //      r = permVec[0:NONSING_SIZE-1]     (singular DOFs)
+    //      s = permVec[NONSING_SIZE:end-1]   (non-singular DOFs)
+    if (permutVectorActive>0){
+//
+      for (eslocal i = 0; i < K.rows;i++){
+        vec_I1_i2[i][0]=permVec[i];
+        vec_I1_i2[i][1]=i; // position to create revers permutation
+      }
+
+      std::sort(vec_I1_i2.begin(), vec_I1_i2.end(),
+                [](const SEQ_VECTOR <eslocal >& a, const SEQ_VECTOR <eslocal >& b) {
+        return a[0] < b[0];
+      });
+      // permutations made on matrix in COO format 
+      K_modif.ConvertToCOO(0);
+      eslocal I_index,J_index;
+      for (eslocal i = 0;i<K_modif.nnz;i++){
+        I_index = vec_I1_i2[K_modif.I_row_indices[i]-offset][1]+offset;
+        J_index = vec_I1_i2[K_modif.J_col_indices[i]-offset][1]+offset;
+        if (I_index>J_index){
+          I_row_indices_p[i]=J_index; J_col_indices_p[i]=I_index;
+        }
+        else{
+          I_row_indices_p[i]=I_index; J_col_indices_p[i]=J_index;
+        }
+      } 
+//
+      for (eslocal i = 0; i<K_modif.nnz;i++){
+        K_modif.I_row_indices[i] = I_row_indices_p[i];
+        K_modif.J_col_indices[i] = J_col_indices_p[i];
+      }                            
+      K_modif.ConvertToCSRwithSort(0);
+    }
+//
+    for (eslocal i = 0;i<SC_SIZE;i++) fix_dofs[i]=permVec[NONSING_SIZE + i] + offset;
+    K_rr.getSubDiagBlockmatrix(K_modif,K_rr,i_start, NONSING_SIZE);
+//    K_rr.printMatCSR("K_rr");
+    if (CHECK_NONSING!=0){
+      cond_of_regular_part = K_rr.MatCondNumb(K_rr,"K_rr",plot_n_first_n_last_eigenvalues);
+      printf("cond_of_regular_part=%3.9f\n",cond_of_regular_part);
+    }
+//
+    cnt_iter_check_nonsing++;
+  } 
+
+  delete [] I_row_indices_p;
+  delete [] J_col_indices_p;
+
+//  for (eslocal i = 0 ; i< SC_SIZE;i++){ printf("%d ",permVec[NONSING_SIZE+i]); } printf("\n");
+//
+  K_rs.getSubBlockmatrix_rs(K_modif,K_rs,i_start, NONSING_SIZE,j_start,SC_SIZE);
+//
+  SparseSolver createSchur;
+  // TODO Routine Create_SC can provide also factorization of K_rr which can avoid to latter factorization.
+  createSchur.ImportMatrix(K_modif);
+  createSchur.Create_SC(S,SC_SIZE,false);
+  K_modif.Clear();
+  createSchur.Clear();
+  S.type='S';
+  S.ConvertCSRToDense(1);
+// EIGENVALUES AND EIGENVECTORS OF SCHUR COMPLEMENT
+  char JOBZ = 'V';
+  char UPLO = 'U';
+  double *W = new double[S.cols]; 
+  double *Z = new double[S.cols*S.cols]; 
+  MKL_INT info;
+  MKL_INT ldz = S.cols;
+  info = LAPACKE_dspev (LAPACK_COL_MAJOR, JOBZ, UPLO, S.cols, &(S.dense_values[0]), W, Z, ldz);
+  if (info){
+    printf("info = %d\n, something wrong with Schur complement in SparseSolver::generalIinverse",info);
+  }
+// IDENTIFICATIONS OF ZERO EIGENVALUES 
+  eslocal defect_A_in;// R_s_cols;
+  double ratio; 
+  eslocal itMax = TWENTY < S.rows ? TWENTY : S.rows ;
+  for (eslocal i = itMax-1; i > 0;i--){
+    ratio = fabs(W[i-1]/W[i]);
+//    printf("eig[%d],eig[%d]= [%3.15e/%3.15e]\n",i,i-1,W[i],W[i-1]);
+    if (ratio < JUMP_IN_EIGENVALUES_ALERTING_SINGULARITY){
+      defect_A_in=i;
+ //     printf("\tratio = %3.15e, DEFECT = %d\n",ratio,defect_A_in);
+    }
+  }
+// 
+  if (get_n_first_and_n_last_eigenvals_from_dense_S!=0){
+    printf("eigenvals of %s d{1:%d} and d{%d:%d}\n",
+          "S",get_n_first_and_n_last_eigenvals_from_dense_S,
+          S.rows-get_n_first_and_n_last_eigenvals_from_dense_S+2,S.rows);
+    for (eslocal i = 0 ; i < S.rows; i++){
+      if (i < get_n_first_and_n_last_eigenvals_from_dense_S || 
+            i > S.rows-get_n_first_and_n_last_eigenvals_from_dense_S){
+        printf("%5d:  %3.8e \n",i+1, W[i]);
+      }
+    }
+  }
+// --------------- CREATING KERNEL R_s FOR SINGULAR PART (SCHUR COMPLEMENT)
+  SparseMatrix R_s;
+  R_s.nnz  = defect_A_in*S.rows;
+  R_s.dense_values.resize(R_s.nnz);
+  R_s.rows = S.rows;
+  R_s.cols = defect_A_in;
+  R_s.type = 'G';
+ // 
+  eslocal cnt=0;
+  for (eslocal j = 0; j < defect_A_in; j++){
+    for (eslocal i = 0; i < R_s.rows; i++){
+	    R_s.dense_values[cnt] = Z[j*R_s.rows + i];			
+      cnt++;
+    }
+  }
+  R_s.ConvertDenseToCSR(0);
+// --------------- CREATING KERNEL R_r FOR NON-SINGULAR PART
+	SparseMatrix R_r; 
+	R_r.MatMat(K_rs,'N',R_s); 
+  K_rs.Clear();
+  SparseSolver K_rr_solver; 
+  K_rr_solver.ImportMatrix(K_rr);
+  K_rr.Clear();
+  K_rr_solver.Factorization();
+  K_rr_solver.SolveMat_Sparse(R_r); // inv(K_rr)*K_rs*R_s 
+  K_rr_solver.Clear();
+  
+  R_r.ConvertCSRToDense(0);
+  R_s.ConvertCSRToDense(0);
+// --------------- CREATING WHOLE KERNEL Kplus_R = [ (R_r)^T (R_s)^T ]^T
+  Kplus_R.rows = R_r.rows+R_s.rows;
+  Kplus_R.cols = R_r.cols;
+  Kplus_R.nnz  = Kplus_R.cols*Kplus_R.rows;
+  Kplus_R.type = 'G';
+	Kplus_R.dense_values.resize(Kplus_R.nnz);			
+  cnt=0;
+  for (eslocal j = 0; j < Kplus_R.cols; j++){
+    for (eslocal i = 0; i < R_r.rows; i++){
+      if (diagonalScaling){
+        di=K.CSR_V_values[K.CSR_I_row_indices[permVec[i]]-offset];
+      }
+      Kplus_R.dense_values[j*Kplus_R.rows + permVec[i]] = R_r.dense_values[j*R_r.rows + i]/sqrt(di);			
+      cnt++;
+    }
+    for (eslocal i = 0; i < R_s.rows; i++){
+      if (diagonalScaling){
+        di=K.CSR_V_values[K.CSR_I_row_indices[permVec[i+R_r.rows]]-offset];
+      }
+	    Kplus_R.dense_values[j*Kplus_R.rows + permVec[i+R_r.rows]] =-R_s.dense_values[j*R_s.rows + i]/sqrt(di);
+      cnt++;
+    }
+  }
+//
+  Kplus_R.GramSchmidtOrtho();
+  SEQ_VECTOR <eslocal > null_pivots;
+  Kplus_R.getNullPivots(null_pivots);
+
+//  printf("null pivots, eslocal ");
+//  for (eslocal i = 0;i<null_pivots.size();i++)
+//    printf("%d ",null_pivots[i]);
+//  printf("\n");
+
+//
+  double * AR =  new double [K.rows];
+  double norm_AR_row,norm_AR = 0.0;
+//  printf("||A*Kplus_R[:,i]|| ...   \n");
+  for (eslocal i = 0;i<Kplus_R.cols;i++){
+    memset(AR,0,Kplus_R.rows * sizeof(double));
+  	K.spmv_( K,&(Kplus_R.dense_values[i*Kplus_R.rows]),AR);
+    norm_AR_row=0.0;
+    for (eslocal j = 0; j < Kplus_R.rows;j++){
+      norm_AR_row+=AR[j]*AR[j];
+    }
+ //   printf("%3.3e  ",sqrt(norm_AR_row));
+    norm_AR+=norm_AR_row;
+  }
+  delete [] AR;
+  norm_AR=sqrt(norm_AR);
+  printf("\n||A*Kplus_R|| = %3.9e \n",norm_AR);
+
+  Kplus_R.ConvertDenseToCSR(1);
+//  Kplus_R.printMatCSR("Kplus_R");
+//  K.printMatCSR("K");
+// REGULARIZATION OF MATRIX K
+
+  double rho = K.GetMaxOfDiagonalOfSymmetricMatrix();
+  rho = 1.0 * rho;
+//
+  if (diagonalRegularization){
+    for (eslocal i = 0; i < null_pivots.size(); i++){
+      K.CSR_V_values[K.CSR_I_row_indices[null_pivots[i]-offset]-offset]+=rho;
+    }
+  }
+  else{
+    SparseMatrix N;
+    if (use_null_pivots_or_s_set){
+      N.CreateMatFromRowsFromMatrix( Kplus_R, null_pivots);
+    }
+    else
+    {
+//      printf("fix_dofs...\n");
+//      for (eslocal i = 0;i<fix_dofs.size();i++)
+//        printf("%d ",fix_dofs[i]);
+//      printf("\n");
+
+      N.CreateMatFromRowsFromMatrix( Kplus_R, fix_dofs);
+    }
+  //null_pivots
+    SparseMatrix Nt;
+    N.MatTranspose( Nt );
+    SparseMatrix NtN_Mat;
+    NtN_Mat.MatMat( Nt,'N',N );
+    NtN_Mat.MatTranspose();
+    NtN_Mat.RemoveLower();
+    SparseSolver NtN;
+    NtN.ImportMatrix(NtN_Mat);
+    NtN_Mat.Clear();
+    NtN.Factorization();
+    NtN.SolveMat_Sparse(Nt);
+    NtN.Clear();
+    NtN_Mat.MatMat(N,'N',Nt);
+    NtN_Mat.RemoveLower();
+    //K.MatCondNumb(K,"K_singular",plot_n_first_n_last_eigenvalues);
+    K.MatAddInPlace (NtN_Mat,'N', rho);
+  }
+//  K.printMatCSR("K_regularized");
+//  K.MatCondNumb(K,"K_regularized",plot_n_first_n_last_eigenvalues);
+
+
+  printf(" =============================================================\n\n");
+
+  delete [] W;
+  delete [] Z;
+}
+
+
+
+// **** END - DOMAIN CLASS *******************************************
+// *******************************************************************