#include "Domain.h"
#include <cmath>

// *******************************************************************
// **** DOMAIN CLASS ************************************************


Domain::Domain(){

}

Domain::Domain(int domain_index, int use_dynamic_1_no_dynamic_0){
	domain_global_index = domain_index; 
	USE_DYNAMIC = use_dynamic_1_no_dynamic_0; 
}

void Domain::SetDynamicParameters(double set_dynamic_timestep, double set_dynamic_beta, double set_dynamic_gama) {
	dynamic_timestep = set_dynamic_timestep;
	dynamic_beta     = set_dynamic_beta;
	dynamic_gama     = set_dynamic_gama;
}

void Domain::SetDomain(int USE_HFETI, int use_dynamic_1_no_dynamic_0) {

	USE_DYNAMIC = use_dynamic_1_no_dynamic_0; 
	K_regularizationFromR( );
	domain_prim_size = Kplus.cols;

}

void Domain::CreateKplus_R ( ) 
{
	if (DOFS_PER_NODE == 3) {

		int elem_index = 0;

		SparseMatrix R_per_element;

		R_per_element.rows = 3;
		R_per_element.cols = 6;
		R_per_element.nnz  = 9;
		R_per_element.type = 'G';

		R_per_element.CSR_I_row_indices.resize(4);
		R_per_element.CSR_J_col_indices.resize(9);
		R_per_element.CSR_V_values.resize(9);

		R_per_element.CSR_V_values[0] =   1;
		R_per_element.CSR_V_values[1] = - coordinates[elem_index][2];
		R_per_element.CSR_V_values[2] =   coordinates[elem_index][1];
		R_per_element.CSR_V_values[3] =   1;
		R_per_element.CSR_V_values[4] =   coordinates[elem_index][2];
		R_per_element.CSR_V_values[5] = - coordinates[elem_index][0];
		R_per_element.CSR_V_values[6] =   1 ;
		R_per_element.CSR_V_values[7] = - coordinates[elem_index][1];
		R_per_element.CSR_V_values[8] =   coordinates[elem_index][0];

		R_per_element.CSR_J_col_indices[0] = 1;
		R_per_element.CSR_J_col_indices[1] = 5;
		R_per_element.CSR_J_col_indices[2] = 6;
		R_per_element.CSR_J_col_indices[3] = 2;
		R_per_element.CSR_J_col_indices[4] = 4;
		R_per_element.CSR_J_col_indices[5] = 6;
		R_per_element.CSR_J_col_indices[6] = 3;
		R_per_element.CSR_J_col_indices[7] = 4;
		R_per_element.CSR_J_col_indices[8] = 5;

		R_per_element.CSR_I_row_indices[0] = 1;
		R_per_element.CSR_I_row_indices[1] = 4;
		R_per_element.CSR_I_row_indices[2] = 7;
		R_per_element.CSR_I_row_indices[3] = 10;

		Kplus_R.MatAppend(R_per_element);

		for (elem_index = 1; elem_index < coordinates.size(); elem_index++) {
			R_per_element.CSR_V_values[1] = - coordinates[elem_index][2];
			R_per_element.CSR_V_values[2] =   coordinates[elem_index][1];
			R_per_element.CSR_V_values[4] =   coordinates[elem_index][2];
			R_per_element.CSR_V_values[5] = - coordinates[elem_index][0];
			R_per_element.CSR_V_values[7] = - coordinates[elem_index][1];
			R_per_element.CSR_V_values[8] =   coordinates[elem_index][0];

			Kplus_R.MatAppend(R_per_element);
		}

		R_per_element.Clear();

	}


	if (DOFS_PER_NODE == 1) {

		Kplus_R.dense_values.resize( coordinates.size() );
		double nsqrt = 1.0 / sqrt( coordinates.size() );

		for (int elem_index = 1; elem_index < coordinates.size(); elem_index++) {
			Kplus_R.dense_values[elem_index] = nsqrt;
		}

		Kplus_R.rows = coordinates.size();
		Kplus_R.cols = 1;
		Kplus_R.nnz  = coordinates.size();
		Kplus_R.type = 'G';

		Kplus_R.ConvertDenseToCSR(1);
	}
}

void Domain::multKplusLocal(SEQ_VECTOR <double> & x_in, SEQ_VECTOR <double> & y_out, int x_in_vector_start_index, int y_out_vector_start_index) {
	Kplus.Solve(x_in, y_out, x_in_vector_start_index, y_out_vector_start_index); 
}

void Domain::multKplusLocal(SEQ_VECTOR <double> & x_in, SEQ_VECTOR <double> & y_out) {
	Kplus.Solve(x_in, y_out, 0, 0); 
}

void Domain::multKplusLocal(SEQ_VECTOR <double> & x_in_y_out) {
	Kplus.Solve(x_in_y_out); 
}

void Domain::K_regularization ( ) 
{

	SparseMatrix N; 
	N.rows = 0;
	N.cols = 6; // pozor 
	N.nnz  = 0; 
	N.type = 'G';
	int row_fill = 1; 
	N.CSR_I_row_indices.reserve(K.rows+1);

	int old_index  = 0;
	int next_index = 0; 

	SEQ_VECTOR <double> dense_values;
	double dense_pattern[] = 
	   {1, 0, 0,    0, 8, 8,
		0, 1, 0,    8, 0, 8,
		0, 0, 1,    8, 8, 0}; // 8 is ust a random number 
	int dense_pattern_size = 18; 

	dense_values.resize(fix_nodes.size() * dense_pattern_size);
	for (int fpi = 0; fpi < fix_nodes.size(); fpi++) {
		int elem_index = fix_nodes[fpi];
		dense_pattern[4]  = - coordinates[elem_index][2];
		dense_pattern[5]  =   coordinates[elem_index][1];
		dense_pattern[9]  =   coordinates[elem_index][2];
		dense_pattern[11] = - coordinates[elem_index][0];
		dense_pattern[15] = - coordinates[elem_index][1];
		dense_pattern[16] =   coordinates[elem_index][0];
		copy(dense_pattern, dense_pattern+dense_pattern_size, dense_values.begin() + (fpi*dense_pattern_size));
		//dense_values.assign(dense_pattern + (fpi*dense_pattern_size), dense_pattern + ((fpi+1)*dense_pattern_size));
	}

	for (int fpi = 0; fpi < fix_nodes.size(); fpi++) {

		old_index  = next_index;
		next_index = 3 * fix_nodes[fpi] - 2;
		N.CSR_I_row_indices.resize( next_index );
		fill(N.CSR_I_row_indices.begin() + old_index, N.CSR_I_row_indices.begin() + next_index, row_fill);
		N.rows = next_index; 

		int elem_index = fix_nodes[fpi];
		SparseMatrix R_per_element; 


		R_per_element.rows =  3;
		R_per_element.cols =  6; 
		R_per_element.nnz  =  9; 
		R_per_element.type = 'G'; 

		R_per_element.CSR_I_row_indices.resize(4);
		R_per_element.CSR_J_col_indices.resize(9);
		R_per_element.CSR_V_values     .resize(9);

		R_per_element.CSR_V_values[0] =   1;
		R_per_element.CSR_V_values[1] = - coordinates[elem_index][2];
		R_per_element.CSR_V_values[2] =   coordinates[elem_index][1];
		R_per_element.CSR_V_values[3] =   1;
		R_per_element.CSR_V_values[4] =   coordinates[elem_index][2];
		R_per_element.CSR_V_values[5] = - coordinates[elem_index][0];
		R_per_element.CSR_V_values[6] =   1 ;
		R_per_element.CSR_V_values[7] = - coordinates[elem_index][1];
		R_per_element.CSR_V_values[8] =   coordinates[elem_index][0];

		R_per_element.CSR_J_col_indices[0] = 1;
		R_per_element.CSR_J_col_indices[1] = 5;
		R_per_element.CSR_J_col_indices[2] = 6;
		R_per_element.CSR_J_col_indices[3] = 2;
		R_per_element.CSR_J_col_indices[4] = 4;
		R_per_element.CSR_J_col_indices[5] = 6;
		R_per_element.CSR_J_col_indices[6] = 3;
		R_per_element.CSR_J_col_indices[7] = 4;
		R_per_element.CSR_J_col_indices[8] = 5;

		R_per_element.CSR_I_row_indices[0] = 1;
		R_per_element.CSR_I_row_indices[1] = 4;
		R_per_element.CSR_I_row_indices[2] = 7;
		R_per_element.CSR_I_row_indices[3] = 10;

		N.MatAppend(R_per_element);
		next_index = next_index + 3; 
		row_fill = N.CSR_I_row_indices[N.CSR_I_row_indices.size()-1]; 

	}

	old_index  = next_index;
	next_index = K.rows;
	N.CSR_I_row_indices.resize( next_index + 1);
	fill(N.CSR_I_row_indices.begin() + old_index, N.CSR_I_row_indices.begin() + next_index + 1, row_fill);
	N.rows = next_index; 

	SparseMatrix Nt; 
	N.MatTranspose(Nt); 

	SparseMatrix NtN_Mat; 
	NtN_Mat.MatMat(Nt,'N',N); 
	NtN_Mat.MatTranspose();
	NtN_Mat.RemoveLower();

	SparseSolver NtN; 
	NtN.ImportMatrix(NtN_Mat);
	NtN_Mat.Clear();

	NtN.Factorization();
	NtN.SolveMat_Sparse(Nt); 

	//NtN = Nt*N
	//N.Clear();
	//Nt.MatTranspose(N);
	NtN_Mat.MatMat(N,'N',Nt);
	NtN_Mat.RemoveLower();

	double ro = K.GetMaxOfDiagonalOfSymmetricMatrix(); 
	ro = 1.0 * ro; 

	K.    MatAddInPlace (NtN_Mat,'N', ro);
	Kplus.ImportMatrix  (K);
	Kplus.Factorization ();
	 
	KplusF.ImportMatrix (K);
	//SpyText(K);
	K.Clear();

}

void Domain::K_regularizationFromR ( ) {

    if (USE_DYNAMIC == 0) {

    	if (DOFS_PER_NODE == 3) {

			SparseMatrix N;

			N.CreateMatFromRowsFromMatrix( Kplus_R, fix_dofs);

			SparseMatrix Nt;
			N.MatTranspose( Nt );

			SparseMatrix NtN_Mat;
			NtN_Mat.MatMat( Nt,'N',N );
			NtN_Mat.MatTranspose();
			NtN_Mat.RemoveLower();

			SparseSolver NtN;
			NtN.ImportMatrix(NtN_Mat);
			NtN_Mat.Clear();

			NtN.Factorization();
			NtN.SolveMat_Sparse(Nt);
			NtN.Clear();

			//NtN = Nt*N
			//N.Clear();
			//Nt.MatTranspose(N);
<<<<<<< HEAD

=======
>>>>>>> 6c4f6988
			NtN_Mat.MatMat(N,'N',Nt);
			NtN_Mat.RemoveLower();

			double ro = K.GetMaxOfDiagonalOfSymmetricMatrix();
			ro = 1.0 * ro;

			K.    MatAddInPlace (NtN_Mat,'N', ro);
    	}


    	if (DOFS_PER_NODE == 1) {
    		double ro = K.GetMaxOfDiagonalOfSymmetricMatrix();

    		//K.CSR_V_values[ K.CSR_I_row_indices[100] - 1 ] = +ro;

    		K.CSR_V_values[0] += ro;
    	}

    }


    Kplus.ImportMatrix  (K);
    //Kplus.Factorization ();

	// POZOR - jen pro Kinv
//	if (USE_KINV == 1 || USE_HFETI == 1)
//		KplusF.ImportMatrix (K);

	//K.    MatAddInPlace (NtN_Mat,'N', -ro);
	//K.Clear(); //TODO: potom se nekde musi K smazat
	
} 

// **** END - DOMAIN CLASS *******************************************
// *******************************************************************
<|MERGE_RESOLUTION|>--- conflicted
+++ resolved
@@ -1,314 +1,310 @@
-#include "Domain.h"
-#include <cmath>
-
-// *******************************************************************
-// **** DOMAIN CLASS ************************************************
-
-
-Domain::Domain(){
-
-}
-
-Domain::Domain(int domain_index, int use_dynamic_1_no_dynamic_0){
-	domain_global_index = domain_index; 
-	USE_DYNAMIC = use_dynamic_1_no_dynamic_0; 
-}
-
-void Domain::SetDynamicParameters(double set_dynamic_timestep, double set_dynamic_beta, double set_dynamic_gama) {
-	dynamic_timestep = set_dynamic_timestep;
-	dynamic_beta     = set_dynamic_beta;
-	dynamic_gama     = set_dynamic_gama;
-}
-
-void Domain::SetDomain(int USE_HFETI, int use_dynamic_1_no_dynamic_0) {
-
-	USE_DYNAMIC = use_dynamic_1_no_dynamic_0; 
-	K_regularizationFromR( );
-	domain_prim_size = Kplus.cols;
-
-}
-
-void Domain::CreateKplus_R ( ) 
-{
-	if (DOFS_PER_NODE == 3) {
-
-		int elem_index = 0;
-
-		SparseMatrix R_per_element;
-
-		R_per_element.rows = 3;
-		R_per_element.cols = 6;
-		R_per_element.nnz  = 9;
-		R_per_element.type = 'G';
-
-		R_per_element.CSR_I_row_indices.resize(4);
-		R_per_element.CSR_J_col_indices.resize(9);
-		R_per_element.CSR_V_values.resize(9);
-
-		R_per_element.CSR_V_values[0] =   1;
-		R_per_element.CSR_V_values[1] = - coordinates[elem_index][2];
-		R_per_element.CSR_V_values[2] =   coordinates[elem_index][1];
-		R_per_element.CSR_V_values[3] =   1;
-		R_per_element.CSR_V_values[4] =   coordinates[elem_index][2];
-		R_per_element.CSR_V_values[5] = - coordinates[elem_index][0];
-		R_per_element.CSR_V_values[6] =   1 ;
-		R_per_element.CSR_V_values[7] = - coordinates[elem_index][1];
-		R_per_element.CSR_V_values[8] =   coordinates[elem_index][0];
-
-		R_per_element.CSR_J_col_indices[0] = 1;
-		R_per_element.CSR_J_col_indices[1] = 5;
-		R_per_element.CSR_J_col_indices[2] = 6;
-		R_per_element.CSR_J_col_indices[3] = 2;
-		R_per_element.CSR_J_col_indices[4] = 4;
-		R_per_element.CSR_J_col_indices[5] = 6;
-		R_per_element.CSR_J_col_indices[6] = 3;
-		R_per_element.CSR_J_col_indices[7] = 4;
-		R_per_element.CSR_J_col_indices[8] = 5;
-
-		R_per_element.CSR_I_row_indices[0] = 1;
-		R_per_element.CSR_I_row_indices[1] = 4;
-		R_per_element.CSR_I_row_indices[2] = 7;
-		R_per_element.CSR_I_row_indices[3] = 10;
-
-		Kplus_R.MatAppend(R_per_element);
-
-		for (elem_index = 1; elem_index < coordinates.size(); elem_index++) {
-			R_per_element.CSR_V_values[1] = - coordinates[elem_index][2];
-			R_per_element.CSR_V_values[2] =   coordinates[elem_index][1];
-			R_per_element.CSR_V_values[4] =   coordinates[elem_index][2];
-			R_per_element.CSR_V_values[5] = - coordinates[elem_index][0];
-			R_per_element.CSR_V_values[7] = - coordinates[elem_index][1];
-			R_per_element.CSR_V_values[8] =   coordinates[elem_index][0];
-
-			Kplus_R.MatAppend(R_per_element);
-		}
-
-		R_per_element.Clear();
-
-	}
-
-
-	if (DOFS_PER_NODE == 1) {
-
-		Kplus_R.dense_values.resize( coordinates.size() );
-		double nsqrt = 1.0 / sqrt( coordinates.size() );
-
-		for (int elem_index = 1; elem_index < coordinates.size(); elem_index++) {
-			Kplus_R.dense_values[elem_index] = nsqrt;
-		}
-
-		Kplus_R.rows = coordinates.size();
-		Kplus_R.cols = 1;
-		Kplus_R.nnz  = coordinates.size();
-		Kplus_R.type = 'G';
-
-		Kplus_R.ConvertDenseToCSR(1);
-	}
-}
-
-void Domain::multKplusLocal(SEQ_VECTOR <double> & x_in, SEQ_VECTOR <double> & y_out, int x_in_vector_start_index, int y_out_vector_start_index) {
-	Kplus.Solve(x_in, y_out, x_in_vector_start_index, y_out_vector_start_index); 
-}
-
-void Domain::multKplusLocal(SEQ_VECTOR <double> & x_in, SEQ_VECTOR <double> & y_out) {
-	Kplus.Solve(x_in, y_out, 0, 0); 
-}
-
-void Domain::multKplusLocal(SEQ_VECTOR <double> & x_in_y_out) {
-	Kplus.Solve(x_in_y_out); 
-}
-
-void Domain::K_regularization ( ) 
-{
-
-	SparseMatrix N; 
-	N.rows = 0;
-	N.cols = 6; // pozor 
-	N.nnz  = 0; 
-	N.type = 'G';
-	int row_fill = 1; 
-	N.CSR_I_row_indices.reserve(K.rows+1);
-
-	int old_index  = 0;
-	int next_index = 0; 
-
-	SEQ_VECTOR <double> dense_values;
-	double dense_pattern[] = 
-	   {1, 0, 0,    0, 8, 8,
-		0, 1, 0,    8, 0, 8,
-		0, 0, 1,    8, 8, 0}; // 8 is ust a random number 
-	int dense_pattern_size = 18; 
-
-	dense_values.resize(fix_nodes.size() * dense_pattern_size);
-	for (int fpi = 0; fpi < fix_nodes.size(); fpi++) {
-		int elem_index = fix_nodes[fpi];
-		dense_pattern[4]  = - coordinates[elem_index][2];
-		dense_pattern[5]  =   coordinates[elem_index][1];
-		dense_pattern[9]  =   coordinates[elem_index][2];
-		dense_pattern[11] = - coordinates[elem_index][0];
-		dense_pattern[15] = - coordinates[elem_index][1];
-		dense_pattern[16] =   coordinates[elem_index][0];
-		copy(dense_pattern, dense_pattern+dense_pattern_size, dense_values.begin() + (fpi*dense_pattern_size));
-		//dense_values.assign(dense_pattern + (fpi*dense_pattern_size), dense_pattern + ((fpi+1)*dense_pattern_size));
-	}
-
-	for (int fpi = 0; fpi < fix_nodes.size(); fpi++) {
-
-		old_index  = next_index;
-		next_index = 3 * fix_nodes[fpi] - 2;
-		N.CSR_I_row_indices.resize( next_index );
-		fill(N.CSR_I_row_indices.begin() + old_index, N.CSR_I_row_indices.begin() + next_index, row_fill);
-		N.rows = next_index; 
-
-		int elem_index = fix_nodes[fpi];
-		SparseMatrix R_per_element; 
-
-
-		R_per_element.rows =  3;
-		R_per_element.cols =  6; 
-		R_per_element.nnz  =  9; 
-		R_per_element.type = 'G'; 
-
-		R_per_element.CSR_I_row_indices.resize(4);
-		R_per_element.CSR_J_col_indices.resize(9);
-		R_per_element.CSR_V_values     .resize(9);
-
-		R_per_element.CSR_V_values[0] =   1;
-		R_per_element.CSR_V_values[1] = - coordinates[elem_index][2];
-		R_per_element.CSR_V_values[2] =   coordinates[elem_index][1];
-		R_per_element.CSR_V_values[3] =   1;
-		R_per_element.CSR_V_values[4] =   coordinates[elem_index][2];
-		R_per_element.CSR_V_values[5] = - coordinates[elem_index][0];
-		R_per_element.CSR_V_values[6] =   1 ;
-		R_per_element.CSR_V_values[7] = - coordinates[elem_index][1];
-		R_per_element.CSR_V_values[8] =   coordinates[elem_index][0];
-
-		R_per_element.CSR_J_col_indices[0] = 1;
-		R_per_element.CSR_J_col_indices[1] = 5;
-		R_per_element.CSR_J_col_indices[2] = 6;
-		R_per_element.CSR_J_col_indices[3] = 2;
-		R_per_element.CSR_J_col_indices[4] = 4;
-		R_per_element.CSR_J_col_indices[5] = 6;
-		R_per_element.CSR_J_col_indices[6] = 3;
-		R_per_element.CSR_J_col_indices[7] = 4;
-		R_per_element.CSR_J_col_indices[8] = 5;
-
-		R_per_element.CSR_I_row_indices[0] = 1;
-		R_per_element.CSR_I_row_indices[1] = 4;
-		R_per_element.CSR_I_row_indices[2] = 7;
-		R_per_element.CSR_I_row_indices[3] = 10;
-
-		N.MatAppend(R_per_element);
-		next_index = next_index + 3; 
-		row_fill = N.CSR_I_row_indices[N.CSR_I_row_indices.size()-1]; 
-
-	}
-
-	old_index  = next_index;
-	next_index = K.rows;
-	N.CSR_I_row_indices.resize( next_index + 1);
-	fill(N.CSR_I_row_indices.begin() + old_index, N.CSR_I_row_indices.begin() + next_index + 1, row_fill);
-	N.rows = next_index; 
-
-	SparseMatrix Nt; 
-	N.MatTranspose(Nt); 
-
-	SparseMatrix NtN_Mat; 
-	NtN_Mat.MatMat(Nt,'N',N); 
-	NtN_Mat.MatTranspose();
-	NtN_Mat.RemoveLower();
-
-	SparseSolver NtN; 
-	NtN.ImportMatrix(NtN_Mat);
-	NtN_Mat.Clear();
-
-	NtN.Factorization();
-	NtN.SolveMat_Sparse(Nt); 
-
-	//NtN = Nt*N
-	//N.Clear();
-	//Nt.MatTranspose(N);
-	NtN_Mat.MatMat(N,'N',Nt);
-	NtN_Mat.RemoveLower();
-
-	double ro = K.GetMaxOfDiagonalOfSymmetricMatrix(); 
-	ro = 1.0 * ro; 
-
-	K.    MatAddInPlace (NtN_Mat,'N', ro);
-	Kplus.ImportMatrix  (K);
-	Kplus.Factorization ();
-	 
-	KplusF.ImportMatrix (K);
-	//SpyText(K);
-	K.Clear();
-
-}
-
-void Domain::K_regularizationFromR ( ) {
-
-    if (USE_DYNAMIC == 0) {
-
-    	if (DOFS_PER_NODE == 3) {
-
-			SparseMatrix N;
-
-			N.CreateMatFromRowsFromMatrix( Kplus_R, fix_dofs);
-
-			SparseMatrix Nt;
-			N.MatTranspose( Nt );
-
-			SparseMatrix NtN_Mat;
-			NtN_Mat.MatMat( Nt,'N',N );
-			NtN_Mat.MatTranspose();
-			NtN_Mat.RemoveLower();
-
-			SparseSolver NtN;
-			NtN.ImportMatrix(NtN_Mat);
-			NtN_Mat.Clear();
-
-			NtN.Factorization();
-			NtN.SolveMat_Sparse(Nt);
-			NtN.Clear();
-
-			//NtN = Nt*N
-			//N.Clear();
-			//Nt.MatTranspose(N);
-<<<<<<< HEAD
-
-=======
->>>>>>> 6c4f6988
-			NtN_Mat.MatMat(N,'N',Nt);
-			NtN_Mat.RemoveLower();
-
-			double ro = K.GetMaxOfDiagonalOfSymmetricMatrix();
-			ro = 1.0 * ro;
-
-			K.    MatAddInPlace (NtN_Mat,'N', ro);
-    	}
-
-
-    	if (DOFS_PER_NODE == 1) {
-    		double ro = K.GetMaxOfDiagonalOfSymmetricMatrix();
-
-    		//K.CSR_V_values[ K.CSR_I_row_indices[100] - 1 ] = +ro;
-
-    		K.CSR_V_values[0] += ro;
-    	}
-
-    }
-
-
-    Kplus.ImportMatrix  (K);
-    //Kplus.Factorization ();
-
-	// POZOR - jen pro Kinv
-//	if (USE_KINV == 1 || USE_HFETI == 1)
-//		KplusF.ImportMatrix (K);
-
-	//K.    MatAddInPlace (NtN_Mat,'N', -ro);
-	//K.Clear(); //TODO: potom se nekde musi K smazat
-	
-} 
-
-// **** END - DOMAIN CLASS *******************************************
-// *******************************************************************
+#include "Domain.h"
+#include <cmath>
+
+// *******************************************************************
+// **** DOMAIN CLASS ************************************************
+
+
+Domain::Domain(){
+
+}
+
+Domain::Domain(int domain_index, int use_dynamic_1_no_dynamic_0){
+	domain_global_index = domain_index; 
+	USE_DYNAMIC = use_dynamic_1_no_dynamic_0; 
+}
+
+void Domain::SetDynamicParameters(double set_dynamic_timestep, double set_dynamic_beta, double set_dynamic_gama) {
+	dynamic_timestep = set_dynamic_timestep;
+	dynamic_beta     = set_dynamic_beta;
+	dynamic_gama     = set_dynamic_gama;
+}
+
+void Domain::SetDomain(int USE_HFETI, int use_dynamic_1_no_dynamic_0) {
+
+	USE_DYNAMIC = use_dynamic_1_no_dynamic_0; 
+	K_regularizationFromR( );
+	domain_prim_size = Kplus.cols;
+
+}
+
+void Domain::CreateKplus_R ( ) 
+{
+	if (DOFS_PER_NODE == 3) {
+
+		int elem_index = 0;
+
+		SparseMatrix R_per_element;
+
+		R_per_element.rows = 3;
+		R_per_element.cols = 6;
+		R_per_element.nnz  = 9;
+		R_per_element.type = 'G';
+
+		R_per_element.CSR_I_row_indices.resize(4);
+		R_per_element.CSR_J_col_indices.resize(9);
+		R_per_element.CSR_V_values.resize(9);
+
+		R_per_element.CSR_V_values[0] =   1;
+		R_per_element.CSR_V_values[1] = - coordinates[elem_index][2];
+		R_per_element.CSR_V_values[2] =   coordinates[elem_index][1];
+		R_per_element.CSR_V_values[3] =   1;
+		R_per_element.CSR_V_values[4] =   coordinates[elem_index][2];
+		R_per_element.CSR_V_values[5] = - coordinates[elem_index][0];
+		R_per_element.CSR_V_values[6] =   1 ;
+		R_per_element.CSR_V_values[7] = - coordinates[elem_index][1];
+		R_per_element.CSR_V_values[8] =   coordinates[elem_index][0];
+
+		R_per_element.CSR_J_col_indices[0] = 1;
+		R_per_element.CSR_J_col_indices[1] = 5;
+		R_per_element.CSR_J_col_indices[2] = 6;
+		R_per_element.CSR_J_col_indices[3] = 2;
+		R_per_element.CSR_J_col_indices[4] = 4;
+		R_per_element.CSR_J_col_indices[5] = 6;
+		R_per_element.CSR_J_col_indices[6] = 3;
+		R_per_element.CSR_J_col_indices[7] = 4;
+		R_per_element.CSR_J_col_indices[8] = 5;
+
+		R_per_element.CSR_I_row_indices[0] = 1;
+		R_per_element.CSR_I_row_indices[1] = 4;
+		R_per_element.CSR_I_row_indices[2] = 7;
+		R_per_element.CSR_I_row_indices[3] = 10;
+
+		Kplus_R.MatAppend(R_per_element);
+
+		for (elem_index = 1; elem_index < coordinates.size(); elem_index++) {
+			R_per_element.CSR_V_values[1] = - coordinates[elem_index][2];
+			R_per_element.CSR_V_values[2] =   coordinates[elem_index][1];
+			R_per_element.CSR_V_values[4] =   coordinates[elem_index][2];
+			R_per_element.CSR_V_values[5] = - coordinates[elem_index][0];
+			R_per_element.CSR_V_values[7] = - coordinates[elem_index][1];
+			R_per_element.CSR_V_values[8] =   coordinates[elem_index][0];
+
+			Kplus_R.MatAppend(R_per_element);
+		}
+
+		R_per_element.Clear();
+
+	}
+
+
+	if (DOFS_PER_NODE == 1) {
+
+		Kplus_R.dense_values.resize( coordinates.size() );
+		double nsqrt = 1.0 / sqrt( coordinates.size() );
+
+		for (int elem_index = 1; elem_index < coordinates.size(); elem_index++) {
+			Kplus_R.dense_values[elem_index] = nsqrt;
+		}
+
+		Kplus_R.rows = coordinates.size();
+		Kplus_R.cols = 1;
+		Kplus_R.nnz  = coordinates.size();
+		Kplus_R.type = 'G';
+
+		Kplus_R.ConvertDenseToCSR(1);
+	}
+}
+
+void Domain::multKplusLocal(SEQ_VECTOR <double> & x_in, SEQ_VECTOR <double> & y_out, int x_in_vector_start_index, int y_out_vector_start_index) {
+	Kplus.Solve(x_in, y_out, x_in_vector_start_index, y_out_vector_start_index); 
+}
+
+void Domain::multKplusLocal(SEQ_VECTOR <double> & x_in, SEQ_VECTOR <double> & y_out) {
+	Kplus.Solve(x_in, y_out, 0, 0); 
+}
+
+void Domain::multKplusLocal(SEQ_VECTOR <double> & x_in_y_out) {
+	Kplus.Solve(x_in_y_out); 
+}
+
+void Domain::K_regularization ( ) 
+{
+
+	SparseMatrix N; 
+	N.rows = 0;
+	N.cols = 6; // pozor 
+	N.nnz  = 0; 
+	N.type = 'G';
+	int row_fill = 1; 
+	N.CSR_I_row_indices.reserve(K.rows+1);
+
+	int old_index  = 0;
+	int next_index = 0; 
+
+	SEQ_VECTOR <double> dense_values;
+	double dense_pattern[] = 
+	   {1, 0, 0,    0, 8, 8,
+		0, 1, 0,    8, 0, 8,
+		0, 0, 1,    8, 8, 0}; // 8 is ust a random number 
+	int dense_pattern_size = 18; 
+
+	dense_values.resize(fix_nodes.size() * dense_pattern_size);
+	for (int fpi = 0; fpi < fix_nodes.size(); fpi++) {
+		int elem_index = fix_nodes[fpi];
+		dense_pattern[4]  = - coordinates[elem_index][2];
+		dense_pattern[5]  =   coordinates[elem_index][1];
+		dense_pattern[9]  =   coordinates[elem_index][2];
+		dense_pattern[11] = - coordinates[elem_index][0];
+		dense_pattern[15] = - coordinates[elem_index][1];
+		dense_pattern[16] =   coordinates[elem_index][0];
+		copy(dense_pattern, dense_pattern+dense_pattern_size, dense_values.begin() + (fpi*dense_pattern_size));
+		//dense_values.assign(dense_pattern + (fpi*dense_pattern_size), dense_pattern + ((fpi+1)*dense_pattern_size));
+	}
+
+	for (int fpi = 0; fpi < fix_nodes.size(); fpi++) {
+
+		old_index  = next_index;
+		next_index = 3 * fix_nodes[fpi] - 2;
+		N.CSR_I_row_indices.resize( next_index );
+		fill(N.CSR_I_row_indices.begin() + old_index, N.CSR_I_row_indices.begin() + next_index, row_fill);
+		N.rows = next_index; 
+
+		int elem_index = fix_nodes[fpi];
+		SparseMatrix R_per_element; 
+
+
+		R_per_element.rows =  3;
+		R_per_element.cols =  6; 
+		R_per_element.nnz  =  9; 
+		R_per_element.type = 'G'; 
+
+		R_per_element.CSR_I_row_indices.resize(4);
+		R_per_element.CSR_J_col_indices.resize(9);
+		R_per_element.CSR_V_values     .resize(9);
+
+		R_per_element.CSR_V_values[0] =   1;
+		R_per_element.CSR_V_values[1] = - coordinates[elem_index][2];
+		R_per_element.CSR_V_values[2] =   coordinates[elem_index][1];
+		R_per_element.CSR_V_values[3] =   1;
+		R_per_element.CSR_V_values[4] =   coordinates[elem_index][2];
+		R_per_element.CSR_V_values[5] = - coordinates[elem_index][0];
+		R_per_element.CSR_V_values[6] =   1 ;
+		R_per_element.CSR_V_values[7] = - coordinates[elem_index][1];
+		R_per_element.CSR_V_values[8] =   coordinates[elem_index][0];
+
+		R_per_element.CSR_J_col_indices[0] = 1;
+		R_per_element.CSR_J_col_indices[1] = 5;
+		R_per_element.CSR_J_col_indices[2] = 6;
+		R_per_element.CSR_J_col_indices[3] = 2;
+		R_per_element.CSR_J_col_indices[4] = 4;
+		R_per_element.CSR_J_col_indices[5] = 6;
+		R_per_element.CSR_J_col_indices[6] = 3;
+		R_per_element.CSR_J_col_indices[7] = 4;
+		R_per_element.CSR_J_col_indices[8] = 5;
+
+		R_per_element.CSR_I_row_indices[0] = 1;
+		R_per_element.CSR_I_row_indices[1] = 4;
+		R_per_element.CSR_I_row_indices[2] = 7;
+		R_per_element.CSR_I_row_indices[3] = 10;
+
+		N.MatAppend(R_per_element);
+		next_index = next_index + 3; 
+		row_fill = N.CSR_I_row_indices[N.CSR_I_row_indices.size()-1]; 
+
+	}
+
+	old_index  = next_index;
+	next_index = K.rows;
+	N.CSR_I_row_indices.resize( next_index + 1);
+	fill(N.CSR_I_row_indices.begin() + old_index, N.CSR_I_row_indices.begin() + next_index + 1, row_fill);
+	N.rows = next_index; 
+
+	SparseMatrix Nt; 
+	N.MatTranspose(Nt); 
+
+	SparseMatrix NtN_Mat; 
+	NtN_Mat.MatMat(Nt,'N',N); 
+	NtN_Mat.MatTranspose();
+	NtN_Mat.RemoveLower();
+
+	SparseSolver NtN; 
+	NtN.ImportMatrix(NtN_Mat);
+	NtN_Mat.Clear();
+
+	NtN.Factorization();
+	NtN.SolveMat_Sparse(Nt); 
+
+	//NtN = Nt*N
+	//N.Clear();
+	//Nt.MatTranspose(N);
+	NtN_Mat.MatMat(N,'N',Nt);
+	NtN_Mat.RemoveLower();
+
+	double ro = K.GetMaxOfDiagonalOfSymmetricMatrix(); 
+	ro = 1.0 * ro; 
+
+	K.    MatAddInPlace (NtN_Mat,'N', ro);
+	Kplus.ImportMatrix  (K);
+	Kplus.Factorization ();
+	 
+	KplusF.ImportMatrix (K);
+	//SpyText(K);
+	K.Clear();
+
+}
+
+void Domain::K_regularizationFromR ( ) {
+
+    if (USE_DYNAMIC == 0) {
+
+    	if (DOFS_PER_NODE == 3) {
+
+			SparseMatrix N;
+
+			N.CreateMatFromRowsFromMatrix( Kplus_R, fix_dofs);
+
+			SparseMatrix Nt;
+			N.MatTranspose( Nt );
+
+			SparseMatrix NtN_Mat;
+			NtN_Mat.MatMat( Nt,'N',N );
+			NtN_Mat.MatTranspose();
+			NtN_Mat.RemoveLower();
+
+			SparseSolver NtN;
+			NtN.ImportMatrix(NtN_Mat);
+			NtN_Mat.Clear();
+
+			NtN.Factorization();
+			NtN.SolveMat_Sparse(Nt);
+			NtN.Clear();
+
+			//NtN = Nt*N
+			//N.Clear();
+			//Nt.MatTranspose(N);
+			NtN_Mat.MatMat(N,'N',Nt);
+			NtN_Mat.RemoveLower();
+
+			double ro = K.GetMaxOfDiagonalOfSymmetricMatrix();
+			ro = 1.0 * ro;
+
+			K.    MatAddInPlace (NtN_Mat,'N', ro);
+    	}
+
+
+    	if (DOFS_PER_NODE == 1) {
+    		double ro = K.GetMaxOfDiagonalOfSymmetricMatrix();
+
+    		//K.CSR_V_values[ K.CSR_I_row_indices[100] - 1 ] = +ro;
+
+    		K.CSR_V_values[0] += ro;
+    	}
+
+    }
+
+
+    Kplus.ImportMatrix  (K);
+    //Kplus.Factorization ();
+
+	// POZOR - jen pro Kinv
+//	if (USE_KINV == 1 || USE_HFETI == 1)
+//		KplusF.ImportMatrix (K);
+
+	//K.    MatAddInPlace (NtN_Mat,'N', -ro);
+	//K.Clear(); //TODO: potom se nekde musi K smazat
+	
+} 
+
+// **** END - DOMAIN CLASS *******************************************
+// *******************************************************************