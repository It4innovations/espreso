#include "Domain.h"
#include <cmath>

// *******************************************************************
// **** DOMAIN CLASS ************************************************


Domain::Domain(){

}

Domain::Domain(int domain_index, int use_dynamic_1_no_dynamic_0){
	domain_global_index = domain_index; 
	USE_DYNAMIC = use_dynamic_1_no_dynamic_0; 
}

void Domain::SetDynamicParameters(double set_dynamic_timestep, double set_dynamic_beta, double set_dynamic_gama) {
	dynamic_timestep = set_dynamic_timestep;
	dynamic_beta     = set_dynamic_beta;
	dynamic_gama     = set_dynamic_gama;
}

void Domain::SetDomain(int USE_HFETI, int use_dynamic_1_no_dynamic_0) {

	USE_DYNAMIC = use_dynamic_1_no_dynamic_0; 
	K_regularizationFromR( );
	domain_prim_size = Kplus.cols;

}

void Domain::CreateKplus_R ( ) 
{
	if (DOFS_PER_NODE == 3) {

		int elem_index = 0;

		SparseMatrix R_per_element;

		R_per_element.rows = 3;
		R_per_element.cols = 6;
		R_per_element.nnz  = 9;
		R_per_element.type = 'G';

		R_per_element.CSR_I_row_indices.resize(4);
		R_per_element.CSR_J_col_indices.resize(9);
		R_per_element.CSR_V_values.resize(9);

		R_per_element.CSR_V_values[0] =   1;
		R_per_element.CSR_V_values[1] = - coordinates[elem_index][2];
		R_per_element.CSR_V_values[2] =   coordinates[elem_index][1];
		R_per_element.CSR_V_values[3] =   1;
		R_per_element.CSR_V_values[4] =   coordinates[elem_index][2];
		R_per_element.CSR_V_values[5] = - coordinates[elem_index][0];
		R_per_element.CSR_V_values[6] =   1 ;
		R_per_element.CSR_V_values[7] = - coordinates[elem_index][1];
		R_per_element.CSR_V_values[8] =   coordinates[elem_index][0];

		R_per_element.CSR_J_col_indices[0] = 1;
		R_per_element.CSR_J_col_indices[1] = 5;
		R_per_element.CSR_J_col_indices[2] = 6;
		R_per_element.CSR_J_col_indices[3] = 2;
		R_per_element.CSR_J_col_indices[4] = 4;
		R_per_element.CSR_J_col_indices[5] = 6;
		R_per_element.CSR_J_col_indices[6] = 3;
		R_per_element.CSR_J_col_indices[7] = 4;
		R_per_element.CSR_J_col_indices[8] = 5;

		R_per_element.CSR_I_row_indices[0] = 1;
		R_per_element.CSR_I_row_indices[1] = 4;
		R_per_element.CSR_I_row_indices[2] = 7;
		R_per_element.CSR_I_row_indices[3] = 10;

		Kplus_R.MatAppend(R_per_element);

		for (elem_index = 1; elem_index < coordinates.size(); elem_index++) {
			R_per_element.CSR_V_values[1] = - coordinates[elem_index][2];
			R_per_element.CSR_V_values[2] =   coordinates[elem_index][1];
			R_per_element.CSR_V_values[4] =   coordinates[elem_index][2];
			R_per_element.CSR_V_values[5] = - coordinates[elem_index][0];
			R_per_element.CSR_V_values[7] = - coordinates[elem_index][1];
			R_per_element.CSR_V_values[8] =   coordinates[elem_index][0];

			Kplus_R.MatAppend(R_per_element);
		}

		R_per_element.Clear();

	}


	if (DOFS_PER_NODE == 1) {

		Kplus_R.dense_values.resize( coordinates.size() );
		double nsqrt = 1.0 / sqrt( coordinates.size() );

		for (int elem_index = 1; elem_index < coordinates.size(); elem_index++) {
			Kplus_R.dense_values[elem_index] = nsqrt;
		}

		Kplus_R.rows = coordinates.size();
		Kplus_R.cols = 1;
		Kplus_R.nnz  = coordinates.size();
		Kplus_R.type = 'G';

		Kplus_R.ConvertDenseToCSR(1);
	}
}

void Domain::multKplusLocal(SEQ_VECTOR <double> & x_in, SEQ_VECTOR <double> & y_out, int x_in_vector_start_index, int y_out_vector_start_index) {
	Kplus.Solve(x_in, y_out, x_in_vector_start_index, y_out_vector_start_index); 
}

void Domain::multKplusLocal(SEQ_VECTOR <double> & x_in, SEQ_VECTOR <double> & y_out) {
	Kplus.Solve(x_in, y_out, 0, 0); 
}

void Domain::multKplusLocal(SEQ_VECTOR <double> & x_in_y_out) {
	Kplus.Solve(x_in_y_out); 
}

void Domain::K_regularization ( ) 
{

	SparseMatrix N; 
	N.rows = 0;
	N.cols = 6; // pozor 
	N.nnz  = 0; 
	N.type = 'G';
	int row_fill = 1; 
	N.CSR_I_row_indices.reserve(K.rows+1);

	int old_index  = 0;
	int next_index = 0; 

	SEQ_VECTOR <double> dense_values;
	double dense_pattern[] = 
	   {1, 0, 0,    0, 8, 8,
		0, 1, 0,    8, 0, 8,
		0, 0, 1,    8, 8, 0}; // 8 is ust a random number 
	int dense_pattern_size = 18; 

	dense_values.resize(fix_nodes.size() * dense_pattern_size);
	for (int fpi = 0; fpi < fix_nodes.size(); fpi++) {
		int elem_index = fix_nodes[fpi];
		dense_pattern[4]  = - coordinates[elem_index][2];
		dense_pattern[5]  =   coordinates[elem_index][1];
		dense_pattern[9]  =   coordinates[elem_index][2];
		dense_pattern[11] = - coordinates[elem_index][0];
		dense_pattern[15] = - coordinates[elem_index][1];
		dense_pattern[16] =   coordinates[elem_index][0];
		copy(dense_pattern, dense_pattern+dense_pattern_size, dense_values.begin() + (fpi*dense_pattern_size));
		//dense_values.assign(dense_pattern + (fpi*dense_pattern_size), dense_pattern + ((fpi+1)*dense_pattern_size));
	}

	for (int fpi = 0; fpi < fix_nodes.size(); fpi++) {

		old_index  = next_index;
		next_index = 3 * fix_nodes[fpi] - 2;
		N.CSR_I_row_indices.resize( next_index );
		fill(N.CSR_I_row_indices.begin() + old_index, N.CSR_I_row_indices.begin() + next_index, row_fill);
		N.rows = next_index; 

		int elem_index = fix_nodes[fpi];
		SparseMatrix R_per_element; 


		R_per_element.rows =  3;
		R_per_element.cols =  6; 
		R_per_element.nnz  =  9; 
		R_per_element.type = 'G'; 

		R_per_element.CSR_I_row_indices.resize(4);
		R_per_element.CSR_J_col_indices.resize(9);
		R_per_element.CSR_V_values     .resize(9);

		R_per_element.CSR_V_values[0] =   1;
		R_per_element.CSR_V_values[1] = - coordinates[elem_index][2];
		R_per_element.CSR_V_values[2] =   coordinates[elem_index][1];
		R_per_element.CSR_V_values[3] =   1;
		R_per_element.CSR_V_values[4] =   coordinates[elem_index][2];
		R_per_element.CSR_V_values[5] = - coordinates[elem_index][0];
		R_per_element.CSR_V_values[6] =   1 ;
		R_per_element.CSR_V_values[7] = - coordinates[elem_index][1];
		R_per_element.CSR_V_values[8] =   coordinates[elem_index][0];

		R_per_element.CSR_J_col_indices[0] = 1;
		R_per_element.CSR_J_col_indices[1] = 5;
		R_per_element.CSR_J_col_indices[2] = 6;
		R_per_element.CSR_J_col_indices[3] = 2;
		R_per_element.CSR_J_col_indices[4] = 4;
		R_per_element.CSR_J_col_indices[5] = 6;
		R_per_element.CSR_J_col_indices[6] = 3;
		R_per_element.CSR_J_col_indices[7] = 4;
		R_per_element.CSR_J_col_indices[8] = 5;

		R_per_element.CSR_I_row_indices[0] = 1;
		R_per_element.CSR_I_row_indices[1] = 4;
		R_per_element.CSR_I_row_indices[2] = 7;
		R_per_element.CSR_I_row_indices[3] = 10;

		N.MatAppend(R_per_element);
		next_index = next_index + 3; 
		row_fill = N.CSR_I_row_indices[N.CSR_I_row_indices.size()-1]; 

	}

	old_index  = next_index;
	next_index = K.rows;
	N.CSR_I_row_indices.resize( next_index + 1);
	fill(N.CSR_I_row_indices.begin() + old_index, N.CSR_I_row_indices.begin() + next_index + 1, row_fill);
	N.rows = next_index; 

	SparseMatrix Nt; 
	N.MatTranspose(Nt); 

	SparseMatrix NtN_Mat; 
	NtN_Mat.MatMat(Nt,'N',N); 
	NtN_Mat.MatTranspose();
	NtN_Mat.RemoveLower();

	SparseSolver NtN; 
	NtN.ImportMatrix(NtN_Mat);
	NtN_Mat.Clear();

	NtN.Factorization();
	NtN.SolveMat_Sparse(Nt); 

	//NtN = Nt*N
	//N.Clear();
	//Nt.MatTranspose(N);
	NtN_Mat.MatMat(N,'N',Nt);
	NtN_Mat.RemoveLower();

	double ro = K.GetMaxOfDiagonalOfSymmetricMatrix(); 
	ro = 1.0 * ro; 

	K.    MatAddInPlace (NtN_Mat,'N', ro);
	Kplus.ImportMatrix  (K);
	Kplus.Factorization ();
	 
	KplusF.ImportMatrix (K);
	//SpyText(K);
	K.Clear();

}

<<<<<<< HEAD
void Domain::K_regularizationFromR ( ) {

    if (USE_DYNAMIC == 0) {

    	if (DOFS_PER_NODE == 3) {

			SparseMatrix N;

			N.CreateMatFromRowsFromMatrix( Kplus_R, fix_dofs);

			SparseMatrix Nt;
			N.MatTranspose( Nt );

			SparseMatrix NtN_Mat;
			NtN_Mat.MatMat( Nt,'N',N );
			NtN_Mat.MatTranspose();
			NtN_Mat.RemoveLower();

			SparseSolver NtN;
			NtN.ImportMatrix(NtN_Mat);
			NtN_Mat.Clear();

			NtN.Factorization();
			NtN.SolveMat_Sparse(Nt);
			NtN.Clear();

			//NtN = Nt*N
			//N.Clear();
			//Nt.MatTranspose(N);
			NtN_Mat.MatMat(N,'N',Nt);
			NtN_Mat.RemoveLower();
=======
void Domain::get_kernel_from_A(){
//      
// Routine calculates kernel Kplus_R of K satisfied euqality K * Kplus_R = O,
// where O is zero matrix, and it makes the matrix K non-singular (K_reg) 
// utilizing spectral conditions of Schur complement. Then ||K-K*inv(K_reg)*K||=0.0
//
//
// rev. 2015-10-23 (A.M.)
//==============================================================================
//
//    1) diagonalScaling
//  reducing of big jump coefficient effect (TODO include diagonal scaling into whole ESPRESO)
  bool diagonalScaling = true;            

//    2) permutVectorActive
//  random selection of singular DOFs
  int permutVectorActive = 1; // 0 - no permut., 1 - std::vector shuffle, 2 - generating own random sequence -

//    3) use_null_pivots_or_s_set
  // NtN_Mat from null pivots or fixing DOFs
  bool use_null_pivots_or_s_set=true;

//    4) diagonalRegularization
//  regularization only on diagonal elements (big advantage: patern of K and K_regular is the same !!!)
//  size of set 's' = defect(K)
//  It's is active, only if and only if use_null_pivots_or_s_set
  bool diagonalRegularization=true;

//    5) get_n_first_and_n_last_eigenvals_from_dense_K
// get and print K eigenvalues (A is temporarily converted to dense);
  int get_n_first_and_n_last_eigenvals_from_dense_K = 0;

//    6) get_n_first_and_n_last_eigenvals_from_dense_S
// get and print S eigenvalues 
  int get_n_first_and_n_last_eigenvals_from_dense_S = 0;

//    7) plot_n_first_n_last_eigenvalues
// get of K eigenvalues (A is temporarily converted to dense matrix);
  int plot_n_first_n_last_eigenvalues = 0;

  if (!use_null_pivots_or_s_set) diagonalRegularization=false;

  printf("\n\n");
  printf(" ###################################################################\n");
  printf(" #                 Get kernel of K and null pivots                 #\n");
  printf(" ###################################################################\n");
// 
//    1) COND_NUMB_FOR_SINGULAR_MATRIX
//  If cond(A) > COND_NUMB_FOR_SINGULAR_MATRIX, A is considered as singular matrix.
  double COND_NUMB_FOR_SINGULAR_MATRIX=1e13; 

//    2) CHECK_NONSING
// if CHECK_NONSING>0, checking of K_rr non-singularity is activated and it is repeated 
// (CHECK_NONSING) times.
  int CHECK_NONSING=0;

//    3) MAX_SIZE_OF_DENSE_MATRIX_TO_GET_EIGS
// if size of K is less then CHECK_N..., K is converted to dense format to get eigenvalues.
  int MAX_SIZE_OF_DENSE_MATRIX_TO_GET_EIGS=2500;

//    4) SC_SIZE
// specification of size of Schur complement used for detection of zero eigenvalues.
// SC_SIZE >= expected defect 'd' (e.g. in elasticity d=6).
  int SC_SIZE=50;  

//    5) TWENTY
// testing last TWENTY eigenvalues of S to distinguish, if d-last ones are zero or not.
  int TWENTY=20;  
  // TWENTY eigenvalues are ascendly ordered in d = d[0],d[1], ..., d[n-2],d[n-1]
  
//    6) JUMP_IN_EIGENVALUES_ALERTING_SINGULARITY
// if d[i]/d[i+1]< JUMP_IN..., d[i] is last nonzero eigenvalue
  double JUMP_IN_EIGENVALUES_ALERTING_SINGULARITY=1.0e-5;

  
  //TODO if K.rows<=SC_SIZE, use directly input K instead of S
  //
  //
  //##########################################################################################
  //##########################################################################################
  //##########################################################################################
  //##########################################################################################
  //
  SparseMatrix S;
  SparseMatrix K_rr;
  SparseMatrix K_rs;
  int i_start = 0;
  int NONSING_SIZE = K.rows - SC_SIZE - i_start;
  int j_start = NONSING_SIZE;
  SEQ_VECTOR <int> permVec;
  permVec.resize(K.rows);
  SEQ_VECTOR <SEQ_VECTOR<int>> vec_I1_i2(K.rows, SEQ_VECTOR<int>(2, 1));
  int offset = K.CSR_I_row_indices[0] ? 1 : 0;
  //  
  
  double cond_of_regular_part=1e307;
  int *I_row_indices_p = new int[K.nnz] ;
  int *J_col_indices_p = new int[K.nnz] ;
  SEQ_VECTOR <int> tmp_vec_s;
  tmp_vec_s.resize(SC_SIZE);
  int v1, n_mv, cnt_permut_vec;
  SEQ_VECTOR <int>::iterator it;
  SEQ_VECTOR <int> fix_dofs;
  fix_dofs.resize(SC_SIZE);
  SparseMatrix K_modif;

  double di=1,dj=1;
  int cnt_iter_check_nonsing=0;


  K_modif = K;
  
//  K.MatCondNumb(K,"K_singular",plot_n_first_n_last_eigenvalues);
  // diagonal scaling of K_modif:
  // K_modif[i,j] = K_modif[i,j]/sqrt(K_modif[i,i]*K_modif[j,j]);
  for (int i = 0;i<K_modif.rows;i++){
    if (diagonalScaling) {
      di=K_modif.CSR_V_values[K_modif.CSR_I_row_indices[i]-offset];
    }
    for (int j = K_modif.CSR_I_row_indices[i];j<K_modif.CSR_I_row_indices[i+1];j++){
      if (diagonalScaling) {
        dj=K_modif.CSR_V_values[
          K_modif.CSR_I_row_indices[K_modif.CSR_J_col_indices[j-offset]-offset]-offset];
      }
      K_modif.CSR_V_values[j-offset]/=sqrt(di*dj);
    }
  }

  //################################################################################# 
  if (get_n_first_and_n_last_eigenvals_from_dense_K && 
      K_modif.cols<MAX_SIZE_OF_DENSE_MATRIX_TO_GET_EIGS && cnt_iter_check_nonsing==0) {
    K_modif.ConvertCSRToDense(0);
  // EIGENVALUES AND EIGENVECTORS OF STIFFNESS MATRIX
  // Works only for matrix until size ~ 2500
    char JOBZ_ = 'V';
    char UPLO_ = 'U';
    double *WK_modif = new double[K_modif.cols]; 
    double *ZK_modif = new double[K_modif.cols*K_modif.cols]; 
    MKL_INT info;
    MKL_INT ldzA = K_modif.cols;
    info = LAPACKE_dspev (LAPACK_COL_MAJOR, JOBZ_, UPLO_,
            K_modif.cols, &(K_modif.dense_values[0]), WK_modif, ZK_modif, ldzA);
    printf("eigenvals of %s d{1:%d} and d{%d:%d}\n",
          "K",get_n_first_and_n_last_eigenvals_from_dense_K,
          K_modif.rows-get_n_first_and_n_last_eigenvals_from_dense_K+2,K_modif.rows);
    for (int i = 0 ; i < K_modif.rows; i++){
      if (i < get_n_first_and_n_last_eigenvals_from_dense_K || 
            i > K_modif.rows-get_n_first_and_n_last_eigenvals_from_dense_K){
        printf("%5d:  %3.8e \n",i+1, WK_modif[i]);
      }
    }
    if (info){
      printf("info = %d\n, something wrong with Schur complement in SparseSolver::generalIinverse",info);
    }
    delete [] WK_modif;
    delete [] ZK_modif;
  }
  //################################################################################# 




  while ( cond_of_regular_part > COND_NUMB_FOR_SINGULAR_MATRIX && cnt_iter_check_nonsing<(CHECK_NONSING+1)) {
    // loop checking non-singularity of K_rr matrix
    if (cnt_iter_check_nonsing>0){
      K_modif.Clear();
      K_modif=K;
      //diagonal scaling
      for (int i = 0;i<K_modif.rows;i++){
        if (diagonalScaling) {
          di=K_modif.CSR_V_values[K_modif.CSR_I_row_indices[i]-offset];
        }
        for (int j = K_modif.CSR_I_row_indices[i];j<K_modif.CSR_I_row_indices[i+1];j++){
          if (diagonalScaling) {
            dj=K_modif.CSR_V_values[
              K_modif.CSR_I_row_indices[K_modif.CSR_J_col_indices[j-offset]-offset]-offset];
          }
          K_modif.CSR_V_values[j-offset]/=sqrt(di*dj);
        }
      }
    }
>>>>>>> 336ecb4f

    if (permutVectorActive<2){
      // set row permVec = {0,1,2,3,4,...,K.rows};
      for (int i=0; i<K.rows; ++i) { permVec[i]=i;} // 0 1 2 A.rows-1 
    }
//
    if (permutVectorActive==1){
      srand(time(NULL));
      random_shuffle ( permVec.begin(), permVec.end() );
      sort(permVec.begin(),permVec.begin()+NONSING_SIZE);
      sort(permVec.begin()+NONSING_SIZE,permVec.end());
    }
    else if (permutVectorActive==2){
      // random permutation
      n_mv = 0;                     // n_mv = size(unique(tmp_vec_s)) has to be equal to SC_SIZE
      cnt_permut_vec=0;
      srand(time(NULL));
      // loop controls, if series 'tmp_vec_s' with unique integers has suffisciant dimension.
      // If not, missing numbers are added and checked again.  
      do {
        for (int i = 0;i<(SC_SIZE-n_mv);i++){
          v1 = rand() % K_modif.rows;
          tmp_vec_s[n_mv+i]=v1; 
        }
        it=tmp_vec_s.begin();
        std::sort(tmp_vec_s.begin(), tmp_vec_s.end());
        it = std::unique(tmp_vec_s.begin(), tmp_vec_s.end());
        n_mv = distance(tmp_vec_s.begin(),it);
        cnt_permut_vec++;
     } while (n_mv != SC_SIZE && cnt_permut_vec < 100);
      //
      int ik=0,cnt_i=0;
      for (int i = 0;i<permVec.size();i++){
        if (i==tmp_vec_s[ik]){
          permVec[ik+NONSING_SIZE]=tmp_vec_s[ik];
          ik++;
        }
        else{
          permVec[cnt_i]=i;
          cnt_i++;
        }
      }
      printf("n_mv: %d, SC_SIZE: %d, it. for RAND: %d\n",n_mv,SC_SIZE,cnt_permut_vec);
    }
    //      r = permVec[0:NONSING_SIZE-1]     (singular DOFs)
    //      s = permVec[NONSING_SIZE:end-1]   (non-singular DOFs)
    if (permutVectorActive>0){
//
      for (int i = 0; i < K.rows;i++){
        vec_I1_i2[i][0]=permVec[i];
        vec_I1_i2[i][1]=i; // position to create revers permutation
      }

      std::sort(vec_I1_i2.begin(), vec_I1_i2.end(),
                [](const SEQ_VECTOR <int>& a, const SEQ_VECTOR <int>& b) {
        return a[0] < b[0];
      });
      // permutations made on matrix in COO format 
      K_modif.ConvertToCOO(0);
      int I_index,J_index;
      for (int i = 0;i<K_modif.nnz;i++){
        I_index = vec_I1_i2[K_modif.I_row_indices[i]-offset][1]+offset;
        J_index = vec_I1_i2[K_modif.J_col_indices[i]-offset][1]+offset;
        if (I_index>J_index){
          I_row_indices_p[i]=J_index; J_col_indices_p[i]=I_index;
        }
        else{
          I_row_indices_p[i]=I_index; J_col_indices_p[i]=J_index;
        }
      } 
//
      for (int i = 0; i<K_modif.nnz;i++){
        K_modif.I_row_indices[i] = I_row_indices_p[i];
        K_modif.J_col_indices[i] = J_col_indices_p[i];
      }                            
      K_modif.ConvertToCSRwithSort(0);
    }
//
    for (int i = 0;i<SC_SIZE;i++) fix_dofs[i]=permVec[NONSING_SIZE + i] + offset; 
    K_rr.getSubDiagBlockmatrix(K_modif,K_rr,i_start, NONSING_SIZE);
//    K_rr.printMatCSR("K_rr");
    if (CHECK_NONSING!=0){
      cond_of_regular_part = K_rr.MatCondNumb(K_rr,"K_rr",plot_n_first_n_last_eigenvalues);
      printf("cond_of_regular_part=%3.9f\n",cond_of_regular_part);
    }
//
    cnt_iter_check_nonsing++;
  } 

  delete [] I_row_indices_p;
  delete [] J_col_indices_p;

//  for (int i = 0 ; i< SC_SIZE;i++){ printf("%d ",permVec[NONSING_SIZE+i]); } printf("\n");
//
  K_rs.getSubBlockmatrix_rs(K_modif,K_rs,i_start, NONSING_SIZE,j_start,SC_SIZE);
//
  SparseSolver createSchur;
  // TODO Routine Create_SC can provide also factorization of K_rr which can avoid to latter factorization.
  createSchur.ImportMatrix(K_modif);
  K_modif.Clear();
  createSchur.Create_SC(S,SC_SIZE,false);
  createSchur.Clear();
  S.type='S';
  S.ConvertCSRToDense(1);
// EIGENVALUES AND EIGENVECTORS OF SCHUR COMPLEMENT
  char JOBZ = 'V';
  char UPLO = 'U';
  double *W = new double[S.cols]; 
  double *Z = new double[S.cols*S.cols]; 
  MKL_INT info;
  MKL_INT ldz = S.cols;
  info = LAPACKE_dspev (LAPACK_COL_MAJOR, JOBZ, UPLO, S.cols, &(S.dense_values[0]), W, Z, ldz);
  if (info){
    printf("info = %d\n, something wrong with Schur complement in SparseSolver::generalIinverse",info);
  }
// IDENTIFICATIONS OF ZERO EIGENVALUES 
  int defect_A_in;// R_s_cols;
  double ratio; 
  int itMax = TWENTY < S.rows ? TWENTY : S.rows ;
  for (int i = itMax-1; i > 0;i--){ 
    ratio = fabs(W[i-1]/W[i]);
//    printf("eig[%d],eig[%d]= [%3.15e/%3.15e]\n",i,i-1,W[i],W[i-1]);
    if (ratio < JUMP_IN_EIGENVALUES_ALERTING_SINGULARITY){
      defect_A_in=i;
 //     printf("\tratio = %3.15e, DEFECT = %d\n",ratio,defect_A_in);
    }
  }
// 
  if (get_n_first_and_n_last_eigenvals_from_dense_S!=0){
    printf("eigenvals of %s d{1:%d} and d{%d:%d}\n",
          "S",get_n_first_and_n_last_eigenvals_from_dense_S,
          S.rows-get_n_first_and_n_last_eigenvals_from_dense_S+2,S.rows);
    for (int i = 0 ; i < S.rows; i++){
      if (i < get_n_first_and_n_last_eigenvals_from_dense_S || 
            i > S.rows-get_n_first_and_n_last_eigenvals_from_dense_S){
        printf("%5d:  %3.8e \n",i+1, W[i]);
      }
    }
  }
// --------------- CREATING KERNEL R_s FOR SINGULAR PART (SCHUR COMPLEMENT)
  SparseMatrix R_s;
  R_s.nnz  = defect_A_in*S.rows;
  R_s.dense_values.resize(R_s.nnz);
  R_s.rows = S.rows;
  R_s.cols = defect_A_in;
  R_s.type = 'G';
 // 
  int cnt=0;
  for (int j = 0; j < defect_A_in; j++){
    for (int i = 0; i < R_s.rows; i++){
	    R_s.dense_values[cnt] = Z[j*R_s.rows + i];			
      cnt++;
    }
  }
  R_s.ConvertDenseToCSR(0);
// --------------- CREATING KERNEL R_r FOR NON-SINGULAR PART
	SparseMatrix R_r; 
	R_r.MatMat(K_rs,'N',R_s); 
  K_rs.Clear();
  SparseSolver K_rr_solver; 
  K_rr_solver.ImportMatrix(K_rr);
  K_rr.Clear();
  K_rr_solver.Factorization();
  K_rr_solver.SolveMat_Sparse(R_r); // inv(K_rr)*K_rs*R_s 
  K_rr_solver.Clear();
  
  R_r.ConvertCSRToDense(0);
  R_s.ConvertCSRToDense(0);
// --------------- CREATING WHOLE KERNEL Kplus_R = [ (R_r)^T (R_s)^T ]^T
  Kplus_R.rows = R_r.rows+R_s.rows;
  Kplus_R.cols = R_r.cols;
  Kplus_R.nnz  = Kplus_R.cols*Kplus_R.rows;
  Kplus_R.type = 'G';
	Kplus_R.dense_values.resize(Kplus_R.nnz);			
  cnt=0;
  for (int j = 0; j < Kplus_R.cols; j++){
    for (int i = 0; i < R_r.rows; i++){
      if (diagonalScaling){
        di=K.CSR_V_values[K.CSR_I_row_indices[permVec[i]]-offset];
      }
      Kplus_R.dense_values[j*Kplus_R.rows + permVec[i]] = R_r.dense_values[j*R_r.rows + i]/sqrt(di);			
      cnt++;
    }
    for (int i = 0; i < R_s.rows; i++){
      if (diagonalScaling){
        di=K.CSR_V_values[K.CSR_I_row_indices[permVec[i+R_r.rows]]-offset];
      }
	    Kplus_R.dense_values[j*Kplus_R.rows + permVec[i+R_r.rows]] =-R_s.dense_values[j*R_s.rows + i]/sqrt(di);
      cnt++;
    }
  }
//
  Kplus_R.GramSchmidtOrtho();
  SEQ_VECTOR <int> null_pivots;
  Kplus_R.getNullPivots(null_pivots);

//  printf("null pivots, int ");
//  for (int i = 0;i<null_pivots.size();i++)
//    printf("%d ",null_pivots[i]);
//  printf("\n");

//
  double * AR =  new double [K.rows];
  double norm_AR_row,norm_AR = 0.0;
//  printf("||A*Kplus_R[:,i]|| ...   \n");
  for (int i = 0;i<Kplus_R.cols;i++){
    memset(AR,0,Kplus_R.rows * sizeof(double));
  	K.spmv_( K,&(Kplus_R.dense_values[i*Kplus_R.rows]),AR);
    norm_AR_row=0.0;
    for (int j = 0; j < Kplus_R.rows;j++){
      norm_AR_row+=AR[j]*AR[j];
    }
 //   printf("%3.3e  ",sqrt(norm_AR_row));
    norm_AR+=norm_AR_row;
  }
  delete [] AR;
  norm_AR=sqrt(norm_AR);
  printf("\n||A*Kplus_R|| = %3.9e \n",norm_AR);

  Kplus_R.ConvertDenseToCSR(1);
//  Kplus_R.printMatCSR("Kplus_R");
//  K.printMatCSR("K");
// REGULARIZATION OF MATRIX K

  double rho = K.GetMaxOfDiagonalOfSymmetricMatrix();
  rho = 1.0 * rho;
//
  if (diagonalRegularization){
    for (int i = 0; i < null_pivots.size(); i++){
      K.CSR_V_values[K.CSR_I_row_indices[null_pivots[i]-offset]-offset]+=rho;
    }
  }
  else{
    SparseMatrix N;
    if (use_null_pivots_or_s_set){
      N.CreateMatFromRowsFromMatrix( Kplus_R, null_pivots);
    }
    else
    {
//      printf("fix_dofs...\n");
//      for (int i = 0;i<fix_dofs.size();i++)
//        printf("%d ",fix_dofs[i]);
//      printf("\n");

      N.CreateMatFromRowsFromMatrix( Kplus_R, fix_dofs);
    }
  //null_pivots
    SparseMatrix Nt;
    N.MatTranspose( Nt );
    SparseMatrix NtN_Mat;
    NtN_Mat.MatMat( Nt,'N',N );
    NtN_Mat.MatTranspose();
    NtN_Mat.RemoveLower();
    SparseSolver NtN;
    NtN.ImportMatrix(NtN_Mat);
    NtN_Mat.Clear();
    NtN.Factorization();
    NtN.SolveMat_Sparse(Nt);
    NtN.Clear();
    NtN_Mat.MatMat(N,'N',Nt);
    NtN_Mat.RemoveLower();
    //K.MatCondNumb(K,"K_singular",plot_n_first_n_last_eigenvalues);
    K.MatAddInPlace (NtN_Mat,'N', rho);
  }
//  K.printMatCSR("K_regularized");
//  K.MatCondNumb(K,"K_regularized",plot_n_first_n_last_eigenvalues);


  printf(" =============================================================\n\n");

  delete [] W;
  delete [] Z;
}




void Domain::K_regularizationFromR ( ) {

    if (USE_DYNAMIC == 0) {

//    	if (DOFS_PER_NODE == 3) {
//
//			SparseMatrix N;
//			N.printMatCSR(N,"Ntt");
//
//			N.CreateMatFromRowsFromMatrix( Kplus_R, fix_dofs);
//
//			SparseMatrix Nt;
//			N.MatTranspose( Nt );
//
//			SparseMatrix NtN_Mat;
//			NtN_Mat.MatMat( Nt,'N',N );
//        NtN_Mat.MatTranspose();
//        NtN_Mat.RemoveLower();
//
//        SparseSolver NtN;
//        NtN.ImportMatrix(NtN_Mat);
//        NtN_Mat.Clear();
//
//        NtN.Factorization();
//        NtN.SolveMat_Sparse(Nt);
//        NtN.Clear();
//
//        //NtN = Nt*N
//        N.Clear();
//        Nt.MatTranspose(N);
//        NtN_Mat.MatMat(N,'N',Nt);
//        NtN_Mat.RemoveLower();
//
//        double ro = K.GetMaxOfDiagonalOfSymmetricMatrix();
//        ro = 1.0 * ro;
//
//        K.MatAddInPlace (NtN_Mat,'N', ro);
//    	}


//     	if (DOFS_PER_NODE == 1) {
//        SparseMatrix forGInv;
//        SparseMatrix Kplus_R; // automatically detected kernl of K
          
//        K.CSR_V_values[0]*=1.1;
//   	  }
    }



    Kplus.ImportMatrix  (K);
    //Kplus.Factorization ();

	// POZOR - jen pro Kinv
//	if (USE_KINV == 1 || USE_HFETI == 1)
//		KplusF.ImportMatrix (K);

	//K.    MatAddInPlace (NtN_Mat,'N', -ro);
	//K.Clear(); //TODO: potom se nekde musi K smazat
	
} 

// **** END - DOMAIN CLASS *******************************************
// *******************************************************************
<|MERGE_RESOLUTION|>--- conflicted
+++ resolved
@@ -244,7 +244,6 @@
 
 }
 
-<<<<<<< HEAD
 void Domain::K_regularizationFromR ( ) {
 
     if (USE_DYNAMIC == 0) {
@@ -276,8 +275,28 @@
 			//Nt.MatTranspose(N);
 			NtN_Mat.MatMat(N,'N',Nt);
 			NtN_Mat.RemoveLower();
-=======
-void Domain::get_kernel_from_A(){
+
+			double ro = K.GetMaxOfDiagonalOfSymmetricMatrix();
+			ro = 1.0 * ro;
+
+			K.    MatAddInPlace (NtN_Mat,'N', ro);
+    	}
+
+
+    	if (DOFS_PER_NODE == 1) {
+    		double ro = K.GetMaxOfDiagonalOfSymmetricMatrix();
+
+    		//K.CSR_V_values[ K.CSR_I_row_indices[100] - 1 ] = +ro;
+
+    		K.CSR_V_values[0] += ro;
+    	}
+
+    }
+	
+} 
+
+
+void Domain::get_kernel_from_K(){
 //      
 // Routine calculates kernel Kplus_R of K satisfied euqality K * Kplus_R = O,
 // where O is zero matrix, and it makes the matrix K non-singular (K_reg) 
@@ -340,7 +359,7 @@
 //    4) SC_SIZE
 // specification of size of Schur complement used for detection of zero eigenvalues.
 // SC_SIZE >= expected defect 'd' (e.g. in elasticity d=6).
-  int SC_SIZE=50;  
+  int SC_SIZE=50;
 
 //    5) TWENTY
 // testing last TWENTY eigenvalues of S to distinguish, if d-last ones are zero or not.
@@ -458,7 +477,6 @@
         }
       }
     }
->>>>>>> 336ecb4f
 
     if (permutVectorActive<2){
       // set row permVec = {0,1,2,3,4,...,K.rows};
@@ -558,8 +576,8 @@
   SparseSolver createSchur;
   // TODO Routine Create_SC can provide also factorization of K_rr which can avoid to latter factorization.
   createSchur.ImportMatrix(K_modif);
+  createSchur.Create_SC(S,SC_SIZE,false);
   K_modif.Clear();
-  createSchur.Create_SC(S,SC_SIZE,false);
   createSchur.Clear();
   S.type='S';
   S.ConvertCSRToDense(1);
@@ -735,68 +753,5 @@
 
 
 
-
-void Domain::K_regularizationFromR ( ) {
-
-    if (USE_DYNAMIC == 0) {
-
-//    	if (DOFS_PER_NODE == 3) {
-//
-//			SparseMatrix N;
-//			N.printMatCSR(N,"Ntt");
-//
-//			N.CreateMatFromRowsFromMatrix( Kplus_R, fix_dofs);
-//
-//			SparseMatrix Nt;
-//			N.MatTranspose( Nt );
-//
-//			SparseMatrix NtN_Mat;
-//			NtN_Mat.MatMat( Nt,'N',N );
-//        NtN_Mat.MatTranspose();
-//        NtN_Mat.RemoveLower();
-//
-//        SparseSolver NtN;
-//        NtN.ImportMatrix(NtN_Mat);
-//        NtN_Mat.Clear();
-//
-//        NtN.Factorization();
-//        NtN.SolveMat_Sparse(Nt);
-//        NtN.Clear();
-//
-//        //NtN = Nt*N
-//        N.Clear();
-//        Nt.MatTranspose(N);
-//        NtN_Mat.MatMat(N,'N',Nt);
-//        NtN_Mat.RemoveLower();
-//
-//        double ro = K.GetMaxOfDiagonalOfSymmetricMatrix();
-//        ro = 1.0 * ro;
-//
-//        K.MatAddInPlace (NtN_Mat,'N', ro);
-//    	}
-
-
-//     	if (DOFS_PER_NODE == 1) {
-//        SparseMatrix forGInv;
-//        SparseMatrix Kplus_R; // automatically detected kernl of K
-          
-//        K.CSR_V_values[0]*=1.1;
-//   	  }
-    }
-
-
-
-    Kplus.ImportMatrix  (K);
-    //Kplus.Factorization ();
-
-	// POZOR - jen pro Kinv
-//	if (USE_KINV == 1 || USE_HFETI == 1)
-//		KplusF.ImportMatrix (K);
-
-	//K.    MatAddInPlace (NtN_Mat,'N', -ro);
-	//K.Clear(); //TODO: potom se nekde musi K smazat
-	
-} 
-
 // **** END - DOMAIN CLASS *******************************************
-// *******************************************************************
+// *******************************************************************