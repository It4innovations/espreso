/*
 * LinearSolver.cpp
 *
 *  Created on: Sep 24, 2015
 *      Author: lriha
 */

#include "LinearSolver.h"

LinearSolver::LinearSolver() {

}

LinearSolver::~LinearSolver() {
	// TODO Auto-generated destructor stub
}

void LinearSolver::setup( eslocal rank, eslocal size, bool IS_SINGULAR ) {

	SINGULAR 	= IS_SINGULAR;

	if ( esconfig::solver::REGULARIZATION == 0 )
  		R_from_mesh = true	;
  	else
  		R_from_mesh = false	;

	if ( esconfig::solver::KEEP_FACTORS == 0)
		KEEP_FACTORS = false; // only suported by MKL Pardiso so far
	else
		KEEP_FACTORS = true;

    MPI_rank = rank;
    MPI_size = size;

    // ***************************************************************************************************************************
	// Cluster structure  setup
	if ( SINGULAR )
		cluster.USE_DYNAMIC		= 0;
	else
		cluster.USE_DYNAMIC		= 1;

	cluster.USE_HFETI			= esconfig::solver::FETI_METHOD;
	cluster.USE_KINV			= esconfig::solver::USE_SCHUR_COMPLEMENT;
	cluster.SUBDOM_PER_CLUSTER	= number_of_subdomains_per_cluster;
	cluster.NUMBER_OF_CLUSTERS	= MPI_size;
	cluster.DOFS_PER_NODE		= DOFS_PER_NODE;
	// ***************************************************************************************************************************

	// ***************************************************************************************************************************
	// Iter Solver Set-up
	solver.CG_max_iter	 = esconfig::solver::maxIterations;
	solver.USE_GGtINV	 = 1;
	solver.epsilon		 = esconfig::solver::epsilon;
	solver.USE_PIPECG	 = esconfig::solver::CG_SOLVER;
	solver.USE_PREC		 = esconfig::solver::PRECONDITIONER;

	solver.USE_HFETI	 = cluster.USE_HFETI;
	solver.USE_KINV		 = cluster.USE_KINV;
	solver.USE_DYNAMIC	 = cluster.USE_DYNAMIC;
	// ***************************************************************************************************************************

	/* Numbers of processors, value of SOLVER_NUM_THREADS */
	int solv_num_procs;
	char * var = getenv("SOLVER_NUM_THREADS");
    if(var != NULL)
    	sscanf( var, "%d", &solv_num_procs );
	else {
    	printf("Set environment SOLVER_NUM_THREADS to 1 - number of cores");
        exit(1);
	}

	/* Numbers of processors, value of SOLVER_NUM_THREADS */
	int par_num_procs;
	char * var2 = getenv("PAR_NUM_THREADS");
    if(var != NULL)
    	sscanf( var2, "%d", &par_num_procs );
	else {
    	printf("Set environment PAR_NUM_THREADS to 1 - number of cores");
        exit(1);
	}

	cluster.PAR_NUM_THREADS	= par_num_procs;
	cluster.SOLVER_NUM_THREADS = solv_num_procs;

	solver.PAR_NUM_THREADS = par_num_procs;
	solver.SOLVER_NUM_THREADS = solv_num_procs;

	//mkl_cbwr_set(MKL_CBWR_COMPATIBLE);

}

void LinearSolver::init(
		std::vector < SparseMatrix >	& K_mat,
		std::vector < SparseMatrix >	& B1_mat,
		std::vector < SparseMatrix >	& B0_mat,

		std::vector < std::vector <eslocal> >	& lambda_map_sub_B1,
		std::vector < std::vector <eslocal> >	& lambda_map_sub_B0,
		std::vector < std::vector <eslocal> >	& lambda_map_sub_clst,
		std::vector < std::vector <double> >	& B1_duplicity,

		std::vector < std::vector <double > >	& f_vec,
		std::vector < std::vector <double > >	& vec_c,

		std::vector < eslocal > & neigh_clusters)
{
	number_of_subdomains_per_cluster = K_mat.size();

	// Overal Linear Solver Time measurement structure
	 timeEvalMain.SetName(string("ESPRESO Linear Solver Overal Timing"));
	 timeEvalMain.totalTime.AddStartWithBarrier();


	 TimeEvent timeSetClust(string("Solver - Set cluster"));
	 timeSetClust.AddStart();

	// Setup Cluster
	std::vector <eslocal> domain_list (number_of_subdomains_per_cluster,0);
	for (eslocal i = 0; i<number_of_subdomains_per_cluster; i++)
		domain_list[i] = i;

	cluster.cluster_global_index = MPI_rank + 1;
	cluster.InitClusterPC(&domain_list[0], number_of_subdomains_per_cluster);
	cluster.my_neighs = neigh_clusters;

	// END - Setup cluster



	vector<double> solver_parameters ( 10 );
	solver.Setup ( solver_parameters, cluster );

	 timeSetClust.AddEndWithBarrier();
	 timeEvalMain.AddEvent(timeSetClust);


	// *** Setup B0 matrix *******************************************************************************************
	if (cluster.USE_HFETI == 1 ) {
		  TimeEvent timeSetB0(string("Solver - Set B0")); timeSetB0.AddStart();
		 set_B0(B0_mat);
		  timeSetB0.AddEndWithBarrier(); timeEvalMain.AddEvent(timeSetB0);

	}
	// *** END - Setup B0 matrix *************************************************************************************


	// *** Setup B1 matrix *******************************************************************************************
	 TimeEvent timeSetB1(string("Solver - Set B1")); timeSetB1.AddStart();
	set_B1(B1_mat,B1_duplicity);
	 timeSetB1.AddEndWithBarrier(); timeEvalMain.AddEvent(timeSetB1);
	// *** END - Setup B1 matrix *************************************************************************************


	// *** Setup R matrix ********************************************************************************************
	TimeEvent timeSetR(string("Solver - Set R")); timeSetR.AddStart();

	  cilk_for(eslocal d = 0; d < number_of_subdomains_per_cluster; d++) {
		  cluster.domains[d].K = K_mat[d];
		  if ( cluster.domains[d].K.type == 'G' )
			cluster.domains[d].K.RemoveLower();
		  if ( solver.USE_PREC == 1 )
			cluster.domains[d].Prec = cluster.domains[d].K;
	  }
	  set_R_from_K();

	timeSetR.AddEndWithBarrier(); timeEvalMain.AddEvent(timeSetR);
	// *** END - Setup R matrix **************************************************************************************


	// *** Load RHS and fix points for K regularization **************************************************************
	 TimeEvent timeSetRHS(string("Solver - Set RHS and Fix points"));
	 timeSetRHS.AddStart();

	cilk_for (eslocal d = 0; d < number_of_subdomains_per_cluster; d++)
		cluster.domains[d].f = f_vec[d];

	cilk_for (eslocal d = 0; d < number_of_subdomains_per_cluster; d++)
		cluster.domains[d].vec_c = vec_c[d];


	 timeSetRHS.AddEndWithBarrier();
	 timeEvalMain.AddEvent(timeSetRHS);
	// *** END - Load RHS and fix points for K regularization ********************************************************


	// *** Set up solver, create G1 per cluster, global G1, GGt, distribute GGt, factorization of GGt, compression of vector and matrices B1 and G1 *******************
	 TimeEvent timeSolPrec(string("Solver - FETI Preprocessing")); timeSolPrec.AddStart();

	cilk_for (eslocal d = 0; d < number_of_subdomains_per_cluster; d++)
		cluster.domains[d].lambda_map_sub = lambda_map_sub_B1[d];

	Preprocessing( lambda_map_sub_clst );

	 timeSolPrec.AddEndWithBarrier(); timeEvalMain.AddEvent(timeSolPrec);
	// *** END - Set up solver, create G1 per cluster, global G1, GGt, distribute GGt, factorization of GGt, compression of vector and matrices B1 and G1 *************


	// *** Load Matrix K and regularization ******************************************************************************
	 TimeEvent timeSolKproc(string("Solver - K regularization and factorization"));
	 timeSolKproc.AddStart();
	if (MPI_rank == 0) std::cout << "K regularization and factorization ... " << std::endl ;
	cilk_for (eslocal d = 0; d < number_of_subdomains_per_cluster; d++) {
		if (MPI_rank == 0) std::cout << d << " " ;
		if ( d == 0 && cluster.cluster_global_index == 1) cluster.domains[d].Kplus.msglvl=1;

		if (R_from_mesh) {

			cluster.domains[d].K = K_mat[d];

			if ( cluster.domains[d].K.type == 'G' )
				cluster.domains[d].K.RemoveLower();

			if ( solver.USE_PREC == 1 )
				cluster.domains[d].Prec = cluster.domains[d].K;

			cluster.domains[d].K_regularizationFromR( cluster.domains[d].K );

		}

		// Import of Regularized matrix K into Kplus (Sparse Solver)
		cluster.domains[d].Kplus.ImportMatrix (cluster.domains[d].K);

		if (KEEP_FACTORS) {
			cluster.domains[d].Kplus.keep_factors = true;
			cluster.domains[d].Kplus.Factorization ();
		} else {
			cluster.domains[d].Kplus.keep_factors = false;
			cluster.domains[d].Kplus.MPIrank = MPI_rank;
			K_mat[d].Clear();
			cluster.domains[d].K.Clear();
		}

		cluster.domains[d].domain_prim_size = cluster.domains[d].Kplus.cols;

		if ( cluster.cluster_global_index == 1 ) { std::cout < ".";}; //{ GetMemoryStat_u ( ); GetProcessMemoryStat_u ( ); }

		if ( d == 0 && cluster.cluster_global_index == 1) cluster.domains[d].Kplus.msglvl=0;
	}

	if (MPI_rank == 0) std::cout << std::endl;
	 timeSolKproc.AddEndWithBarrier();
	 timeEvalMain.AddEvent(timeSolKproc);
	// *** END - Load Matrix K and regularization ******************************************************************************


	// *** Setup Hybrid FETI part of the solver ********************************************************************************
	if (cluster.USE_HFETI == 1) {
		 TimeEvent timeHFETIprec(string("Solver - HFETI preprocessing"));
		 timeHFETIprec.AddStart();
		cluster.SetClusterHFETI( R_from_mesh );
		 timeHFETIprec.AddEndWithBarrier();
		 timeEvalMain.AddEvent(timeHFETIprec);
	}
	// *** END - Setup Hybrid FETI part of the solver ********************************************************************************

	// *** Computation of the Schur Complement ***************************************************************************************
	if ( cluster.USE_KINV == 1 ) {
		 TimeEvent timeSolSC1(string("Solver - Schur Complement asm. - using many RSH "));
		 timeSolSC1.AddStart();
	//	cluster.Create_Kinv_perDomain();
		 timeSolSC1.AddEndWithBarrier();
		 timeEvalMain.AddEvent(timeSolSC1);

		 TimeEvent timeSolSC2(string("Solver - Schur Complement asm. - using PARDISO-SC"));
		 timeSolSC2.AddStart();
		bool USE_FLOAT;
		cluster.Create_SC_perDomain( USE_FLOAT );
		 timeSolSC2.AddEndWithBarrier();
		 timeEvalMain.AddEvent(timeSolSC2);
	}
	// *** END - Computation of the Schur Complement *********************************************************************************


	// *** Final Solver Setup after K factorization **********************************************************************************
	 TimeEvent timeSolAkpl(string("Solver - Set Solver After Kplus"));
	 timeSolAkpl.AddStart();
	cluster.SetClusterPC_AfterKplus();
	 timeSolAkpl.AddEndWithBarrier();
	 timeEvalMain.AddEvent(timeSolAkpl);

}

void LinearSolver::init(
		const mesh::Mesh &mesh,

		std::vector < SparseMatrix >	& K_mat,
		std::vector < SparseMatrix >	& T_mat,
		std::vector < SparseMatrix >	& B1_mat,
		std::vector < SparseMatrix >	& B0_mat,

		std::vector < std::vector <eslocal> >	& lambda_map_sub_B1,
		std::vector < std::vector <eslocal> >	& lambda_map_sub_B0,
		std::vector < std::vector <eslocal> >	& lambda_map_sub_clst,
		std::vector < std::vector <double> >	& B1_duplicity,

		std::vector < std::vector <double > >	& f_vec,
		std::vector < std::vector <double > >	& vec_c,

		const std::vector < std::vector <eslocal > >	& fix_nodes,

		std::vector < eslocal > & neigh_clusters

) {


	number_of_subdomains_per_cluster = K_mat.size();

    // Overal Linear Solver Time measurement structure
     timeEvalMain.SetName(string("ESPRESO Linear Solver Overal Timing"));
	 timeEvalMain.totalTime.AddStartWithBarrier();


	 TimeEvent timeSetClust(string("Solver - Set cluster"));
	 timeSetClust.AddStart();

	// Setup Cluster
	std::vector <eslocal> domain_list (number_of_subdomains_per_cluster,0);
	for (eslocal i = 0; i<number_of_subdomains_per_cluster; i++)
		domain_list[i] = i;

	cluster.cluster_global_index = MPI_rank + 1;
	cluster.InitClusterPC(&domain_list[0], number_of_subdomains_per_cluster);
	cluster.my_neighs = neigh_clusters;

	// END - Setup cluster



	vector<double> solver_parameters ( 10 );
	solver.Setup ( solver_parameters, cluster );

	 timeSetClust.AddEndWithBarrier();
	 timeEvalMain.AddEvent(timeSetClust);


	// *** Setup B0 matrix *******************************************************************************************
	if (cluster.USE_HFETI == 1 ) {
		  TimeEvent timeSetB0(string("Solver - Set B0")); timeSetB0.AddStart();
		 set_B0(B0_mat);
		  timeSetB0.AddEndWithBarrier(); timeEvalMain.AddEvent(timeSetB0);

	}
	// *** END - Setup B0 matrix *************************************************************************************


	// *** Setup B1 matrix *******************************************************************************************
	 TimeEvent timeSetB1(string("Solver - Set B1")); timeSetB1.AddStart();
	set_B1(B1_mat,B1_duplicity);
	 timeSetB1.AddEndWithBarrier(); timeEvalMain.AddEvent(timeSetB1);
	// *** END - Setup B1 matrix *************************************************************************************


	// *** Setup R matrix ********************************************************************************************
	TimeEvent timeSetR(string("Solver - Set R")); timeSetR.AddStart();
   if (R_from_mesh){
	    set_R(mesh);
	    for(eslocal d = 0; d < number_of_subdomains_per_cluster; d++) {
			std::stringstream ss;
			ss << "R" << d << ".txt";
			std::ofstream os(ss.str().c_str());
			SparseMatrix s = cluster.domains[d].Kplus_R;
			s.ConvertDenseToCSR(1);
			os << s;
			os.close();
		}
   }
   else{
	  cilk_for(eslocal d = 0; d < number_of_subdomains_per_cluster; d++) {
		  cluster.domains[d].K = K_mat[d];
		  if ( cluster.domains[d].K.type == 'G' )
		  	cluster.domains[d].K.RemoveLower();
		  if ( solver.USE_PREC == 1 )
		  	cluster.domains[d].Prec = cluster.domains[d].K;
	  }
      set_R_from_K();
   }
	timeSetR.AddEndWithBarrier(); timeEvalMain.AddEvent(timeSetR);
	// *** END - Setup R matrix **************************************************************************************



<<<<<<< HEAD
	if ( esconfig::mesh::averageEdges || esconfig::mesh::averageFaces ) {
		cilk_for (int d = 0; d < T_mat.size(); d++) {
				SparseSolver Tinv;
				Tinv.mtype = 11;
				Tinv.ImportMatrix(T_mat[d]);
				Tinv.Factorization();
=======
	cilk_for (int d = 0; d < T_mat.size(); d++) {
//			SparseSolver Tinv;
//			Tinv.mtype = 11;
//			Tinv.ImportMatrix(T_mat[d]);
//			Tinv.Factorization();
>>>>>>> 313ab552

				//SpyText( T_mat[d] );

<<<<<<< HEAD
				cluster.domains[d].Kplus_R.ConvertDenseToCSR(1);
				Tinv.SolveMat_Dense( cluster.domains[d].Kplus_R );
				cluster.domains[d].Kplus_R.ConvertCSRToDense(1);
=======
//			cluster.domains[d].Kplus_R.ConvertDenseToCSR(1);
//			Tinv.SolveMat_Dense( cluster.domains[d].Kplus_R );
//			cluster.domains[d].Kplus_R.ConvertCSRToDense(1);
>>>>>>> 313ab552

				cluster.domains[d].T = T_mat[d];

				SparseMatrix Ktmp;
				Ktmp = K_mat[d];

				Ktmp.MatMat( T_mat[d], 'T', K_mat[d] );

				K_mat[d].MatMat( Ktmp, 'N', T_mat[d] );


		}
	}
//
//    for(eslocal d = 0; d < number_of_subdomains_per_cluster; d++) {
//		std::stringstream ss;
//		ss << "RT" << d << ".txt";
//		std::ofstream os(ss.str().c_str());
//		os << cluster.domains[d].Kplus_R.rows << " " << cluster.domains[d].Kplus_R.cols;
//		os << cluster.domains[d].Kplus_R.V_values;
//		os.close();
//	}
    for(eslocal d = 0; d < number_of_subdomains_per_cluster; d++) {
		std::stringstream ss;
		ss << "KT" << d << ".txt";
		std::ofstream os(ss.str().c_str());
		os << K_mat[d];
		os.close();
	}


	// *** Load RHS and fix points for K regularization **************************************************************
	 TimeEvent timeSetRHS(string("Solver - Set RHS and Fix points"));
	 timeSetRHS.AddStart();

//	cilk_for (eslocal d = 0; d < number_of_subdomains_per_cluster; d++)
//		cluster.domains[d].f = f_vec[d];

	cilk_for (eslocal d = 0; d < number_of_subdomains_per_cluster; d++)
		cluster.domains[d].vec_c = vec_c[d];




	 timeSetRHS.AddEndWithBarrier();
	 timeEvalMain.AddEvent(timeSetRHS);
	// *** END - Load RHS and fix points for K regularization ********************************************************


	// *** Set up solver, create G1 per cluster, global G1, GGt, distribute GGt, factorization of GGt, compression of vector and matrices B1 and G1 *******************
	 TimeEvent timeSolPrec(string("Solver - FETI Preprocessing")); timeSolPrec.AddStart();

	cilk_for (eslocal d = 0; d < number_of_subdomains_per_cluster; d++)
		cluster.domains[d].lambda_map_sub = lambda_map_sub_B1[d];

	Preprocessing( lambda_map_sub_clst );

	 timeSolPrec.AddEndWithBarrier(); timeEvalMain.AddEvent(timeSolPrec);
	// *** END - Set up solver, create G1 per cluster, global G1, GGt, distribute GGt, factorization of GGt, compression of vector and matrices B1 and G1 *************


	// *** Load Matrix K and regularization ******************************************************************************
	 TimeEvent timeSolKproc(string("Solver - K regularization and factorization"));
	 timeSolKproc.AddStart();

	if ( cluster.cluster_global_index == 1 ) { GetMemoryStat_u ( ); GetProcessMemoryStat_u ( ); }

	 TimeEvent KregMem(string("Solver - K regularization mem. [MB]")); KregMem.AddStartWOBarrier( GetProcessMemory_u() );

	if (MPI_rank == 0) std::cout << std::endl << "K regularization : ";
	cilk_for (eslocal d = 0; d < number_of_subdomains_per_cluster; d++) {
		//if (MPI_rank == 0) std::cout << "."; //<< d << " " ;
		if ( d == 0 && cluster.cluster_global_index == 1) cluster.domains[d].Kplus.msglvl=1;

	    if (R_from_mesh) {

			cluster.domains[d].K.swap(K_mat[d]);

      		if ( cluster.domains[d].K.type == 'G' )
		  		cluster.domains[d].K.RemoveLower();

//		  	if ( solver.USE_PREC == 1 )
//		  		cluster.domains[d].Prec = cluster.domains[d].K;

   			for (eslocal i = 0; i < fix_nodes[d].size(); i++)
   	 			for (eslocal d_i = 0; d_i < DOFS_PER_NODE; d_i++)
   					cluster.domains[d].fix_dofs.push_back( DOFS_PER_NODE * fix_nodes[d][i] + d_i);

			cluster.domains[d].K_regularizationFromR ( cluster.domains[d].K );

			std::vector <eslocal> ().swap (cluster.domains[d].fix_dofs);

	    }

	    if (MPI_rank == 0) std::cout << ".";

	}
	if (MPI_rank == 0) std::cout << std::endl;
	 KregMem.AddEndWOBarrier( GetProcessMemory_u() );
	 KregMem.PrintLastStatMPI_PerNode( 0.0 );

	if ( cluster.cluster_global_index == 1 ) { GetMemoryStat_u ( ); GetProcessMemoryStat_u ( ); }




	cilk_for (int d = 0; d < T_mat.size(); d++) {
			SparseSolver Tinv;
			Tinv.mtype = 11;
			Tinv.ImportMatrix(T_mat[d]);
			Tinv.Factorization();

			//SpyText( T_mat[d] );

			cluster.domains[d].Kplus_R.ConvertDenseToCSR(1);
			Tinv.SolveMat_Dense( cluster.domains[d].Kplus_R );
			cluster.domains[d].Kplus_R.ConvertCSRToDense(1);

//			cluster.domains[d].T = T_mat[d];

//			SparseMatrix Ktmp;
//			Ktmp = K_mat[d];
//
//			Ktmp.MatMat( T_mat[d], 'T', K_mat[d] );
//
//			K_mat[d].MatMat( Ktmp, 'N', T_mat[d] );


	}

    for(eslocal d = 0; d < number_of_subdomains_per_cluster; d++) {
		std::stringstream ss;
		ss << "RT" << d << ".txt";
		std::ofstream os(ss.str().c_str());
		SparseMatrix s = cluster.domains[d].Kplus_R;
		s.ConvertDenseToCSR(1);
		os << s;
		os.close();
	}
//    for(eslocal d = 0; d < number_of_subdomains_per_cluster; d++) {
//		std::stringstream ss;
//		ss << "KT" << d << ".txt";
//		std::ofstream os(ss.str().c_str());
//		os << K_mat[d];
//		os.close();
//	}




	 TimeEvent KFactMem(string("Solver - K factorization mem. [MB]")); KFactMem.AddStartWOBarrier( GetProcessMemory_u() );

	if (MPI_rank == 0) std::cout << std::endl << "K factorization : ";
	cilk_for (eslocal d = 0; d < number_of_subdomains_per_cluster; d++) {
		// Import of Regularized matrix K into Kplus (Sparse Solver)
	    cluster.domains[d].Kplus.ImportMatrix_wo_Copy (cluster.domains[d].K);

		if (KEEP_FACTORS) {
			cluster.domains[d].Kplus.keep_factors = true;
			cluster.domains[d].Kplus.Factorization ();
		} else {
			cluster.domains[d].Kplus.keep_factors = false;
			cluster.domains[d].Kplus.MPIrank = MPI_rank;
		}

		cluster.domains[d].domain_prim_size = cluster.domains[d].Kplus.cols;

		//if ( cluster.cluster_global_index == 1 ) { std::cout < ".";}; //{ GetMemoryStat_u ( ); GetProcessMemoryStat_u ( ); }
	    if (MPI_rank == 0) std::cout << ".";
		if ( d == 0 && cluster.cluster_global_index == 1) cluster.domains[d].Kplus.msglvl=0;
	}
	if (MPI_rank == 0) std::cout << std::endl;
	 KFactMem.AddEndWOBarrier( GetProcessMemory_u() );
	 KFactMem.PrintLastStatMPI_PerNode( 0.0 );

	if ( cluster.cluster_global_index == 1 ) { std::cout << std::endl; GetMemoryStat_u ( ); GetProcessMemoryStat_u ( ); }


	if (MPI_rank == 0) std::cout << std::endl;
	 timeSolKproc.AddEndWithBarrier();
	 timeEvalMain.AddEvent(timeSolKproc);
	// *** END - Load Matrix K and regularization ******************************************************************************


	// *** Setup Hybrid FETI part of the solver ********************************************************************************
	if (cluster.USE_HFETI == 1) {
		 TimeEvent timeHFETIprec(string("Solver - HFETI preprocessing"));
		 timeHFETIprec.AddStart();
		cluster.SetClusterHFETI( R_from_mesh );
		 timeHFETIprec.AddEndWithBarrier();
		 timeEvalMain.AddEvent(timeHFETIprec);

			if ( cluster.cluster_global_index == 1 ) { std::cout << std::endl; GetMemoryStat_u ( ); GetProcessMemoryStat_u ( ); }

	}
	// *** END - Setup Hybrid FETI part of the solver ********************************************************************************
    //cluster.Create_G1_perCluster();

    if (cluster.USE_HFETI == 1 && !R_from_mesh ) {
    	solver.Preprocessing ( cluster );
    	cluster.G1.Clear();
    	if ( cluster.cluster_global_index == 1 ) { std::cout << std::endl; GetMemoryStat_u ( ); GetProcessMemoryStat_u ( ); }

    }
    //for (int d = 0; d < cluster.domains.size(); d++)
    //	cluster.domains[d].Kplus_R = cluster.domains[d].Kplus_Rb;

	// *** Computation of the Schur Complement ***************************************************************************************
	if ( cluster.USE_KINV == 1 ) {
//		 TimeEvent timeSolSC1(string("Solver - Schur Complement asm. - using many RSH "));
//		 timeSolSC1.AddStart();
//	//	cluster.Create_Kinv_perDomain();
//		 timeSolSC1.AddEndWithBarrier();
//		 timeEvalMain.AddEvent(timeSolSC1);

		 TimeEvent KSCMem(string("Solver - SC asm. w PARDISO-SC mem [MB]")); KSCMem.AddStartWOBarrier( GetProcessMemory_u() );
		 TimeEvent timeSolSC2(string("Solver - Schur Complement asm. - using PARDISO-SC")); timeSolSC2.AddStart();
		bool USE_FLOAT = false;
		cluster.Create_SC_perDomain(USE_FLOAT);
		 timeSolSC2.AddEndWithBarrier(); timeEvalMain.AddEvent(timeSolSC2);
		 KSCMem.AddEndWOBarrier( GetProcessMemory_u() );
		 KSCMem.PrintLastStatMPI_PerNode( 0.0 );

		if ( cluster.cluster_global_index == 1 ) { std::cout << std::endl; GetMemoryStat_u ( ); GetProcessMemoryStat_u ( ); }

	}
	// *** END - Computation of the Schur Complement *********************************************************************************


	// *** Final Solver Setup after K factorization **********************************************************************************
	 TimeEvent timeSolAkpl(string("Solver - Set Solver After Kplus"));
	 timeSolAkpl.AddStart();
	cluster.SetClusterPC_AfterKplus();
	 timeSolAkpl.AddEndWithBarrier();
	 timeEvalMain.AddEvent(timeSolAkpl);
	// *** END - Final Solver Setup after K factorization ****************************************************************************





//	 timeEvalMain.totalTime.AddEndWithBarrier();
//	 timeEvalMain.PrintStatsMPI();

}

void LinearSolver::Solve(
		std::vector < std::vector <double > >	& f_vec,
		vector < vector < double > > & prim_solution) {

	 TimeEvent timeSolCG(string("Solver - CG Solver runtime"));
	 timeSolCG.AddStart();

	if (solver.USE_DYNAMIC == 0)
		solver.Solve_singular    ( cluster, f_vec, prim_solution );
	else {
		solver.Solve_non_singular( cluster, f_vec, prim_solution );
		solver.timing.totalTime.PrintStatMPI(0.0);
		//solver.timing.totalTime.Reset();
	}

	if ( esconfig::mesh::averageEdges || esconfig::mesh::averageFaces ) {
		cilk_for (int d = 0; d < cluster.domains.size(); d++) {
			vector < double >  tmp;
			tmp = prim_solution[d];
			cluster.domains[d].T.MatVec(tmp, prim_solution[d], 'N');
		}
	}

	 timeSolCG.AddEndWithBarrier();
     timeEvalMain.AddEvent(timeSolCG);

}

void LinearSolver::Postprocessing( ) {

}

void LinearSolver::finilize() {

	// Show Linear Solver Runtime Evaluation
	solver.preproc_timing.PrintStatsMPI();
	solver.timing.PrintStatsMPI();

	if (SINGULAR) solver.postproc_timing.PrintStatsMPI();

	solver.timeEvalAppa.PrintStatsMPI();

	if (SINGULAR) solver.timeEvalProj.PrintStatsMPI();

	if ( solver.USE_PREC   >= 1 ) solver.timeEvalPrec.PrintStatsMPI();

	if ( cluster.USE_HFETI == 1 ) cluster.ShowTiming();

	 timeEvalMain.totalTime.AddEndWithBarrier();
	 timeEvalMain.PrintStatsMPI();
}

void LinearSolver::CheckSolution( vector < vector < double > > & prim_solution ) {
    // *** Solutin correctnes test **********************************************************************************************
	double max_v = 0.0;
		for (eslocal i = 0; i < number_of_subdomains_per_cluster; i++)
			for (eslocal j = 0; j < prim_solution[i].size(); j++)
				if ( fabs ( prim_solution[i][j] ) > max_v) max_v = fabs( prim_solution[i][j] );

	TimeEvent max_sol_ev ("Max solution value "); max_sol_ev.AddStartWOBarrier(0.0); max_sol_ev.AddEndWOBarrier(max_v);

	std::cout.precision(12);
	double max_vg;
	MPI_Reduce(&max_v, &max_vg, 1, MPI_DOUBLE, MPI_MAX, 0, MPI_COMM_WORLD );
	if (MPI_rank == 0)
		std::cout << " Max value in_solution = " << max_vg << std::endl;

	max_sol_ev.PrintLastStatMPI_PerNode(max_vg);
	// *** END - Solutin correctnes test ******************************************************************************************

}


void LinearSolver::set_B1(
		std::vector < SparseMatrix >			& B1_mat,
		std::vector < std::vector <double> >	& B1_duplicity) {

	cilk_for (eslocal d = 0; d < number_of_subdomains_per_cluster; d++) {

		cluster.domains[d].B1 = B1_mat[d];
		cluster.domains[d].B1.type = 'G';

		cluster.domains[d].B1t = cluster.domains[d].B1;
		cluster.domains[d].B1t.MatTransposeCOO();
		cluster.domains[d].B1t.ConvertToCSRwithSort(1);

	}

	cilk_for (eslocal d = 0; d < number_of_subdomains_per_cluster; d++) {
		cluster.domains[d].B1_scale_vec = B1_duplicity[d];
	}

}

void LinearSolver::set_B0 ( std::vector < SparseMatrix >	& B0_mat ) {

	cilk_for (eslocal d = 0; d < number_of_subdomains_per_cluster; d++) {
		cluster.domains[d].B0 = B0_mat[d];
		cluster.domains[d].B0.type = 'G';
		cluster.domains[d].B0.ConvertToCSRwithSort(1);
	}
}


void LinearSolver::set_R_from_K ()
{

	cilk_for(eslocal d = 0; d < number_of_subdomains_per_cluster; d++) {
		cluster.domains[d].K.get_kernel_from_K(cluster.domains[d].K,cluster.domains[d].Kplus_R);
		cluster.domains[d].Kplus_Rb = cluster.domains[d].Kplus_R;
	}

}


void LinearSolver::set_R (
		const mesh::Mesh &mesh
)
{
	std::vector < std::vector < std:: vector < double > > > coordinates;
	coordinates.resize( number_of_subdomains_per_cluster );

	cilk_for(eslocal d = 0; d < number_of_subdomains_per_cluster; d++) {
		coordinates[d].resize(mesh.coordinates().localSize(d), std::vector <double> (3, 0.0));
		for (eslocal i = 0; i < mesh.coordinates().localSize(d); i++) {
			coordinates[d][i][0] = mesh.coordinates().get(i, d).x;
			coordinates[d][i][1] = mesh.coordinates().get(i, d).y;
			coordinates[d][i][2] = mesh.coordinates().get(i, d).z;
		}
		cluster.domains[d].CreateKplus_R( coordinates[d] );

		//cluster.domains[d].Kplus_Rb = cluster.domains[d].Kplus_R;
		
	}

}

void LinearSolver::Preprocessing( std::vector < std::vector < eslocal > > & lambda_map_sub) {

	if (MPI_rank == 0) {
		cout << " ******************************************************************************************************************************* " << endl;
		cout << " *** SetSolverPreprocessing **************************************************************************************************** " << endl;

		GetProcessMemoryStat_u ( );
		GetMemoryStat_u( );
		cout << " Solver - Creating G1 per cluster ... " << endl;
	}

	TimeEvent G1_perCluster_time ("Setup G1 per Cluster time - preprocessing");
	G1_perCluster_time.AddStart(omp_get_wtime());

	TimeEvent G1_perCluster_mem ("Setup G1 per Cluster mem - preprocessing");
	G1_perCluster_mem.AddStartWOBarrier(GetProcessMemory_u());

	cluster.Create_G1_perCluster   ();

	G1_perCluster_time.AddEnd(omp_get_wtime());
	G1_perCluster_time.PrintStatMPI(0.0);

	G1_perCluster_mem.AddEndWOBarrier(GetProcessMemory_u());
	G1_perCluster_mem.PrintStatMPI(0.0);

	if (MPI_rank == 0) {
		GetProcessMemoryStat_u ( );
		GetMemoryStat_u ( );
		cout << " Solver - CreateVec_d_perCluster ... " << endl;
	}

//	TimeEvent Vec_d_perCluster_time ("Setup Vec d per Cluster - preprocessing");
//	Vec_d_perCluster_time.AddStart(omp_get_wtime());
//
//	cluster.CreateVec_d_perCluster ();
//
//	Vec_d_perCluster_time.AddEnd(omp_get_wtime());
//	Vec_d_perCluster_time.PrintStatMPI(0.0);

	if (MPI_rank == 0) {
		GetProcessMemoryStat_u ( );
		GetMemoryStat_u( );
		cout << " Solver - Creating Global G1 and Running preprocessing (create GGt) ... " << endl;
	}

	TimeEvent solver_Preprocessing_time ("Setup solver.Preprocessing() - preprocessing");
	solver_Preprocessing_time.AddStart(omp_get_wtime());

	//cluster.my_neighs = neigh_domains;

	solver.Preprocessing ( cluster );

	solver_Preprocessing_time.AddEnd(omp_get_wtime());
	solver_Preprocessing_time.PrintStatMPI(0.0);

	if (MPI_rank == 0) {
		GetProcessMemoryStat_u ( );
		GetMemoryStat_u ( );
		cout << " Solver - SetClusterPC - lambda map sub a neigh domains ... " << endl;
	}

	TimeEvent cluster_SetClusterPC_time ("Setup cluster.SetClusterPC() - preprocessing");
	cluster_SetClusterPC_time.AddStart(omp_get_wtime());

	cluster.SetClusterPC( lambda_map_sub ); // USE_DYNAMIC, USE_KINV

	cluster_SetClusterPC_time.AddEnd(omp_get_wtime());
	cluster_SetClusterPC_time.PrintStatMPI(0.0);

	if (MPI_rank == 0) {
		GetProcessMemoryStat_u ( );
		GetMemoryStat_u ( );

		cout << " *** END - SetSolverPreprocessing ********************************************************************************************** " << endl;
		cout << " ******************************************************************************************************************************* " << endl;
		cout << endl;
	}


}<|MERGE_RESOLUTION|>--- conflicted
+++ resolved
@@ -334,6 +334,24 @@
 
 
 	// *** Setup B0 matrix *******************************************************************************************
+
+//    for(eslocal d = 0; d < number_of_subdomains_per_cluster; d++) {
+//
+//		SparseMatrix B0tm;
+//		B0tm = B0_mat[d];
+//		B0tm.type = 'G';
+//		//B0tm.PrintMatSize("B0");
+//		B0tm.ConvertToCSRwithSort(1);
+//		//B0tm.PrintMatSize("B0");
+//
+//		std::stringstream ss;
+//		ss << "Bo" << d << ".txt";
+//		std::ofstream os(ss.str().c_str());
+//		os << B0tm;
+//		os.close();
+//	}
+
+
 	if (cluster.USE_HFETI == 1 ) {
 		  TimeEvent timeSetB0(string("Solver - Set B0")); timeSetB0.AddStart();
 		 set_B0(B0_mat);
@@ -344,6 +362,23 @@
 
 
 	// *** Setup B1 matrix *******************************************************************************************
+
+//    for(eslocal d = 0; d < number_of_subdomains_per_cluster; d++) {
+//
+//		SparseMatrix B0tm;
+//		B0tm = B1_mat[d];
+//		B0tm.type = 'G';
+//		//B0tm.PrintMatSize("B0");
+//		B0tm.ConvertToCSRwithSort(1);
+//		//B0tm.PrintMatSize("B0");
+//
+//		std::stringstream ss;
+//		ss << "B" << d << ".txt";
+//		std::ofstream os(ss.str().c_str());
+//		os << B0tm;
+//		os.close();
+//	}
+
 	 TimeEvent timeSetB1(string("Solver - Set B1")); timeSetB1.AddStart();
 	set_B1(B1_mat,B1_duplicity);
 	 timeSetB1.AddEndWithBarrier(); timeEvalMain.AddEvent(timeSetB1);
@@ -354,15 +389,6 @@
 	TimeEvent timeSetR(string("Solver - Set R")); timeSetR.AddStart();
    if (R_from_mesh){
 	    set_R(mesh);
-	    for(eslocal d = 0; d < number_of_subdomains_per_cluster; d++) {
-			std::stringstream ss;
-			ss << "R" << d << ".txt";
-			std::ofstream os(ss.str().c_str());
-			SparseMatrix s = cluster.domains[d].Kplus_R;
-			s.ConvertDenseToCSR(1);
-			os << s;
-			os.close();
-		}
    }
    else{
 	  cilk_for(eslocal d = 0; d < number_of_subdomains_per_cluster; d++) {
@@ -374,144 +400,35 @@
 	  }
       set_R_from_K();
    }
+
+
+//    for(eslocal d = 0; d < number_of_subdomains_per_cluster; d++) {
+//		std::stringstream ss;
+//		ss << "R" << d << ".txt";
+//		std::ofstream os(ss.str().c_str());
+//		SparseMatrix s = cluster.domains[d].Kplus_R;
+//		s.ConvertDenseToCSR(1);
+//		os << s;
+//		os.close();
+//	}
+
 	timeSetR.AddEndWithBarrier(); timeEvalMain.AddEvent(timeSetR);
 	// *** END - Setup R matrix **************************************************************************************
 
-
-
-<<<<<<< HEAD
+//    for(eslocal d = 0; d < number_of_subdomains_per_cluster; d++) {
+//		std::stringstream ss;
+//		ss << "Ko" << d << ".txt";
+//		std::ofstream os(ss.str().c_str());
+//		os << K_mat[d];
+//		os.close();
+//	}
+
+
 	if ( esconfig::mesh::averageEdges || esconfig::mesh::averageFaces ) {
 		cilk_for (int d = 0; d < T_mat.size(); d++) {
-				SparseSolver Tinv;
-				Tinv.mtype = 11;
-				Tinv.ImportMatrix(T_mat[d]);
-				Tinv.Factorization();
-=======
-	cilk_for (int d = 0; d < T_mat.size(); d++) {
-//			SparseSolver Tinv;
-//			Tinv.mtype = 11;
-//			Tinv.ImportMatrix(T_mat[d]);
-//			Tinv.Factorization();
->>>>>>> 313ab552
-
-				//SpyText( T_mat[d] );
-
-<<<<<<< HEAD
-				cluster.domains[d].Kplus_R.ConvertDenseToCSR(1);
-				Tinv.SolveMat_Dense( cluster.domains[d].Kplus_R );
-				cluster.domains[d].Kplus_R.ConvertCSRToDense(1);
-=======
-//			cluster.domains[d].Kplus_R.ConvertDenseToCSR(1);
-//			Tinv.SolveMat_Dense( cluster.domains[d].Kplus_R );
-//			cluster.domains[d].Kplus_R.ConvertCSRToDense(1);
->>>>>>> 313ab552
-
-				cluster.domains[d].T = T_mat[d];
-
-				SparseMatrix Ktmp;
-				Ktmp = K_mat[d];
-
-				Ktmp.MatMat( T_mat[d], 'T', K_mat[d] );
-
-				K_mat[d].MatMat( Ktmp, 'N', T_mat[d] );
-
-
-		}
-	}
-//
-//    for(eslocal d = 0; d < number_of_subdomains_per_cluster; d++) {
-//		std::stringstream ss;
-//		ss << "RT" << d << ".txt";
-//		std::ofstream os(ss.str().c_str());
-//		os << cluster.domains[d].Kplus_R.rows << " " << cluster.domains[d].Kplus_R.cols;
-//		os << cluster.domains[d].Kplus_R.V_values;
-//		os.close();
-//	}
-    for(eslocal d = 0; d < number_of_subdomains_per_cluster; d++) {
-		std::stringstream ss;
-		ss << "KT" << d << ".txt";
-		std::ofstream os(ss.str().c_str());
-		os << K_mat[d];
-		os.close();
-	}
-
-
-	// *** Load RHS and fix points for K regularization **************************************************************
-	 TimeEvent timeSetRHS(string("Solver - Set RHS and Fix points"));
-	 timeSetRHS.AddStart();
-
-//	cilk_for (eslocal d = 0; d < number_of_subdomains_per_cluster; d++)
-//		cluster.domains[d].f = f_vec[d];
-
-	cilk_for (eslocal d = 0; d < number_of_subdomains_per_cluster; d++)
-		cluster.domains[d].vec_c = vec_c[d];
-
-
-
-
-	 timeSetRHS.AddEndWithBarrier();
-	 timeEvalMain.AddEvent(timeSetRHS);
-	// *** END - Load RHS and fix points for K regularization ********************************************************
-
-
-	// *** Set up solver, create G1 per cluster, global G1, GGt, distribute GGt, factorization of GGt, compression of vector and matrices B1 and G1 *******************
-	 TimeEvent timeSolPrec(string("Solver - FETI Preprocessing")); timeSolPrec.AddStart();
-
-	cilk_for (eslocal d = 0; d < number_of_subdomains_per_cluster; d++)
-		cluster.domains[d].lambda_map_sub = lambda_map_sub_B1[d];
-
-	Preprocessing( lambda_map_sub_clst );
-
-	 timeSolPrec.AddEndWithBarrier(); timeEvalMain.AddEvent(timeSolPrec);
-	// *** END - Set up solver, create G1 per cluster, global G1, GGt, distribute GGt, factorization of GGt, compression of vector and matrices B1 and G1 *************
-
-
-	// *** Load Matrix K and regularization ******************************************************************************
-	 TimeEvent timeSolKproc(string("Solver - K regularization and factorization"));
-	 timeSolKproc.AddStart();
-
-	if ( cluster.cluster_global_index == 1 ) { GetMemoryStat_u ( ); GetProcessMemoryStat_u ( ); }
-
-	 TimeEvent KregMem(string("Solver - K regularization mem. [MB]")); KregMem.AddStartWOBarrier( GetProcessMemory_u() );
-
-	if (MPI_rank == 0) std::cout << std::endl << "K regularization : ";
-	cilk_for (eslocal d = 0; d < number_of_subdomains_per_cluster; d++) {
-		//if (MPI_rank == 0) std::cout << "."; //<< d << " " ;
-		if ( d == 0 && cluster.cluster_global_index == 1) cluster.domains[d].Kplus.msglvl=1;
-
-	    if (R_from_mesh) {
-
-			cluster.domains[d].K.swap(K_mat[d]);
-
-      		if ( cluster.domains[d].K.type == 'G' )
-		  		cluster.domains[d].K.RemoveLower();
-
-//		  	if ( solver.USE_PREC == 1 )
-//		  		cluster.domains[d].Prec = cluster.domains[d].K;
-
-   			for (eslocal i = 0; i < fix_nodes[d].size(); i++)
-   	 			for (eslocal d_i = 0; d_i < DOFS_PER_NODE; d_i++)
-   					cluster.domains[d].fix_dofs.push_back( DOFS_PER_NODE * fix_nodes[d][i] + d_i);
-
-			cluster.domains[d].K_regularizationFromR ( cluster.domains[d].K );
-
-			std::vector <eslocal> ().swap (cluster.domains[d].fix_dofs);
-
-	    }
-
-	    if (MPI_rank == 0) std::cout << ".";
-
-	}
-	if (MPI_rank == 0) std::cout << std::endl;
-	 KregMem.AddEndWOBarrier( GetProcessMemory_u() );
-	 KregMem.PrintLastStatMPI_PerNode( 0.0 );
-
-	if ( cluster.cluster_global_index == 1 ) { GetMemoryStat_u ( ); GetProcessMemoryStat_u ( ); }
-
-
-
-
-	cilk_for (int d = 0; d < T_mat.size(); d++) {
+
+			//SpyText(T_mat[d]);
+
 			SparseSolver Tinv;
 			Tinv.mtype = 11;
 			Tinv.ImportMatrix(T_mat[d]);
@@ -523,27 +440,25 @@
 			Tinv.SolveMat_Dense( cluster.domains[d].Kplus_R );
 			cluster.domains[d].Kplus_R.ConvertCSRToDense(1);
 
-//			cluster.domains[d].T = T_mat[d];
-
-//			SparseMatrix Ktmp;
-//			Ktmp = K_mat[d];
-//
-//			Ktmp.MatMat( T_mat[d], 'T', K_mat[d] );
-//
-//			K_mat[d].MatMat( Ktmp, 'N', T_mat[d] );
-
-
-	}
-
-    for(eslocal d = 0; d < number_of_subdomains_per_cluster; d++) {
-		std::stringstream ss;
-		ss << "RT" << d << ".txt";
-		std::ofstream os(ss.str().c_str());
-		SparseMatrix s = cluster.domains[d].Kplus_R;
-		s.ConvertDenseToCSR(1);
-		os << s;
-		os.close();
-	}
+			cluster.domains[d].T = T_mat[d];
+
+			SparseMatrix Ktmp;
+			Ktmp = K_mat[d];
+
+			Ktmp.MatMat( T_mat[d], 'T', K_mat[d] );
+
+			K_mat[d].MatMat( Ktmp, 'N', T_mat[d] );
+
+			vector <double > tmp;
+			tmp = f_vec[d];
+
+			T_mat[d].MatVec(tmp,f_vec[d],'T');
+
+
+		}
+
+	}
+
 //    for(eslocal d = 0; d < number_of_subdomains_per_cluster; d++) {
 //		std::stringstream ss;
 //		ss << "KT" << d << ".txt";
@@ -552,7 +467,120 @@
 //		os.close();
 //	}
 
-
+//    for(eslocal d = 0; d < number_of_subdomains_per_cluster; d++) {
+//		std::stringstream ss;
+//		ss << "RT" << d << ".txt";
+//		std::ofstream os(ss.str().c_str());
+//		SparseMatrix s = cluster.domains[d].Kplus_R;
+//		s.ConvertDenseToCSR(1);
+//		os << s;
+//		os.close();
+//	}
+
+	// *** Load RHS and fix points for K regularization **************************************************************
+	 TimeEvent timeSetRHS(string("Solver - Set RHS and Fix points"));
+	 timeSetRHS.AddStart();
+
+//	cilk_for (eslocal d = 0; d < number_of_subdomains_per_cluster; d++)
+//		cluster.domains[d].f = f_vec[d];
+
+	cilk_for (eslocal d = 0; d < number_of_subdomains_per_cluster; d++)
+		cluster.domains[d].vec_c = vec_c[d];
+
+
+
+
+	 timeSetRHS.AddEndWithBarrier();
+	 timeEvalMain.AddEvent(timeSetRHS);
+	// *** END - Load RHS and fix points for K regularization ********************************************************
+
+
+	// *** Set up solver, create G1 per cluster, global G1, GGt, distribute GGt, factorization of GGt, compression of vector and matrices B1 and G1 *******************
+	 TimeEvent timeSolPrec(string("Solver - FETI Preprocessing")); timeSolPrec.AddStart();
+
+	cilk_for (eslocal d = 0; d < number_of_subdomains_per_cluster; d++)
+		cluster.domains[d].lambda_map_sub = lambda_map_sub_B1[d];
+
+	Preprocessing( lambda_map_sub_clst );
+
+	 timeSolPrec.AddEndWithBarrier(); timeEvalMain.AddEvent(timeSolPrec);
+	// *** END - Set up solver, create G1 per cluster, global G1, GGt, distribute GGt, factorization of GGt, compression of vector and matrices B1 and G1 *************
+
+
+	// *** Load Matrix K and regularization ******************************************************************************
+	 TimeEvent timeSolKproc(string("Solver - K regularization and factorization"));
+	 timeSolKproc.AddStart();
+
+	if ( cluster.cluster_global_index == 1 ) { GetMemoryStat_u ( ); GetProcessMemoryStat_u ( ); }
+
+	 TimeEvent KregMem(string("Solver - K regularization mem. [MB]")); KregMem.AddStartWOBarrier( GetProcessMemory_u() );
+
+	if (MPI_rank == 0) std::cout << std::endl << "K regularization : ";
+	cilk_for (eslocal d = 0; d < number_of_subdomains_per_cluster; d++) {
+		//if (MPI_rank == 0) std::cout << "."; //<< d << " " ;
+		if ( d == 0 && cluster.cluster_global_index == 1) cluster.domains[d].Kplus.msglvl=1;
+
+	    if (R_from_mesh) {
+
+			cluster.domains[d].K.swap(K_mat[d]);
+
+      		if ( cluster.domains[d].K.type == 'G' )
+		  		cluster.domains[d].K.RemoveLower();
+
+//		  	if ( solver.USE_PREC == 1 )
+//		  		cluster.domains[d].Prec = cluster.domains[d].K;
+
+   			for (eslocal i = 0; i < fix_nodes[d].size(); i++)
+   	 			for (eslocal d_i = 0; d_i < DOFS_PER_NODE; d_i++)
+   					cluster.domains[d].fix_dofs.push_back( DOFS_PER_NODE * fix_nodes[d][i] + d_i);
+
+			cluster.domains[d].K_regularizationFromR ( cluster.domains[d].K );
+
+			std::vector <eslocal> ().swap (cluster.domains[d].fix_dofs);
+
+	    }
+
+	    if (MPI_rank == 0) std::cout << ".";
+
+	}
+	if (MPI_rank == 0) std::cout << std::endl;
+	 KregMem.AddEndWOBarrier( GetProcessMemory_u() );
+	 KregMem.PrintLastStatMPI_PerNode( 0.0 );
+
+	if ( cluster.cluster_global_index == 1 ) { GetMemoryStat_u ( ); GetProcessMemoryStat_u ( ); }
+
+//    for(eslocal d = 0; d < number_of_subdomains_per_cluster; d++) {
+//		std::stringstream ss;
+//		ss << "Kreg" << d << ".txt";
+//		std::ofstream os(ss.str().c_str());
+//		SparseMatrix s = cluster.domains[d].K;
+//		os << s;
+//		os.close();
+//	}
+
+
+//	cilk_for (int d = 0; d < T_mat.size(); d++) {
+//			SparseSolver Tinv;
+//			Tinv.mtype = 11;
+//			Tinv.ImportMatrix(T_mat[d]);
+//			Tinv.Factorization();
+//
+//			//SpyText( T_mat[d] );
+//
+//			cluster.domains[d].Kplus_R.ConvertDenseToCSR(1);
+//			Tinv.SolveMat_Dense( cluster.domains[d].Kplus_R );
+//			cluster.domains[d].Kplus_R.ConvertCSRToDense(1);
+//	}
+//
+//    for(eslocal d = 0; d < number_of_subdomains_per_cluster; d++) {
+//		std::stringstream ss;
+//		ss << "RT" << d << ".txt";
+//		std::ofstream os(ss.str().c_str());
+//		SparseMatrix s = cluster.domains[d].Kplus_R;
+//		s.ConvertDenseToCSR(1);
+//		os << s;
+//		os.close();
+//	}
 
 
 	 TimeEvent KFactMem(string("Solver - K factorization mem. [MB]")); KFactMem.AddStartWOBarrier( GetProcessMemory_u() );
@@ -651,9 +679,8 @@
 
 }
 
-void LinearSolver::Solve(
-		std::vector < std::vector <double > >	& f_vec,
-		vector < vector < double > > & prim_solution) {
+void LinearSolver::Solve( std::vector < std::vector < double > >  & f_vec,
+		                  std::vector < std::vector < double > >  & prim_solution) {
 
 	 TimeEvent timeSolCG(string("Solver - CG Solver runtime"));
 	 timeSolCG.AddStart();
@@ -671,6 +698,17 @@
 			vector < double >  tmp;
 			tmp = prim_solution[d];
 			cluster.domains[d].T.MatVec(tmp, prim_solution[d], 'N');
+
+
+//			std::stringstream ss;
+//			ss.precision(40);
+//			ss << "sol" << d << ".txt";
+//			std::ofstream os(ss.str().c_str());
+//			os.precision(40);
+//			os << prim_solution[d];
+//			os.close();
+
+
 		}
 	}
 
