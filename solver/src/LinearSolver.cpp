--- conflicted
+++ resolved
@@ -507,10 +507,6 @@
 
 	Preprocessing( lambda_map_sub_clst );
 
-<<<<<<< HEAD
-	 timeSolPrec.endWithBarrier(); timeEvalMain.addEvent(timeSolPrec);
-=======
-
 
 	// **** Set Dirifchlet Preconditioner
 	if (esconfig::solver::PRECONDITIONER == 3 ) {
@@ -574,7 +570,7 @@
       K_modif.ConvertToCSRwithSort(0);
 
       SparseMatrix S;
-      SparseSolver createSchur;
+      SparseSolverCPU createSchur;
       eslocal SC_SIZE = perm_vec.size();
       createSchur.ImportMatrix(K_modif);
       createSchur.Create_SC(S,SC_SIZE,false);
@@ -594,8 +590,7 @@
 	}
 	// **** END
 
-	 timeSolPrec.AddEndWithBarrier(); timeEvalMain.AddEvent(timeSolPrec);
->>>>>>> 10132abc
+	 timeSolPrec.endWithBarrier(); timeEvalMain.addEvent(timeSolPrec);
 	// *** END - Set up solver, create G1 per cluster, global G1, GGt, distribute GGt, factorization of GGt, compression of vector and matrices B1 and G1 *************
 
 
@@ -642,7 +637,6 @@
 
 	if ( cluster.cluster_global_index == 1 ) { GetMemoryStat_u ( ); GetProcessMemoryStat_u ( ); }
 
-<<<<<<< HEAD
 	if (esconfig::info::printMatrices) {
 		for(eslocal d = 0; d < number_of_subdomains_per_cluster; d++) {
 			std::ofstream os(eslog::Logging::prepareFile(d, "Kreg"));
@@ -651,15 +645,6 @@
 			os.close();
 		}
 	}
-=======
-//    for(eslocal d = 0; d < number_of_subdomains_per_cluster; d++) {
-//		std::ofstream os(eslog::Logging::prepareFile(d, "Kreg"));
-//		SparseMatrix s = cluster.domains[d].K;
-//		os << s;
-//		os.close();
-//	}
->>>>>>> 10132abc
-
 
 	 TimeEvent KFactMem(string("Solver - K factorization mem. [MB]")); KFactMem.startWithoutBarrier( GetProcessMemory_u() );
 
@@ -899,9 +884,9 @@
   // getting factors and kernels of stiffness matrix K (+ statistic)
 	cilk_for(eslocal d = 0; d < number_of_subdomains_per_cluster; d++) {
 		cluster.domains[d].K.get_kernel_from_K(cluster.domains[d].K,
-                                            cluster.domains[d].Kplus_R,&(norm_KR_d_pow_2[d]), 
+                                            cluster.domains[d].Kplus_R,&(norm_KR_d_pow_2[d]),
                                             &(defect_K_d[d]),d);
-    
+
 		cluster.domains[d].Kplus_Rb = cluster.domains[d].Kplus_R;
 	}
   // sum of ||K*R|| (all subdomains on the cluster)
@@ -976,16 +961,16 @@
 
     double _min_norm_KR_per_clust=sqrt(*min_norm_KR_pow_2_per_clust);
     double _max_norm_KR_per_clust=sqrt(*max_norm_KR_pow_2_per_clust);
-    
-    
-    
+
+
+
     std::ofstream os ("kernel_statistic.txt");
     os.precision(17);
     os << " *******************************************************************************************************************************\n";
     os << " ********************    K E R N E L   D E T E C T I O N    V I A    S C H U R   C O M P L E M E N T    ************************\n";
     os << " *******************************************************************************************************************************\n";
-    os << " Statistics for " << numberOfAllSubdomains; 
-    if (MPI_size==0 &&  number_of_subdomains_per_cluster==1 ){ 
+    os << " Statistics for " << numberOfAllSubdomains;
+    if (MPI_size==0 &&  number_of_subdomains_per_cluster==1 ){
       os << " subdomain.\n";
      }
     else
