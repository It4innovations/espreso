/*
 * LinearSolver.cpp
 *
 *  Created on: Sep 24, 2015
 *      Author: lriha
 */

#include "LinearSolver.h"

void Set_CSR_Matrix   (
		SparseMatrix & Mat,
		eslocal n_rows,
		eslocal n_cols,
		eslocal * rows,
		eslocal * cols,
		double * vals,
		char type ) {

	eslocal nnz = rows[n_rows];
	eslocal offset = (rows[0]) ? 0 : 1;
	nnz -= rows[0];

	Mat.CSR_I_row_indices.resize(n_rows+1);
	Mat.CSR_J_col_indices.resize(nnz);
	Mat.CSR_V_values	 .resize(nnz);

	//copy(rows, rows + n_cols + 1, K.CSR_I_row_indices.begin());
	for (eslocal i = 0; i < Mat.CSR_I_row_indices.size(); i++)
		Mat.CSR_I_row_indices[i] = rows[i] + offset;

	//copy(cols, cols + nnz, K.CSR_J_col_indices.begin());
	for (eslocal i = 0; i < Mat.CSR_J_col_indices.size(); i++)
		Mat.CSR_J_col_indices[i] = cols[i] + offset;

	copy(vals, vals + nnz, Mat.CSR_V_values.begin());

	Mat.cols = n_cols;
	Mat.rows = n_rows;
	Mat.nnz  = nnz;
	Mat.type = type;
}

void Set_COO_Matrix   (
		SparseMatrix & Mat,
		eslocal n_rows,
		eslocal n_cols,
		eslocal nnz,
		eslocal * I_rows,
		eslocal	 * J_cols,
		double * V_vals,
		char type,
		eslocal indexing ) {

	Mat.I_row_indices.resize(nnz);
	Mat.J_col_indices.resize(nnz);
	Mat.V_values	 .resize(nnz);
	eslocal offset = indexing ? 0 : 1;

	//copy(rows, rows + n_cols + 1, K.CSR_I_row_indices.begin());
	for (eslocal i = 0; i < Mat.I_row_indices.size(); i++)
		Mat.I_row_indices[i] = I_rows[i] + offset;

	//copy(cols, cols + nnz, K.CSR_J_col_indices.begin());
	for (eslocal i = 0; i < Mat.J_col_indices.size(); i++)
		Mat.J_col_indices[i] = J_cols[i] + offset;

	copy(V_vals, V_vals + nnz, Mat.V_values.begin());

	Mat.cols = n_cols;
	Mat.rows = n_rows;
	Mat.nnz  = nnz;
	Mat.type = type;

}



LinearSolver::LinearSolver() {

}

LinearSolver::~LinearSolver() {
	// TODO Auto-generated destructor stub
}

void LinearSolver::setup( eslocal rank, eslocal size, bool IS_SINGULAR ) {

	SINGULAR 	= IS_SINGULAR;
  	R_from_mesh = true	;
	//DOFS_PER_NODE = 1; //TODO - set as parameter

	KEEP_FACTORS = true; // only suported by MKL Pardiso so far

    MPI_rank = rank;
    MPI_size = size;

    // ***************************************************************************************************************************
	// Cluster structure  setup
	if ( SINGULAR )
		cluster.USE_DYNAMIC		= 0;
	else
		cluster.USE_DYNAMIC		= 1;

	cluster.USE_HFETI			= 1;
	cluster.USE_KINV			= 0;
	cluster.SUBDOM_PER_CLUSTER	= number_of_subdomains_per_cluster;
	cluster.NUMBER_OF_CLUSTERS	= MPI_size;
	cluster.DOFS_PER_NODE		= DOFS_PER_NODE;
	// ***************************************************************************************************************************

	// ***************************************************************************************************************************
	// Iter Solver Set-up
	solver.CG_max_iter	 = 500;
	solver.USE_GGtINV	 = 1;
	solver.epsilon		 = 0.0001;
	solver.USE_PIPECG	 = 0;
	solver.USE_PREC		 = 1;

	solver.USE_HFETI	 = cluster.USE_HFETI;
	solver.USE_KINV		 = cluster.USE_KINV;
	solver.USE_DYNAMIC	 = cluster.USE_DYNAMIC;
	// ***************************************************************************************************************************

}

void LinearSolver::init(
		const mesh::Mesh &mesh,

		std::vector < SparseMatrix >	& K_mat,
		std::vector < SparseMatrix >	& B1_mat,
		std::vector < SparseMatrix >	& B0_mat,

		std::vector < std::vector <eslocal> >	& lambda_map_sub_B1,
		std::vector < std::vector <eslocal> >	& lambda_map_sub_B0,
		std::vector < std::vector <eslocal> >	& lambda_map_sub_clst,
		std::vector < std::vector <double> >	& B1_duplicity,

		std::vector < std::vector <double > >	& f_vec,
		std::vector < std::vector <double > >	& vec_c,

		const std::vector < std::vector <eslocal > >	& fix_nodes,

		std::vector < eslocal > & neigh_clusters

) {

	number_of_subdomains_per_cluster = K_mat.size();


    // Overal Linear Solver Time measurement structure
     timeEvalMain.SetName(string("ESPRESO Linear Solver Overal Timing"));
	 timeEvalMain.totalTime.AddStartWithBarrier();


	 TimeEvent timeSetClust(string("Solver - Set cluster"));
	 timeSetClust.AddStart();

	// Setup Cluster
	std::vector <eslocal> domain_list (number_of_subdomains_per_cluster,0);
	for (eslocal i = 0; i<number_of_subdomains_per_cluster; i++)
		domain_list[i] = i;

	cluster.cluster_global_index = MPI_rank + 1;
	cluster.InitClusterPC(&domain_list[0], number_of_subdomains_per_cluster);
	cluster.my_neighs = neigh_clusters;

	// END - Setup cluster



	vector<double> solver_parameters ( 10 );
	solver.Setup ( solver_parameters, cluster );

	 timeSetClust.AddEndWithBarrier();
	 timeEvalMain.AddEvent(timeSetClust);


	// *** Setup B0 matrix *******************************************************************************************
	if (cluster.USE_HFETI == 1 ) {
		  TimeEvent timeSetB0(string("Solver - Set B0")); timeSetB0.AddStart();
		 set_B0(B0_mat);
		  timeSetB0.AddEndWithBarrier(); timeEvalMain.AddEvent(timeSetB0);

	}
	// *** END - Setup B0 matrix *************************************************************************************


	// *** Setup B1 matrix *******************************************************************************************
	 TimeEvent timeSetB1(string("Solver - Set B1")); timeSetB1.AddStart();
	set_B1(B1_mat,B1_duplicity);
	 timeSetB1.AddEndWithBarrier(); timeEvalMain.AddEvent(timeSetB1);
	// *** END - Setup B1 matrix *************************************************************************************


	// *** Setup R matrix ********************************************************************************************
<<<<<<< HEAD
	 TimeEvent timeSetR(string("Solver - Set R")); timeSetR.AddStart();
	set_R(mesh);
	 timeSetR.AddEndWithBarrier(); timeEvalMain.AddEvent(timeSetR);
=======
	TimeEvent timeSetR(string("Solver - Set R")); timeSetR.AddStart();
   if (R_from_mesh){
	    set_R(l2g_vec, mesh);
   }
   else{
	  cilk_for(eslocal d = 0; d < number_of_subdomains_per_cluster; d++) {
		  cluster.domains[d].K = K_mat[d];
		  if ( cluster.domains[d].K.type == 'G' )
		  	cluster.domains[d].K.RemoveLower();
		  //TODO: POZOR - zbytecne kopiruju - pokud se nepouziva LUMPED
		  if ( solver.USE_PREC == 1 )
		  	cluster.domains[d].Prec = cluster.domains[d].K;
	  }
      set_R_from_K(); 
   }
	timeSetR.AddEndWithBarrier(); timeEvalMain.AddEvent(timeSetR);
>>>>>>> efe1a3bf
	// *** END - Setup R matrix **************************************************************************************


	// *** Load RHS and fix points for K regularization **************************************************************
	 TimeEvent timeSetRHS(string("Solver - Set RHS and Fix points"));
	 timeSetRHS.AddStart();

	cilk_for (eslocal d = 0; d < number_of_subdomains_per_cluster; d++)
		cluster.domains[d].f = f_vec[d];

	cilk_for (eslocal d = 0; d < number_of_subdomains_per_cluster; d++)
		cluster.domains[d].vec_c = vec_c[d];


	//cilk_
    for (eslocal d = 0; d < number_of_subdomains_per_cluster; d++)
		for (eslocal i = 0; i < fix_nodes[d].size(); i++)
 			for (eslocal d_i = 0; d_i < DOFS_PER_NODE; d_i++)
				cluster.domains[d].fix_dofs.push_back( DOFS_PER_NODE * fix_nodes[d][i] + d_i);

	 timeSetRHS.AddEndWithBarrier();
	 timeEvalMain.AddEvent(timeSetRHS);
	// *** END - Load RHS and fix points for K regularization ********************************************************


	// *** Set up solver, create G1 per cluster, global G1, GGt, distribute GGt, factorization of GGt, compression of vector and matrices B1 and G1 *******************
	 TimeEvent timeSolPrec(string("Solver - FETI Preprocessing")); timeSolPrec.AddStart();

	cilk_for (eslocal d = 0; d < number_of_subdomains_per_cluster; d++)
		cluster.domains[d].lambda_map_sub = lambda_map_sub_B1[d];

	Preprocessing( lambda_map_sub_clst );

	 timeSolPrec.AddEndWithBarrier(); timeEvalMain.AddEvent(timeSolPrec);
	// *** END - Set up solver, create G1 per cluster, global G1, GGt, distribute GGt, factorization of GGt, compression of vector and matrices B1 and G1 *************


	// *** Load Matrix K and regularization ******************************************************************************
	 TimeEvent timeSolKproc(string("Solver - K regularization and factorization"));
	 timeSolKproc.AddStart();
	if (MPI_rank == 0) std::cout << "K regularization and factorization ... " << std::endl ;
	cilk_for (eslocal d = 0; d < number_of_subdomains_per_cluster; d++) {
		if (MPI_rank == 0) std::cout << d << " " ;
		if ( d == 0 && cluster.cluster_global_index == 1) cluster.domains[d].Kplus.msglvl=1;

	    if (R_from_mesh) {
		
			cluster.domains[d].K = K_mat[d];
      		
      		if ( cluster.domains[d].K.type == 'G' )
		  		cluster.domains[d].K.RemoveLower();

		  	//TODO: POZOR - zbytecne kopiruju - pokud se nepouziva LUMPED
		  	if ( solver.USE_PREC == 1 )
		  		cluster.domains[d].Prec = cluster.domains[d].K;

			cluster.domains[d].K_regularizationFromR( );

	    }
		
	    // Import of Regularized matrix K into Kplus (Sparse Solver)
	    cluster.domains[d].Kplus.ImportMatrix (cluster.domains[d].K);
    
		if (KEEP_FACTORS) {
			cluster.domains[d].Kplus.keep_factors = true;
			cluster.domains[d].Kplus.Factorization ();
		} else {
			cluster.domains[d].Kplus.keep_factors = false;
			K_mat[d].Clear();
			cluster.domains[d].K.Clear(); 
		}

		cluster.domains[d].domain_prim_size = cluster.domains[d].Kplus.cols;

		if ( cluster.cluster_global_index == 1 ) { GetMemoryStat_u ( ); GetProcessMemoryStat_u ( ); }

		if ( d == 0 && cluster.cluster_global_index == 1) cluster.domains[d].Kplus.msglvl=0;
	}

	if (MPI_rank == 0) std::cout << std::endl;
	 timeSolKproc.AddEndWithBarrier();
	 timeEvalMain.AddEvent(timeSolKproc);
	// *** END - Load Matrix K and regularization ******************************************************************************


	// *** Setup Hybrid FETI part of the solver ********************************************************************************
	if (cluster.USE_HFETI == 1) {
		 TimeEvent timeHFETIprec(string("Solver - HFETI preprocessing"));
		 timeHFETIprec.AddStart();
		cluster.SetClusterHFETI();
		 timeHFETIprec.AddEndWithBarrier();
		 timeEvalMain.AddEvent(timeHFETIprec);
	}
	// *** END - Setup Hybrid FETI part of the solver ********************************************************************************

	// *** Computation of the Schur Complement ***************************************************************************************
	if ( cluster.USE_KINV == 1 ) {
		 TimeEvent timeSolSC1(string("Solver - Schur Complement asm. - using many RSH "));
		 timeSolSC1.AddStart();
	//	cluster.Create_Kinv_perDomain();
		 timeSolSC1.AddEndWithBarrier();
		 timeEvalMain.AddEvent(timeSolSC1);

		 TimeEvent timeSolSC2(string("Solver - Schur Complement asm. - using PARDISO-SC"));
		 timeSolSC2.AddStart();
		cluster.Create_SC_perDomain();
		 timeSolSC2.AddEndWithBarrier();
		 timeEvalMain.AddEvent(timeSolSC2);
	}
	// *** END - Computation of the Schur Complement *********************************************************************************


	// *** Final Solver Setup after K factorization **********************************************************************************
	 TimeEvent timeSolAkpl(string("Solver - Set Solver After Kplus"));
	 timeSolAkpl.AddStart();
	cluster.SetClusterPC_AfterKplus();
	 timeSolAkpl.AddEndWithBarrier();
	 timeEvalMain.AddEvent(timeSolAkpl);
	// *** END - Final Solver Setup after K factorization ****************************************************************************





//	 timeEvalMain.totalTime.AddEndWithBarrier();
//	 timeEvalMain.PrintStatsMPI();

}

void LinearSolver::Solve(
		std::vector < std::vector <double > >	& f_vec,
		vector < vector < double > > & prim_solution) {

	 TimeEvent timeSolCG(string("Solver - CG Solver runtime"));
	 timeSolCG.AddStart();

	if (solver.USE_DYNAMIC == 0)
		solver.Solve_singular    ( cluster, f_vec, prim_solution );
	else {
		solver.Solve_non_singular( cluster, f_vec, prim_solution );
		solver.timing.totalTime.PrintStatMPI(0.0);
		//solver.timing.totalTime.Reset();
	}

	 timeSolCG.AddEndWithBarrier();
     timeEvalMain.AddEvent(timeSolCG);

}

void LinearSolver::Postprocessing( ) {

}

void LinearSolver::finilize() {

	// Show Linear Solver Runtime Evaluation
	solver.preproc_timing.PrintStatsMPI();
	solver.timing.PrintStatsMPI();

	if (SINGULAR) solver.postproc_timing.PrintStatsMPI();

	solver.timeEvalAppa.PrintStatsMPI();

	if (SINGULAR) solver.timeEvalProj.PrintStatsMPI();

	if ( solver.USE_PREC   == 1 ) solver.timeEvalPrec.PrintStatsMPI();

	if ( cluster.USE_HFETI == 1 ) cluster.ShowTiming();

	 timeEvalMain.totalTime.AddEndWithBarrier();
	 timeEvalMain.PrintStatsMPI();
}

void LinearSolver::CheckSolution( vector < vector < double > > & prim_solution ) {
    // *** Solutin correctnes test **********************************************************************************************
	double max_v = 0.0;
		for (eslocal i = 0; i < number_of_subdomains_per_cluster; i++)
			for (eslocal j = 0; j < prim_solution[i].size(); j++)
				if ( fabs ( prim_solution[i][j] ) > max_v) max_v = fabs( prim_solution[i][j] );

	TimeEvent max_sol_ev ("Max solution value "); max_sol_ev.AddStartWOBarrier(0.0); max_sol_ev.AddEndWOBarrier(max_v);

	std::cout.precision(12);
	double max_vg;
	MPI_Reduce(&max_v, &max_vg, 1, MPI_DOUBLE, MPI_MAX, 0, MPI_COMM_WORLD );
	if (MPI_rank == 0)
		std::cout << " Max value in_solution = " << max_vg << std::endl;

	max_sol_ev.PrintLastStatMPI_PerNode(max_vg);
	// *** END - Solutin correctnes test ******************************************************************************************

}


void LinearSolver::set_B1(
		std::vector < SparseMatrix >	& B1_mat,
		std::vector < std::vector <double> >	    & B1_duplicity) {

	cilk_for (eslocal d = 0; d < number_of_subdomains_per_cluster; d++) {

		cluster.domains[d].B1 = B1_mat[d];
		cluster.domains[d].B1.type = 'G';

		cluster.domains[d].B1t = cluster.domains[d].B1;
		cluster.domains[d].B1t.MatTransposeCOO();
		cluster.domains[d].B1t.ConvertToCSRwithSort(1);

	}

	cilk_for (eslocal d = 0; d < number_of_subdomains_per_cluster; d++) {
		cluster.domains[d].B1_scale_vec = B1_duplicity[d];
	}

}

void LinearSolver::set_B0 ( std::vector < SparseMatrix >	& B0_mat ) {

	cilk_for (eslocal d = 0; d < number_of_subdomains_per_cluster; d++) {
		cluster.domains[d].B0 = B0_mat[d];
		cluster.domains[d].B0.type = 'G';
		cluster.domains[d].B0.ConvertToCSRwithSort(1);
	}
}


void LinearSolver::set_R_from_K ()
{

	cilk_for(eslocal d = 0; d < number_of_subdomains_per_cluster; d++) {
		cluster.domains[d].get_kernel_from_K();
	}

}


void LinearSolver::set_R (
		const mesh::Mesh &mesh
)
{
	cilk_for(eslocal d = 0; d < number_of_subdomains_per_cluster; d++) {
<<<<<<< HEAD
		for (int i = 0; i < mesh.coordinates().localSize(d); i++) {
=======

		for (eslocal i = 0; i < l2g_vec[d].size(); i++) {
>>>>>>> efe1a3bf
			std::vector <double> tmp_vec (3,0);
			tmp_vec[0] = mesh.coordinates().get(i, d).x;
			tmp_vec[1] = mesh.coordinates().get(i, d).y;
			tmp_vec[2] = mesh.coordinates().get(i, d).z;
			cluster.domains[d].coordinates.push_back(tmp_vec);
		}

		cluster.domains[d].CreateKplus_R();
	}

}

void LinearSolver::Preprocessing( std::vector < std::vector < eslocal > > & lambda_map_sub) {

	if (MPI_rank == 0) {
		cout << " ******************************************************************************************************************************* " << endl;
		cout << " *** SetSolverPreprocessing **************************************************************************************************** " << endl;

		GetProcessMemoryStat_u ( );
		GetMemoryStat_u( );
		cout << " Solver - Creating G1 per cluster ... " << endl;
	}

	TimeEvent G1_perCluster_time ("Setup G1 per Cluster time - preprocessing");
	G1_perCluster_time.AddStart(omp_get_wtime());

	TimeEvent G1_perCluster_mem ("Setup G1 per Cluster mem - preprocessing");
	G1_perCluster_mem.AddStartWOBarrier(GetProcessMemory_u());

	cluster.Create_G1_perCluster   ();

	G1_perCluster_time.AddEnd(omp_get_wtime());
	G1_perCluster_time.PrintStatMPI(0.0);

	G1_perCluster_mem.AddEndWOBarrier(GetProcessMemory_u());
	G1_perCluster_mem.PrintStatMPI(0.0);

	if (MPI_rank == 0) {
		GetProcessMemoryStat_u ( );
		GetMemoryStat_u ( );
		cout << " Solver - CreateVec_d_perCluster ... " << endl;
	}

//	TimeEvent Vec_d_perCluster_time ("Setup Vec d per Cluster - preprocessing");
//	Vec_d_perCluster_time.AddStart(omp_get_wtime());
//
//	cluster.CreateVec_d_perCluster ();
//
//	Vec_d_perCluster_time.AddEnd(omp_get_wtime());
//	Vec_d_perCluster_time.PrintStatMPI(0.0);

	if (MPI_rank == 0) {
		GetProcessMemoryStat_u ( );
		GetMemoryStat_u( );
		cout << " Solver - Creating Global G1 and Running preprocessing (create GGt) ... " << endl;
	}

	TimeEvent solver_Preprocessing_time ("Setup solver.Preprocessing() - preprocessing");
	solver_Preprocessing_time.AddStart(omp_get_wtime());

	//cluster.my_neighs = neigh_domains;

	solver.Preprocessing ( cluster );

	solver_Preprocessing_time.AddEnd(omp_get_wtime());
	solver_Preprocessing_time.PrintStatMPI(0.0);

	if (MPI_rank == 0) {
		GetProcessMemoryStat_u ( );
		GetMemoryStat_u ( );
		cout << " Solver - SetClusterPC - lambda map sub a neigh domains ... " << endl;
	}

	TimeEvent cluster_SetClusterPC_time ("Setup cluster.SetClusterPC() - preprocessing");
	cluster_SetClusterPC_time.AddStart(omp_get_wtime());

	cluster.SetClusterPC( lambda_map_sub ); // USE_DYNAMIC, USE_KINV

	cluster_SetClusterPC_time.AddEnd(omp_get_wtime());
	cluster_SetClusterPC_time.PrintStatMPI(0.0);

	if (MPI_rank == 0) {
		GetProcessMemoryStat_u ( );
		GetMemoryStat_u ( );

		cout << " *** END - SetSolverPreprocessing ********************************************************************************************** " << endl;
		cout << " ******************************************************************************************************************************* " << endl;
		cout << endl;
	}


}<|MERGE_RESOLUTION|>--- conflicted
+++ resolved
@@ -193,14 +193,9 @@
 
 
 	// *** Setup R matrix ********************************************************************************************
-<<<<<<< HEAD
-	 TimeEvent timeSetR(string("Solver - Set R")); timeSetR.AddStart();
-	set_R(mesh);
-	 timeSetR.AddEndWithBarrier(); timeEvalMain.AddEvent(timeSetR);
-=======
 	TimeEvent timeSetR(string("Solver - Set R")); timeSetR.AddStart();
    if (R_from_mesh){
-	    set_R(l2g_vec, mesh);
+	    set_R(mesh);
    }
    else{
 	  cilk_for(eslocal d = 0; d < number_of_subdomains_per_cluster; d++) {
@@ -214,7 +209,6 @@
       set_R_from_K(); 
    }
 	timeSetR.AddEndWithBarrier(); timeEvalMain.AddEvent(timeSetR);
->>>>>>> efe1a3bf
 	// *** END - Setup R matrix **************************************************************************************
 
 
@@ -455,12 +449,7 @@
 )
 {
 	cilk_for(eslocal d = 0; d < number_of_subdomains_per_cluster; d++) {
-<<<<<<< HEAD
-		for (int i = 0; i < mesh.coordinates().localSize(d); i++) {
-=======
-
-		for (eslocal i = 0; i < l2g_vec[d].size(); i++) {
->>>>>>> efe1a3bf
+		for (eslocal i = 0; i < mesh.coordinates().localSize(d); i++) {
 			std::vector <double> tmp_vec (3,0);
 			tmp_vec[0] = mesh.coordinates().get(i, d).x;
 			tmp_vec[1] = mesh.coordinates().get(i, d).y;
