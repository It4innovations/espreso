--- conflicted
+++ resolved
@@ -87,11 +87,7 @@
 
 	SINGULAR = IS_SINGULAR;
 
-<<<<<<< HEAD
-	DOFS_PER_NODE = 3;
-=======
 	//DOFS_PER_NODE = 1; //TODO - set as parameter
->>>>>>> c9b087c8
 
 	KEEP_FACTORS = true; // only suported by MKL Pardiso so far
 
