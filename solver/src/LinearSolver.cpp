/*
 * LinearSolver.cpp
 *
 *  Created on: Sep 24, 2015
 *      Author: lriha
 */

#include "LinearSolver.h"

//#include <Eigen/Dense>
//using Eigen::MatrixXd;

LinearSolver::LinearSolver(): timeEvalMain("ESPRESO Solver Overal Timing") {

}

LinearSolver::~LinearSolver() {
	// TODO Auto-generated destructor stub
}

void LinearSolver::setup( eslocal rank, eslocal size, bool IS_SINGULAR ) {

	SINGULAR 	= IS_SINGULAR;

	if ( esconfig::solver::REGULARIZATION == 0 )
  		R_from_mesh = true	;
  	else
  		R_from_mesh = false	;

	if ( esconfig::solver::KEEP_FACTORS == 0)
		KEEP_FACTORS = false; // only suported by MKL Pardiso so far
	else
		KEEP_FACTORS = true;

    MPI_rank = rank;
    MPI_size = size;

    // ***************************************************************************************************************************
	// Cluster structure  setup
	if ( SINGULAR )
		cluster.USE_DYNAMIC		= 0;
	else
		cluster.USE_DYNAMIC		= 1;

	cluster.USE_HFETI			= esconfig::solver::FETI_METHOD;
	cluster.USE_KINV			= esconfig::solver::USE_SCHUR_COMPLEMENT;
	cluster.SUBDOM_PER_CLUSTER	= number_of_subdomains_per_cluster;
	cluster.NUMBER_OF_CLUSTERS	= MPI_size;
	cluster.DOFS_PER_NODE		= DOFS_PER_NODE;
	// ***************************************************************************************************************************

	// ***************************************************************************************************************************
	// Iter Solver Set-up
	solver.CG_max_iter	 = esconfig::solver::maxIterations;
	solver.USE_GGtINV	 = 1;
	solver.epsilon		 = esconfig::solver::epsilon;
	solver.USE_PIPECG	 = esconfig::solver::CG_SOLVER;
	solver.USE_PREC		 = esconfig::solver::PRECONDITIONER;

	solver.USE_HFETI	 = cluster.USE_HFETI;
	solver.USE_KINV		 = cluster.USE_KINV;
	solver.USE_DYNAMIC	 = cluster.USE_DYNAMIC;
	// ***************************************************************************************************************************

	/* Numbers of processors, value of SOLVER_NUM_THREADS */
	int solv_num_procs;
	char * var = getenv("SOLVER_NUM_THREADS");
    if(var != NULL)
    	sscanf( var, "%d", &solv_num_procs );
	else {
    	printf("Set environment SOLVER_NUM_THREADS to 1 - number of cores");
        exit(1);
	}

	/* Numbers of processors, value of SOLVER_NUM_THREADS */
	int par_num_procs;
	char * var2 = getenv("PAR_NUM_THREADS");
    if(var != NULL)
    	sscanf( var2, "%d", &par_num_procs );
	else {
    	printf("Set environment PAR_NUM_THREADS to 1 - number of cores");
        exit(1);
	}

	cluster.PAR_NUM_THREADS	= par_num_procs;
	cluster.SOLVER_NUM_THREADS = solv_num_procs;

	solver.PAR_NUM_THREADS = par_num_procs;
	solver.SOLVER_NUM_THREADS = solv_num_procs;

	//mkl_cbwr_set(MKL_CBWR_COMPATIBLE);

}

void LinearSolver::init(
		std::vector < SparseMatrix >	& K_mat,
		std::vector < SparseMatrix >	& B1_mat,
		std::vector < SparseMatrix >	& B0_mat,

		std::vector < std::vector <eslocal> >	& lambda_map_sub_B1,
		std::vector < std::vector <eslocal> >	& lambda_map_sub_B0,
		std::vector < std::vector <eslocal> >	& lambda_map_sub_clst,
		std::vector < std::vector <double> >	& B1_duplicity,

		std::vector < std::vector <double > >	& f_vec,
		std::vector < std::vector <double > >	& vec_c,

		std::vector < eslocal > & neigh_clusters)
{
	number_of_subdomains_per_cluster = K_mat.size();

	// Overal Linear Solver Time measurement structure
	 timeEvalMain.totalTime.startWithBarrier();


	 TimeEvent timeSetClust(string("Solver - Set cluster"));
	 timeSetClust.start();

	// Setup Cluster
	std::vector <eslocal> domain_list (number_of_subdomains_per_cluster,0);
	for (eslocal i = 0; i<number_of_subdomains_per_cluster; i++)
		domain_list[i] = i;

	cluster.cluster_global_index = MPI_rank + 1;
	cluster.InitClusterPC(&domain_list[0], number_of_subdomains_per_cluster);
	cluster.my_neighs = neigh_clusters;

	// END - Setup cluster



	vector<double> solver_parameters ( 10 );
	solver.Setup ( solver_parameters, cluster );

	 timeSetClust.endWithBarrier();
	 timeEvalMain.addEvent(timeSetClust);


	// *** Setup B0 matrix *******************************************************************************************
	if (cluster.USE_HFETI == 1 ) {
		  TimeEvent timeSetB0(string("Solver - Set B0")); timeSetB0.start();
		 set_B0(B0_mat);
		  timeSetB0.endWithBarrier(); timeEvalMain.addEvent(timeSetB0);

	}
	// *** END - Setup B0 matrix *************************************************************************************


	// *** Setup B1 matrix *******************************************************************************************
	 TimeEvent timeSetB1(string("Solver - Set B1")); timeSetB1.start();
	set_B1(B1_mat,B1_duplicity);
	 timeSetB1.endWithBarrier(); timeEvalMain.addEvent(timeSetB1);
	// *** END - Setup B1 matrix *************************************************************************************


	// *** Setup R matrix ********************************************************************************************
	TimeEvent timeSetR(string("Solver - Set R")); timeSetR.start();

	  cilk_for(eslocal d = 0; d < number_of_subdomains_per_cluster; d++) {
		  cluster.domains[d].K = K_mat[d];
		  if ( cluster.domains[d].K.type == 'G' )
			cluster.domains[d].K.RemoveLower();
		  if ( solver.USE_PREC == 1 )
			cluster.domains[d].Prec = cluster.domains[d].K;
	  }
	  set_R_from_K();

	timeSetR.endWithBarrier(); timeEvalMain.addEvent(timeSetR);
	// *** END - Setup R matrix **************************************************************************************


	// *** Load RHS and fix points for K regularization **************************************************************
	 TimeEvent timeSetRHS(string("Solver - Set RHS and Fix points"));
	 timeSetRHS.start();

	cilk_for (eslocal d = 0; d < number_of_subdomains_per_cluster; d++)
		cluster.domains[d].f = f_vec[d];

	cilk_for (eslocal d = 0; d < number_of_subdomains_per_cluster; d++)
		cluster.domains[d].vec_c = vec_c[d];


	 timeSetRHS.endWithBarrier();
	 timeEvalMain.addEvent(timeSetRHS);
	// *** END - Load RHS and fix points for K regularization ********************************************************


	// *** Set up solver, create G1 per cluster, global G1, GGt, distribute GGt, factorization of GGt, compression of vector and matrices B1 and G1 *******************
	 TimeEvent timeSolPrec(string("Solver - FETI Preprocessing")); timeSolPrec.start();

	cilk_for (eslocal d = 0; d < number_of_subdomains_per_cluster; d++)
		cluster.domains[d].lambda_map_sub = lambda_map_sub_B1[d];

	Preprocessing( lambda_map_sub_clst );

	 timeSolPrec.endWithBarrier(); timeEvalMain.addEvent(timeSolPrec);
	// *** END - Set up solver, create G1 per cluster, global G1, GGt, distribute GGt, factorization of GGt, compression of vector and matrices B1 and G1 *************


	// *** Load Matrix K and regularization ******************************************************************************
	 TimeEvent timeSolKproc(string("Solver - K regularization and factorization"));
	 timeSolKproc.start();
	if (MPI_rank == 0) std::cout << "K regularization and factorization ... " << std::endl ;
	cilk_for (eslocal d = 0; d < number_of_subdomains_per_cluster; d++) {
		if (MPI_rank == 0) std::cout << d << " " ;
		if ( d == 0 && cluster.cluster_global_index == 1) cluster.domains[d].Kplus.msglvl=1;

		if (R_from_mesh) {

			cluster.domains[d].K = K_mat[d];

			if ( cluster.domains[d].K.type == 'G' )
				cluster.domains[d].K.RemoveLower();

			if ( solver.USE_PREC == 1 )
				cluster.domains[d].Prec = cluster.domains[d].K;

			cluster.domains[d].K_regularizationFromR( cluster.domains[d].K );

		}

		// Import of Regularized matrix K into Kplus (Sparse Solver)
		cluster.domains[d].Kplus.ImportMatrix (cluster.domains[d].K);

		if (KEEP_FACTORS) {
			std::stringstream ss;
			ss << "init -> rank: " << esconfig::MPIrank << ", subdomain: " << d;
			cluster.domains[d].Kplus.keep_factors = true;
			cluster.domains[d].Kplus.Factorization (ss.str());
		} else {
			cluster.domains[d].Kplus.keep_factors = false;
			cluster.domains[d].Kplus.MPIrank = MPI_rank;
			K_mat[d].Clear();
			cluster.domains[d].K.Clear();
		}

		cluster.domains[d].domain_prim_size = cluster.domains[d].Kplus.cols;

		if ( cluster.cluster_global_index == 1 ) { std::cout < ".";}; //{ GetMemoryStat_u ( ); GetProcessMemoryStat_u ( ); }

		if ( d == 0 && cluster.cluster_global_index == 1) cluster.domains[d].Kplus.msglvl=0;
	}

	if (MPI_rank == 0) std::cout << std::endl;
	 timeSolKproc.endWithBarrier();
	 timeEvalMain.addEvent(timeSolKproc);
	// *** END - Load Matrix K and regularization ******************************************************************************


	// *** Setup Hybrid FETI part of the solver ********************************************************************************
	if (cluster.USE_HFETI == 1) {
		 TimeEvent timeHFETIprec(string("Solver - HFETI preprocessing"));
		 timeHFETIprec.start();
		cluster.SetClusterHFETI( R_from_mesh );
		 timeHFETIprec.endWithBarrier();
		 timeEvalMain.addEvent(timeHFETIprec);
	}
	// *** END - Setup Hybrid FETI part of the solver ********************************************************************************

	// *** Computation of the Schur Complement ***************************************************************************************
	if ( cluster.USE_KINV == 1 ) {
		 TimeEvent timeSolSC1(string("Solver - Schur Complement asm. - using many RSH "));
		 timeSolSC1.start();
	//	cluster.Create_Kinv_perDomain();
		 timeSolSC1.endWithBarrier();
		 timeEvalMain.addEvent(timeSolSC1);

		 TimeEvent timeSolSC2(string("Solver - Schur Complement asm. - using PARDISO-SC"));
		 timeSolSC2.start();
		bool USE_FLOAT;
		cluster.Create_SC_perDomain( USE_FLOAT );
		 timeSolSC2.endWithBarrier();
		 timeEvalMain.addEvent(timeSolSC2);
	}
	// *** END - Computation of the Schur Complement *********************************************************************************


	// *** Final Solver Setup after K factorization **********************************************************************************
	 TimeEvent timeSolAkpl(string("Solver - Set Solver After Kplus"));
	 timeSolAkpl.start();
	cluster.SetClusterPC_AfterKplus();
	 timeSolAkpl.endWithBarrier();
	 timeEvalMain.addEvent(timeSolAkpl);

}

void LinearSolver::init(
		const mesh::Mesh &mesh,

		std::vector < SparseMatrix >	& K_mat,
		std::vector < SparseMatrix >	& T_mat,
		std::vector < SparseMatrix >	& B1_mat,
		std::vector < SparseMatrix >	& B0_mat,

		std::vector < std::vector <eslocal> >	& lambda_map_sub_B1,
		std::vector < std::vector <eslocal> >	& lambda_map_sub_B0,
		std::vector < std::vector <eslocal> >	& lambda_map_sub_clst,
		std::vector < std::vector <double> >	& B1_duplicity,

		std::vector < std::vector <double > >	& f_vec,
		std::vector < std::vector <double > >	& vec_c,

		const std::vector < std::vector <eslocal > >	& fix_nodes,

		std::vector < eslocal > & neigh_clusters

) {



//	MatrixXd m = MatrixXd::Random(3,3);
//
//	std::cout<< m << std::endl;
//
//	return;


	number_of_subdomains_per_cluster = K_mat.size();

    // Overal Linear Solver Time measurement structure
	 timeEvalMain.totalTime.startWithBarrier();


	 TimeEvent timeSetClust(string("Solver - Set cluster"));
	 timeSetClust.start();

	// Setup Cluster
	std::vector <eslocal> domain_list (number_of_subdomains_per_cluster,0);
	for (eslocal i = 0; i<number_of_subdomains_per_cluster; i++)
		domain_list[i] = i;

	cluster.cluster_global_index = MPI_rank + 1;
	cluster.InitClusterPC(&domain_list[0], number_of_subdomains_per_cluster);
	cluster.my_neighs = neigh_clusters;

	// END - Setup cluster



	vector<double> solver_parameters ( 10 );
	solver.Setup ( solver_parameters, cluster );

	 timeSetClust.endWithBarrier();
	 timeEvalMain.addEvent(timeSetClust);


	// *** Setup B0 matrix *******************************************************************************************

//    for(eslocal d = 0; d < number_of_subdomains_per_cluster; d++) {
//
//		SparseMatrix B0tm;
//		B0tm = B0_mat[d];
//		B0tm.type = 'G';
//		//B0tm.PrintMatSize("B0");
//		B0tm.ConvertToCSRwithSort(1);
//		//B0tm.PrintMatSize("B0");
//
//		std::stringstream ss;
//		ss << "Bo" << d << ".txt";
//		std::ofstream os(ss.str().c_str());
//		os << B0tm;
//		os.close();
//	}


	if (cluster.USE_HFETI == 1 ) {
		  TimeEvent timeSetB0(string("Solver - Set B0")); timeSetB0.start();
		 set_B0(B0_mat);
		  timeSetB0.endWithBarrier(); timeEvalMain.addEvent(timeSetB0);

	}
	// *** END - Setup B0 matrix *************************************************************************************


	// *** Setup B1 matrix *******************************************************************************************

//    for(eslocal d = 0; d < number_of_subdomains_per_cluster; d++) {
//
//		SparseMatrix B0tm;
//		B0tm = B1_mat[d];
//		B0tm.type = 'G';
//		//B0tm.PrintMatSize("B0");
//		B0tm.ConvertToCSRwithSort(1);
//		//B0tm.PrintMatSize("B0");
//
//		std::stringstream ss;
//		ss << "B" << d << ".txt";
//		std::ofstream os(ss.str().c_str());
//		os << B0tm;
//		os.close();
//	}

	 TimeEvent timeSetB1(string("Solver - Set B1")); timeSetB1.start();
	set_B1(B1_mat,B1_duplicity);
	 timeSetB1.endWithBarrier(); timeEvalMain.addEvent(timeSetB1);
	// *** END - Setup B1 matrix *************************************************************************************


	// *** Setup R matrix ********************************************************************************************
	TimeEvent timeSetR(string("Solver - Set R")); timeSetR.start();
   if (R_from_mesh){
	    set_R(mesh);
   }
   else{
	  cilk_for(eslocal d = 0; d < number_of_subdomains_per_cluster; d++) {
		  cluster.domains[d].K = K_mat[d];
		  if ( cluster.domains[d].K.type == 'G' )
		  	cluster.domains[d].K.RemoveLower();
		  if ( solver.USE_PREC == 1 )
		  	cluster.domains[d].Prec = cluster.domains[d].K;
		}
	set_R_from_K();
	}


	if (esconfig::info::printMatrices) {
		for(eslocal d = 0; d < number_of_subdomains_per_cluster; d++) {
			SparseMatrix s = cluster.domains[d].Kplus_R;
			s.ConvertDenseToCSR(1);

			std::ofstream os(eslog::Logging::prepareFile(d, "R"));
			os << s;
			os.close();
		}
	}

	timeSetR.endWithBarrier(); timeEvalMain.addEvent(timeSetR);
	// *** END - Setup R matrix **************************************************************************************


	if ( esconfig::mesh::averageEdges || esconfig::mesh::averageFaces ) {
		cilk_for (int d = 0; d < T_mat.size(); d++) {

			//SpyText(T_mat[d]);

			SparseSolver Tinv;
			Tinv.mtype = 11;
			Tinv.ImportMatrix(T_mat[d]);
			std::stringstream ss;
			ss << "init averaging -> rank: " << esconfig::MPIrank << ", subdomain: " << d;
			Tinv.Factorization(ss.str());

			//SpyText( T_mat[d] );

			cluster.domains[d].Kplus_R.ConvertDenseToCSR(1);
			Tinv.SolveMat_Dense( cluster.domains[d].Kplus_R );
			cluster.domains[d].Kplus_R.ConvertCSRToDense(1);

			cluster.domains[d].T = T_mat[d];

			SparseMatrix Ktmp;
			Ktmp = K_mat[d];

			Ktmp.MatMat( T_mat[d], 'T', K_mat[d] );

			K_mat[d].MatMat( Ktmp, 'N', T_mat[d] );

			vector <double > tmp;
			tmp = f_vec[d];

			T_mat[d].MatVec(tmp,f_vec[d],'T');


		}

	}

	if (esconfig::info::printMatrices) {
		for(eslocal d = 0; d < number_of_subdomains_per_cluster; d++) {
			SparseMatrix RT = cluster.domains[d].Kplus_R;
			RT.ConvertDenseToCSR(1);

			std::ofstream osKT(eslog::Logging::prepareFile(d, "KT"));
			osKT << K_mat[d];
			osKT.close();

			std::ofstream osRT(eslog::Logging::prepareFile(d, "RT"));
			osRT << RT;
			osRT.close();
		}
	}

	// *** Load RHS and fix points for K regularization **************************************************************
	 TimeEvent timeSetRHS(string("Solver - Set RHS and Fix points"));
	 timeSetRHS.start();

//	cilk_for (eslocal d = 0; d < number_of_subdomains_per_cluster; d++)
//		cluster.domains[d].f = f_vec[d];

	cilk_for (eslocal d = 0; d < number_of_subdomains_per_cluster; d++)
		cluster.domains[d].vec_c = vec_c[d];




	 timeSetRHS.endWithBarrier();
	 timeEvalMain.addEvent(timeSetRHS);
	// *** END - Load RHS and fix points for K regularization ********************************************************


	// *** Set up solver, create G1 per cluster, global G1, GGt, distribute GGt, factorization of GGt, compression of vector and matrices B1 and G1 *******************
	 TimeEvent timeSolPrec(string("Solver - FETI Preprocessing")); timeSolPrec.start();

	cilk_for (eslocal d = 0; d < number_of_subdomains_per_cluster; d++)
		cluster.domains[d].lambda_map_sub = lambda_map_sub_B1[d];

	Preprocessing( lambda_map_sub_clst );

	 timeSolPrec.endWithBarrier(); timeEvalMain.addEvent(timeSolPrec);
	// *** END - Set up solver, create G1 per cluster, global G1, GGt, distribute GGt, factorization of GGt, compression of vector and matrices B1 and G1 *************


	// *** Load Matrix K and regularization ******************************************************************************
	 TimeEvent timeSolKproc(string("Solver - K regularization and factorization"));
	 timeSolKproc.start();

	if ( cluster.cluster_global_index == 1 ) { GetMemoryStat_u ( ); GetProcessMemoryStat_u ( ); }

	 TimeEvent KregMem(string("Solver - K regularization mem. [MB]")); KregMem.startWithoutBarrier( GetProcessMemory_u() );

	if (MPI_rank == 0) std::cout << std::endl << "K regularization : ";
	cilk_for (eslocal d = 0; d < number_of_subdomains_per_cluster; d++) {
		//if (MPI_rank == 0) std::cout << "."; //<< d << " " ;
		if ( d == 0 && cluster.cluster_global_index == 1) cluster.domains[d].Kplus.msglvl=1;

	    if (R_from_mesh) {

			cluster.domains[d].K.swap(K_mat[d]);

      		if ( cluster.domains[d].K.type == 'G' )
		  		cluster.domains[d].K.RemoveLower();

//		  	if ( solver.USE_PREC == 1 )
//		  		cluster.domains[d].Prec = cluster.domains[d].K;

   			for (eslocal i = 0; i < fix_nodes[d].size(); i++)
   	 			for (eslocal d_i = 0; d_i < DOFS_PER_NODE; d_i++)
   					cluster.domains[d].fix_dofs.push_back( DOFS_PER_NODE * fix_nodes[d][i] + d_i);

			cluster.domains[d].K_regularizationFromR ( cluster.domains[d].K );

			std::vector <eslocal> ().swap (cluster.domains[d].fix_dofs);

	    }

	    if (MPI_rank == 0) std::cout << ".";

	}
	if (MPI_rank == 0) std::cout << std::endl;
	 KregMem.endWithoutBarrier( GetProcessMemory_u() );
	 KregMem.printLastStatMPIPerNode();

	if ( cluster.cluster_global_index == 1 ) { GetMemoryStat_u ( ); GetProcessMemoryStat_u ( ); }

	if (esconfig::info::printMatrices) {
		for(eslocal d = 0; d < number_of_subdomains_per_cluster; d++) {
			std::ofstream os(eslog::Logging::prepareFile(d, "Kreg"));
			SparseMatrix s = cluster.domains[d].K;
			os << s;
			os.close();
		}
	}


	 TimeEvent KFactMem(string("Solver - K factorization mem. [MB]")); KFactMem.startWithoutBarrier( GetProcessMemory_u() );

	if (MPI_rank == 0) std::cout << std::endl << "K factorization : ";
	cilk_for (eslocal d = 0; d < number_of_subdomains_per_cluster; d++) {

		// Import of Regularized matrix K into Kplus (Sparse Solver)
		switch (esconfig::solver::KSOLVER) {
		case 0: {
			cluster.domains[d].Kplus.ImportMatrix_wo_Copy (cluster.domains[d].K);
			break;
		}
		case 1: {
			;
			break;
		}
		case 2: {
			cluster.domains[d].Kplus.ImportMatrix_fl(cluster.domains[d].K);
			break;
		}
		case 3: {
			cluster.domains[d].Kplus.ImportMatrix_fl(cluster.domains[d].K);
			break;
		}
		default:
			std::cerr << "Invalid KSOLVER value\n";
			exit(EXIT_FAILURE);
		}


		if (KEEP_FACTORS) {
			std::stringstream ss;
			ss << "init -> rank: " << esconfig::MPIrank << ", subdomain: " << d;
			cluster.domains[d].Kplus.keep_factors = true;
			cluster.domains[d].Kplus.Factorization (ss.str());
		} else {
			cluster.domains[d].Kplus.keep_factors = false;
			cluster.domains[d].Kplus.MPIrank = MPI_rank;
		}

		cluster.domains[d].domain_prim_size = cluster.domains[d].Kplus.cols;

		//if ( cluster.cluster_global_index == 1 ) { std::cout < ".";}; //{ GetMemoryStat_u ( ); GetProcessMemoryStat_u ( ); }
	    if (MPI_rank == 0) std::cout << ".";
		if ( d == 0 && cluster.cluster_global_index == 1) cluster.domains[d].Kplus.msglvl=0;
	}
	if (MPI_rank == 0) std::cout << std::endl;
	 KFactMem.endWithoutBarrier( GetProcessMemory_u() );
	 KFactMem.printLastStatMPIPerNode();

	if ( cluster.cluster_global_index == 1 ) { std::cout << std::endl; GetMemoryStat_u ( ); GetProcessMemoryStat_u ( ); }


	if (MPI_rank == 0) std::cout << std::endl;
	 timeSolKproc.endWithBarrier();
	 timeEvalMain.addEvent(timeSolKproc);
	// *** END - Load Matrix K and regularization ******************************************************************************


	// *** Setup Hybrid FETI part of the solver ********************************************************************************
	if (cluster.USE_HFETI == 1) {
		 TimeEvent timeHFETIprec(string("Solver - HFETI preprocessing"));
		 timeHFETIprec.start();
		cluster.SetClusterHFETI( R_from_mesh );
		 timeHFETIprec.endWithBarrier();
		 timeEvalMain.addEvent(timeHFETIprec);

			if ( cluster.cluster_global_index == 1 ) { std::cout << std::endl; GetMemoryStat_u ( ); GetProcessMemoryStat_u ( ); }

	}
	// *** END - Setup Hybrid FETI part of the solver ********************************************************************************
    //cluster.Create_G1_perCluster();

    if (cluster.USE_HFETI == 1 && !R_from_mesh ) {
    	solver.Preprocessing ( cluster );
    	cluster.G1.Clear();
    	if ( cluster.cluster_global_index == 1 ) { std::cout << std::endl; GetMemoryStat_u ( ); GetProcessMemoryStat_u ( ); }

    }
    //for (int d = 0; d < cluster.domains.size(); d++)
    //	cluster.domains[d].Kplus_R = cluster.domains[d].Kplus_Rb;

	// *** Computation of the Schur Complement ***************************************************************************************
	if ( cluster.USE_KINV == 1 ) {
//		 TimeEvent timeSolSC1(string("Solver - Schur Complement asm. - using many RSH "));
//		 timeSolSC1.start();
//	//	cluster.Create_Kinv_perDomain();
//		 timeSolSC1.endWithBarrier();
//		 timeEvalMain.addEvent(timeSolSC1);

		 TimeEvent KSCMem(string("Solver - SC asm. w PARDISO-SC mem [MB]")); KSCMem.startWithoutBarrier( GetProcessMemory_u() );
		 TimeEvent timeSolSC2(string("Solver - Schur Complement asm. - using PARDISO-SC")); timeSolSC2.start();
		bool USE_FLOAT = false;
		cluster.Create_SC_perDomain(USE_FLOAT);
		 timeSolSC2.endWithBarrier(); timeEvalMain.addEvent(timeSolSC2);
		 KSCMem.endWithoutBarrier( GetProcessMemory_u() );
		 KSCMem.printLastStatMPIPerNode();

		if ( cluster.cluster_global_index == 1 ) { std::cout << std::endl; GetMemoryStat_u ( ); GetProcessMemoryStat_u ( ); }

	}
	// *** END - Computation of the Schur Complement *********************************************************************************


	// *** Final Solver Setup after K factorization **********************************************************************************
	 TimeEvent timeSolAkpl(string("Solver - Set Solver After Kplus"));
	 timeSolAkpl.start();
	cluster.SetClusterPC_AfterKplus();
	 timeSolAkpl.endWithBarrier();
	 timeEvalMain.addEvent(timeSolAkpl);
	// *** END - Final Solver Setup after K factorization ****************************************************************************





//	 timeEvalMain.totalTime.endWithBarrier();
//	 timeEvalMain.printStatsMPI();

}

void LinearSolver::Solve( std::vector < std::vector < double > >  & f_vec,
		                  std::vector < std::vector < double > >  & prim_solution) {

	 TimeEvent timeSolCG(string("Solver - CG Solver runtime"));
	 timeSolCG.start();

	if (solver.USE_DYNAMIC == 0)
		solver.Solve_singular    ( cluster, f_vec, prim_solution );
	else {
		solver.Solve_non_singular( cluster, f_vec, prim_solution );
		solver.timing.totalTime.printStatMPI();
		//solver.timing.totalTime.Reset();
	}

	if ( esconfig::mesh::averageEdges || esconfig::mesh::averageFaces ) {
		cilk_for (int d = 0; d < cluster.domains.size(); d++) {
			vector < double >  tmp;
			tmp = prim_solution[d];
			cluster.domains[d].T.MatVec(tmp, prim_solution[d], 'N');
		}
	}

	 timeSolCG.endWithBarrier();
     timeEvalMain.addEvent(timeSolCG);

}

void LinearSolver::Postprocessing( ) {

}

void LinearSolver::finilize() {

	// Show Linear Solver Runtime Evaluation
	solver.preproc_timing.printStatsMPI();
	solver.timing.printStatsMPI();

	if (SINGULAR) solver.postproc_timing.printStatsMPI();

	solver.timeEvalAppa.printStatsMPI();

	if (SINGULAR) solver.timeEvalProj.printStatsMPI();

	if ( solver.USE_PREC   > 0 ) solver.timeEvalPrec.printStatsMPI();

	if ( cluster.USE_HFETI == 1 ) cluster.ShowTiming();

	 timeEvalMain.totalTime.endWithBarrier();
	 timeEvalMain.printStatsMPI();
}

void LinearSolver::CheckSolution( vector < vector < double > > & prim_solution ) {
    // *** Solutin correctnes test **********************************************************************************************
	double max_v = 0.0;
		for (eslocal i = 0; i < number_of_subdomains_per_cluster; i++)
			for (eslocal j = 0; j < prim_solution[i].size(); j++)
				if ( fabs ( prim_solution[i][j] ) > max_v) max_v = fabs( prim_solution[i][j] );

	TimeEvent max_sol_ev ("Max solution value "); max_sol_ev.startWithoutBarrier(0.0); max_sol_ev.endWithoutBarrier(max_v);

	std::cout.precision(12);
	double max_vg;
	MPI_Reduce(&max_v, &max_vg, 1, MPI_DOUBLE, MPI_MAX, 0, MPI_COMM_WORLD );
	if (MPI_rank == 0)
		std::cout << " Max value in_solution = " << max_vg << std::endl;

	max_sol_ev.printLastStatMPIPerNode(max_vg);
	// *** END - Solutin correctnes test ******************************************************************************************

}


void LinearSolver::set_B1(
		std::vector < SparseMatrix >			& B1_mat,
		std::vector < std::vector <double> >	& B1_duplicity) {

	cilk_for (eslocal d = 0; d < number_of_subdomains_per_cluster; d++) {

		cluster.domains[d].B1 = B1_mat[d];
		cluster.domains[d].B1.type = 'G';

		cluster.domains[d].B1t = cluster.domains[d].B1;
		cluster.domains[d].B1t.MatTransposeCOO();
		cluster.domains[d].B1t.ConvertToCSRwithSort(1);

	}

	cilk_for (eslocal d = 0; d < number_of_subdomains_per_cluster; d++) {
		cluster.domains[d].B1_scale_vec = B1_duplicity[d];
	}

}

void LinearSolver::set_B0 ( std::vector < SparseMatrix >	& B0_mat ) {

	cilk_for (eslocal d = 0; d < number_of_subdomains_per_cluster; d++) {
		cluster.domains[d].B0 = B0_mat[d];
		cluster.domains[d].B0.type = 'G';
		cluster.domains[d].B0.ConvertToCSRwithSort(1);
	}
}


void LinearSolver::set_R_from_K ()
{

  // Allocation of vectros on each cluster
  vector<double> norm_KR_d_pow_2; norm_KR_d_pow_2.resize(number_of_subdomains_per_cluster);
  vector<eslocal> defect_K_d; defect_K_d.resize(number_of_subdomains_per_cluster);


  // getting factors and kernels of stiffness matrix K (+ statistic)
	cilk_for(eslocal d = 0; d < number_of_subdomains_per_cluster; d++) {
		cluster.domains[d].K.get_kernel_from_K(cluster.domains[d].K,
<<<<<<< HEAD
                                            cluster.domains[d].Kplus_R,&(norm_KR_d_pow_2[d]),
                                            &(defect_K_d[d]));

=======
                                            cluster.domains[d].Kplus_R,&(norm_KR_d_pow_2[d]), 
                                            &(defect_K_d[d]),d);
    
>>>>>>> 7430b23f
		cluster.domains[d].Kplus_Rb = cluster.domains[d].Kplus_R;
	}
  // sum of ||K*R|| (all subdomains on the cluster)
  double sum_per_sub_on_clst_norm_KR_d_pow_2 = 0;
	for(eslocal d = 0; d < number_of_subdomains_per_cluster; d++) {
     sum_per_sub_on_clst_norm_KR_d_pow_2+=norm_KR_d_pow_2[d];
  }
  //
  auto max_defect = std::max_element(defect_K_d.begin(),defect_K_d.end());
  auto min_defect = std::min_element(defect_K_d.begin(),defect_K_d.end());
  //
  auto max_norm_KR_d_pow_2 = std::max_element(norm_KR_d_pow_2.begin(),norm_KR_d_pow_2.end());
  auto min_norm_KR_d_pow_2 = std::min_element(norm_KR_d_pow_2.begin(),norm_KR_d_pow_2.end());
  //
  double MinMaxMeanNorm_MinMaxDefectNsubs[6]= {*min_norm_KR_d_pow_2, *max_norm_KR_d_pow_2,
                                           sum_per_sub_on_clst_norm_KR_d_pow_2,
                                           *min_defect,*max_defect,
                                           number_of_subdomains_per_cluster};
  //
  // gathering of statistic on MPI_rank = 0
  int recv_msg_size=6;
	MPI_Status 	  mpi_stat;
  //
  if (MPI_rank>0)
  {
    MPI_Request * mpi_send_req  = new MPI_Request [1];
    MPI_Isend(&(MinMaxMeanNorm_MinMaxDefectNsubs[0]), recv_msg_size, MPI_DOUBLE, 0, 0,
                MPI_COMM_WORLD, mpi_send_req);
  }
  else
  {
  // Allocation of vectros on MPI_rank = 0
    vector<double> norm_KR_pow_2_clusters_max; norm_KR_pow_2_clusters_max.resize(MPI_size);
    vector<double> norm_KR_pow_2_clusters_min; norm_KR_pow_2_clusters_min.resize(MPI_size);
    vector<double> norm_KR_pow_2_clusters_sum; norm_KR_pow_2_clusters_sum.resize(MPI_size);
    vector<eslocal> defect_K_clusters_max; defect_K_clusters_max.resize(MPI_size);
    vector<eslocal> defect_K_clusters_min; defect_K_clusters_min.resize(MPI_size);

    norm_KR_pow_2_clusters_min[0] = MinMaxMeanNorm_MinMaxDefectNsubs[0];
    norm_KR_pow_2_clusters_max[0] = MinMaxMeanNorm_MinMaxDefectNsubs[1];
    norm_KR_pow_2_clusters_sum[0] = MinMaxMeanNorm_MinMaxDefectNsubs[2];
    defect_K_clusters_min[0]      = MinMaxMeanNorm_MinMaxDefectNsubs[3];
    defect_K_clusters_max[0]      = MinMaxMeanNorm_MinMaxDefectNsubs[4];
    eslocal numberOfAllSubdomains     = MinMaxMeanNorm_MinMaxDefectNsubs[5];


		for (eslocal i = 1; i < MPI_size; i++) {
      //TODO: Should (may) be 'cilk_for' insead of 'for' used?
	    MPI_Recv(&(MinMaxMeanNorm_MinMaxDefectNsubs[0]), recv_msg_size, MPI_DOUBLE, i, 0,
                 MPI_COMM_WORLD, &mpi_stat);
      norm_KR_pow_2_clusters_min[i] = MinMaxMeanNorm_MinMaxDefectNsubs[0];
      norm_KR_pow_2_clusters_max[i] = MinMaxMeanNorm_MinMaxDefectNsubs[1];
      norm_KR_pow_2_clusters_sum[i] = MinMaxMeanNorm_MinMaxDefectNsubs[2];
      defect_K_clusters_min[i]      = MinMaxMeanNorm_MinMaxDefectNsubs[3];
      defect_K_clusters_max[i]      = MinMaxMeanNorm_MinMaxDefectNsubs[4];
      numberOfAllSubdomains        += MinMaxMeanNorm_MinMaxDefectNsubs[5];
    }
    //
    double sum_per_clst_norm_KR_pow_2 = 0;
	  for(eslocal c = 0; c < MPI_size; c++) {
       sum_per_clst_norm_KR_pow_2+=norm_KR_pow_2_clusters_sum[c];
    }
    // from here norm_KR is not powered by 2 anymore
    double norm_KR_clusters_mean = sqrt(sum_per_clst_norm_KR_pow_2/numberOfAllSubdomains);

    //
    auto max_defect_per_clust = std::max_element(defect_K_clusters_max.begin(),defect_K_clusters_max.end());
    auto min_defect_per_clust = std::min_element(defect_K_clusters_min.begin(),defect_K_clusters_min.end());

    auto max_norm_KR_pow_2_per_clust = std::max_element(norm_KR_pow_2_clusters_max.begin(),norm_KR_pow_2_clusters_max.end());
    auto min_norm_KR_pow_2_per_clust = std::min_element(norm_KR_pow_2_clusters_min.begin(),norm_KR_pow_2_clusters_min.end());

    double _min_norm_KR_per_clust=sqrt(*min_norm_KR_pow_2_per_clust);
    double _max_norm_KR_per_clust=sqrt(*max_norm_KR_pow_2_per_clust);
    
    
    
    std::ofstream os ("kernel_statistic.txt");
    os.precision(17);
    os << " *******************************************************************************************************************************\n";
    os << " ********************    K E R N E L   D E T E C T I O N    V I A    S C H U R   C O M P L E M E N T    ************************\n";
    os << " *******************************************************************************************************************************\n";
    os << " Statistics for " << numberOfAllSubdomains; 
    if (MPI_size==0 &&  number_of_subdomains_per_cluster==1 ){ 
      os << " subdomain.\n";
     }
    else
    {
      os << " subdomains.\n";
    }
    os << " defect(K)  min:max        " << *min_defect_per_clust << " : "
                                        << *max_defect_per_clust << "\n";
    os << " ||K*R||    min:max:avg    " << _min_norm_KR_per_clust << " : "
                                        << _max_norm_KR_per_clust << " : "
                                        << norm_KR_clusters_mean << "\n";
    os.close();














<<<<<<< HEAD
  std::cout<<" *******************************************************************************************************************************\n";
  std::cout<<" ********************    K E R N E L   D E T E C T I O N    V I A    S C H U R   C O M P L E M E N T    ************************\n";
  std::cout<<" *******************************************************************************************************************************\n";
  std::cout<< " Statistics for " << numberOfAllSubdomains  << " subdomains.\n";
  std::cout<< " defect(K)  min:max        " << *min_defect_per_clust << " : "
                                            << *max_defect_per_clust << "\n";
  std::cout<< " ||K*R||    min:max:avg    " << _min_norm_KR_per_clust << " : "
                                            << _max_norm_KR_per_clust << " : "
                                            << norm_KR_clusters_mean << "\n";
=======
//  std::cout<<" *******************************************************************************************************************************\n";
//  std::cout<<" ********************    K E R N E L   D E T E C T I O N    V I A    S C H U R   C O M P L E M E N T    ************************\n";
//  std::cout<<" *******************************************************************************************************************************\n";
//  std::cout<< " Statistics for " << numberOfAllSubdomains  << " subdomains.\n";
//  std::cout<< " defect(K)  min:max        " << *min_defect_per_clust << " : "
//                                            << *max_defect_per_clust << "\n"; 
//  std::cout<< " ||K*R||    min:max:avg    " << _min_norm_KR_per_clust << " : "
//                                            << _max_norm_KR_per_clust << " : "
//                                            << norm_KR_clusters_mean << "\n";
>>>>>>> 7430b23f
  }





}


void LinearSolver::set_R (
		const mesh::Mesh &mesh
)
{
	std::vector < std::vector < std:: vector < double > > > coordinates;
	coordinates.resize( number_of_subdomains_per_cluster );

	cilk_for(eslocal d = 0; d < number_of_subdomains_per_cluster; d++) {
		coordinates[d].resize(mesh.coordinates().localSize(d), std::vector <double> (3, 0.0));
		for (eslocal i = 0; i < mesh.coordinates().localSize(d); i++) {
			coordinates[d][i][0] = mesh.coordinates().get(i, d).x;
			coordinates[d][i][1] = mesh.coordinates().get(i, d).y;
			coordinates[d][i][2] = mesh.coordinates().get(i, d).z;
		}
		cluster.domains[d].CreateKplus_R( coordinates[d] );

		//cluster.domains[d].Kplus_Rb = cluster.domains[d].Kplus_R;

	}

}

void LinearSolver::Preprocessing( std::vector < std::vector < eslocal > > & lambda_map_sub) {

	if (MPI_rank == 0) {
		cout << " ******************************************************************************************************************************* " << endl;
		cout << " *** SetSolverPreprocessing **************************************************************************************************** " << endl;

		GetProcessMemoryStat_u ( );
		GetMemoryStat_u( );
		cout << " Solver - Creating G1 per cluster ... " << endl;
	}

	TimeEvent G1_perCluster_time ("Setup G1 per Cluster time - preprocessing");
	G1_perCluster_time.start();

	TimeEvent G1_perCluster_mem ("Setup G1 per Cluster mem - preprocessing");
	G1_perCluster_mem.startWithoutBarrier(GetProcessMemory_u());

	cluster.Create_G1_perCluster   ();

	G1_perCluster_time.end();
	G1_perCluster_time.printStatMPI();

	G1_perCluster_mem.endWithoutBarrier(GetProcessMemory_u());
	G1_perCluster_mem.printStatMPI();

	if (MPI_rank == 0) {
		GetProcessMemoryStat_u ( );
		GetMemoryStat_u ( );
		cout << " Solver - CreateVec_d_perCluster ... " << endl;
	}

//	TimeEvent Vec_d_perCluster_time ("Setup Vec d per Cluster - preprocessing");
//	Vec_d_perCluster_time.start();
//
//	cluster.CreateVec_d_perCluster ();
//
//	Vec_d_perCluster_time.end();
//	Vec_d_perCluster_time.printStatMPI();

	if (MPI_rank == 0) {
		GetProcessMemoryStat_u ( );
		GetMemoryStat_u( );
		cout << " Solver - Creating Global G1 and Running preprocessing (create GGt) ... " << endl;
	}

	TimeEvent solver_Preprocessing_time ("Setup solver.Preprocessing() - preprocessing");
	solver_Preprocessing_time.start();

	//cluster.my_neighs = neigh_domains;

	solver.Preprocessing ( cluster );

	solver_Preprocessing_time.end();
	solver_Preprocessing_time.printStatMPI();

	if (MPI_rank == 0) {
		GetProcessMemoryStat_u ( );
		GetMemoryStat_u ( );
		cout << " Solver - SetClusterPC - lambda map sub a neigh domains ... " << endl;
	}

	TimeEvent cluster_SetClusterPC_time ("Setup cluster.SetClusterPC() - preprocessing");
	cluster_SetClusterPC_time.start();

	cluster.SetClusterPC( lambda_map_sub ); // USE_DYNAMIC, USE_KINV

	cluster_SetClusterPC_time.end();
	cluster_SetClusterPC_time.printStatMPI();

	if (MPI_rank == 0) {
		GetProcessMemoryStat_u ( );
		GetMemoryStat_u ( );

		cout << " *** END - SetSolverPreprocessing ********************************************************************************************** " << endl;
		cout << " ******************************************************************************************************************************* " << endl;
		cout << endl;
	}


}<|MERGE_RESOLUTION|>--- conflicted
+++ resolved
@@ -796,15 +796,9 @@
   // getting factors and kernels of stiffness matrix K (+ statistic)
 	cilk_for(eslocal d = 0; d < number_of_subdomains_per_cluster; d++) {
 		cluster.domains[d].K.get_kernel_from_K(cluster.domains[d].K,
-<<<<<<< HEAD
-                                            cluster.domains[d].Kplus_R,&(norm_KR_d_pow_2[d]),
-                                            &(defect_K_d[d]));
-
-=======
                                             cluster.domains[d].Kplus_R,&(norm_KR_d_pow_2[d]), 
                                             &(defect_K_d[d]),d);
     
->>>>>>> 7430b23f
 		cluster.domains[d].Kplus_Rb = cluster.domains[d].Kplus_R;
 	}
   // sum of ||K*R|| (all subdomains on the cluster)
@@ -915,27 +909,6 @@
 
 
 
-<<<<<<< HEAD
-  std::cout<<" *******************************************************************************************************************************\n";
-  std::cout<<" ********************    K E R N E L   D E T E C T I O N    V I A    S C H U R   C O M P L E M E N T    ************************\n";
-  std::cout<<" *******************************************************************************************************************************\n";
-  std::cout<< " Statistics for " << numberOfAllSubdomains  << " subdomains.\n";
-  std::cout<< " defect(K)  min:max        " << *min_defect_per_clust << " : "
-                                            << *max_defect_per_clust << "\n";
-  std::cout<< " ||K*R||    min:max:avg    " << _min_norm_KR_per_clust << " : "
-                                            << _max_norm_KR_per_clust << " : "
-                                            << norm_KR_clusters_mean << "\n";
-=======
-//  std::cout<<" *******************************************************************************************************************************\n";
-//  std::cout<<" ********************    K E R N E L   D E T E C T I O N    V I A    S C H U R   C O M P L E M E N T    ************************\n";
-//  std::cout<<" *******************************************************************************************************************************\n";
-//  std::cout<< " Statistics for " << numberOfAllSubdomains  << " subdomains.\n";
-//  std::cout<< " defect(K)  min:max        " << *min_defect_per_clust << " : "
-//                                            << *max_defect_per_clust << "\n"; 
-//  std::cout<< " ||K*R||    min:max:avg    " << _min_norm_KR_per_clust << " : "
-//                                            << _max_norm_KR_per_clust << " : "
-//                                            << norm_KR_clusters_mean << "\n";
->>>>>>> 7430b23f
   }
 
 
