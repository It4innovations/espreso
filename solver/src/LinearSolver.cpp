--- conflicted
+++ resolved
@@ -201,7 +201,7 @@
 	if (MPI_rank == 0) std::cout << "K regularization and factorization ... " << std::endl ;
 	cilk_for (eslocal d = 0; d < number_of_subdomains_per_cluster; d++) {
 		if (MPI_rank == 0) std::cout << d << " " ;
-		if ( d == 0 && cluster.cluster_global_index == 1) cluster.domains[d].Kplus.msglvl=0;
+		if ( d == 0 && cluster.cluster_global_index == 1) cluster.domains[d].Kplus.msglvl=1;
 
 		if (R_from_mesh) {
 
@@ -407,13 +407,8 @@
 
 	if (MPI_rank == 0) std::cout << std::endl << "K regularization : ";
 	cilk_for (eslocal d = 0; d < number_of_subdomains_per_cluster; d++) {
-<<<<<<< HEAD
-		if (MPI_rank == 0) std::cout << d << " " ;
-		if ( d == 0 && cluster.cluster_global_index == 1) cluster.domains[d].Kplus.msglvl=0;
-=======
 		//if (MPI_rank == 0) std::cout << "."; //<< d << " " ;
 		if ( d == 0 && cluster.cluster_global_index == 1) cluster.domains[d].Kplus.msglvl=1;
->>>>>>> 1faf87ef
 
 	    if (R_from_mesh) {
 
