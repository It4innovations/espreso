--- conflicted
+++ resolved
@@ -44,15 +44,12 @@
 
     # TODO
     if ctx.env.SOLVER == "CUDA":
-<<<<<<< HEAD
-	sources = source_files + ("specific/cpu/solvermkl.cpp", "specific/acc/clusterGPU.cpp", "specific/acc/itersolverGPU.cpp")
+	#sources = source_files + ("specific/cpu/solvermkl.cpp", "specific/acc/clusterGPU.cpp", "specific/acc/itersolverGPU.cpp")
         #sources = source_files + ("specific/cpu/solvermkl.cpp", "specific/cpu/clustercpu.cpp", "specific/cpu/itersolvercpu.cpp", "specific/acc/solvercuda.cpp",)
-=======
-        sources = source_files + ("specific/cpu/SparseSolverMKL.cpp", "specific/cpu/clustercpu.cpp", "specific/cpu/itersolvercpu.cpp", "specific/acc/SparseSolverCUDA.cpp", "specific/acc/DenseSolverCUDA.cpp")
+        sources = source_files + ("specific/cpu/SparseSolverMKL.cpp", "specific/cpu/clusterGPU.cpp", "specific/cpu/itersolverGPU.cpp", "specific/acc/SparseSolverCUDA.cpp", "specific/acc/DenseSolverCUDA.cpp")
 
     if ctx.env.SOLVER == "CUDA_7":
-        sources = source_files + ("specific/cpu/SparseSolverMKL.cpp", "specific/cpu/clustercpu.cpp", "specific/cpu/itersolvercpu.cpp", "specific/acc/DenseSolverCUDA.cpp")
->>>>>>> 5d9a900b
+        sources = source_files + ("specific/cpu/SparseSolverMKL.cpp", "specific/cpu/clusterGPU.cpp", "specific/cpu/itersolverGPU.cpp", "specific/acc/DenseSolverCUDA.cpp")
 
     if ctx.env.SOLVER == "MUMPS":
         sources = source_files + ("specific/cpu/solvermumps.cpp", "specific/cpu/clustercpu.cpp", "specific/cpu/itersolvercpu.cpp")
