--- conflicted
+++ resolved
@@ -3386,67 +3386,6 @@
   SparseSolverCPU K_rr_solver;
   std::stringstream ss;
   bool SC_via_K_rr=true;
-<<<<<<< HEAD
-  if (SC_via_K_rr){
-    K_rr_solver.ImportMatrix(K_rr);
-    K_rr.Clear();
-    ss << "get kerner from K -> rank: " << config::MPIrank;
-    int error_K_rr = K_rr_solver.Factorization(ss.str());
-
-    ///////////////////////////////////////////////////////////////////////////////////
-    if (error_K_rr){
-      // K  ------------------------------------------------------------------------
-      SparseMatrix se0 = K;
-      std::ofstream ose00(Logging::prepareFile(d_sub, "K_Err"));
-      ose00 << se0;
-      ose00.close();
-      // K_rr ----------------------------------------------------------------------
-      SparseMatrix se1 = K_rr;
-      std::ofstream ose0(Logging::prepareFile(d_sub, "K_rrErr"));
-      ose0 << se1;
-      ose0.close();
-      // K_rs ----------------------------------------------------------------------
-      SparseMatrix se2 = K_rs;
-      std::ofstream ose1(Logging::prepareFile(d_sub, "K_rsErr"));
-      ose1 << se2;
-      ose1.close();
-      // K_modif -------------------------------------------------------------------
-      SparseMatrix se3 = K_modif;
-      std::ofstream ose2(Logging::prepareFile(d_sub, "K_modifErr"));
-      ose2 << se3;
-      ose2.close();
-      // info file -----------------------------------------------------------------
-      if (d_sub!=-1){
-        std::ofstream ose3(Logging::prepareFile(d_sub, "permut_vectorErr"));
-        eslocal ik=0,cnt_i=0;
-        for (eslocal i = 0;i<permVec.size();i++){
-          ose3 << permVec[i]+1 <<" ";
-        }
-        ose3.close();
-      std::cout << "factorization of K_rr failed." << "\n";
-      exit(EXIT_FAILURE);
-      }
-    }
-    ///////////////////////////////////////////////////////////////////////////////////
-    
-    S.getSubDiagBlockmatrix(K_modif,S,nonsing_size,sc_size);
-    SparseMatrix invKrrKrs = K_rs;
-    K_rr_solver.SolveMat_Dense(invKrrKrs);
-    SparseMatrix KsrInvKrrKrs;
-    KsrInvKrrKrs.MatMat(K_rs,'T',invKrrKrs);
-    S.MatAddInPlace(KsrInvKrrKrs,'N',-1);
-    S.RemoveLower();
-  }
-  else{
-    SparseSolverCPU createSchur;
-    // TODO PARDISO_SC provides factor K_rr.
-    // if SC_via_K_rr=false,  factorization is made redundantly later.
-    createSchur.ImportMatrix(K_modif);
-    createSchur.Create_SC(S,sc_size,false);
-//    createSchur.Clear();
-  }
-// K_modif.Clear added 
-=======
 //
   if (K_rr.cols==0){
     S.getSubDiagBlockmatrix(K_modif,S,nonsing_size,sc_size);
@@ -3494,7 +3433,7 @@
 #if VERBOSE_LEVEL>0
         os.close();
 #endif
-        ESINFO(ERROR) << "factorization of K_rr failed (1/2 factorization)." << "\n";
+        ESINFO(ERROR) << "factorization of K_rr failed (1/2 factorization)." ;
         exit(EXIT_FAILURE);
       }
       SparseMatrix invKrrKrs = K_rs;
@@ -3515,7 +3454,6 @@
     }
   }
 //
->>>>>>> db8cb39f
   S.type='S';
   S.ConvertCSRToDense(1);
 #if VERBOSE_LEVEL>0
@@ -3598,20 +3536,6 @@
   elapsed_secs[8] = double(time1 - begin_time) ;
 #endif
 // --------------- CREATING KERNEL R_r FOR NON-SINGULAR PART
-<<<<<<< HEAD
-	SparseMatrix R_r;
-	R_r.MatMat(K_rs,'N',R_s);
-  if (!SC_via_K_rr){
-    K_rr_solver.ImportMatrix(K_rr);
-    K_rr.Clear();
-//    std::stringstream ss;
-    ss << "get kerner from K -> rank: " << config::MPIrank;
-    K_rr_solver.Factorization(ss.str());
-  }
-  K_rr_solver.SolveMat_Sparse(R_r); // inv(K_rr)*K_rs*R_s
-  K_rr_solver.Clear();
-=======
->>>>>>> db8cb39f
 
   int R_r_rows = 0;
   int R_r_cols = 0;
@@ -3809,14 +3733,11 @@
     std::ofstream ose1(Logging::prepareFile(d_sub, "K_rsErr"));
     ose1 << se2;
     ose1.close();
-<<<<<<< HEAD
-=======
     // R -------------------------------------------------------------------
     SparseMatrix seR = Kplus_R;
     std::ofstream oseR(Logging::prepareFile(d_sub, "RErr"));
     oseR << seR;
     oseR.close();
->>>>>>> db8cb39f
     // K_modif -------------------------------------------------------------------
     SparseMatrix se3 = K_modif;
     std::ofstream ose2(Logging::prepareFile(d_sub, "K_modifErr"));
@@ -3826,14 +3747,6 @@
     if (d_sub!=-1){
       std::ofstream ose3(Logging::prepareFile(d_sub, "permut_vectorErr"));
       eslocal ik=0,cnt_i=0;
-<<<<<<< HEAD
-      for (eslocal i = 0;i<permVec.size();i++){
-        ose3 << permVec[i] + 1<<" ";
-      }
-      ose3.close();
-    }
-    std::cout << "factorization of K_regular failed." << "\n";
-=======
       ose3 << "permut_vector\n";
       for (eslocal i = 0;i<permVec.size();i++){
         ose3 << permVec[i] + 1<<" ";
@@ -3847,8 +3760,7 @@
 #if VERBOSE_LEVEL>0
     os.close();
 #endif
-    ESINFO(ERROR) << "factorization of Kreg failed (2/2 factorization)." << "\n";
->>>>>>> db8cb39f
+    ESINFO(ERROR) << "factorization of Kreg failed (2/2 factorization).";
     exit(EXIT_FAILURE);
   }
   ///////////////////////////////////////////////////////////////////////////////////
