--- conflicted
+++ resolved
@@ -2910,13 +2910,7 @@
 // rev. 2016-02-03 (A.M.)
 //==============================================================================
 //
-<<<<<<< HEAD
 #define VERBOSE_LEVEL 0
-=======
-
-#define VERBOSE_LEVEL 4
-
->>>>>>> b145e06b
 #ifndef VERBOSE_LEVEL
 #define VERBOSE_LEVEL 0
 #endif
@@ -3434,17 +3428,10 @@
           }
           ose3.close();
         }
-<<<<<<< HEAD
 #if VERBOSE_LEVEL > 0
         os.close();
 #endif
         ESINFO(ERROR) << "factorization of K_rr failed (1/2 factorization).";
-=======
-#if VERBOSE_LEVEL>0
-        os.close();
-#endif
-        ESINFO(ERROR) << "factorization of K_rr failed (1/2 factorization)." ;
->>>>>>> b145e06b
         exit(EXIT_FAILURE);
       }
       SparseMatrix invKrrKrs = K_rs;
@@ -3768,11 +3755,7 @@
       }
       ose3.close();
     }
-<<<<<<< HEAD
 #if VERBOSE_LEVEL > 0
-=======
-#if VERBOSE_LEVEL>0
->>>>>>> b145e06b
     os.close();
 #endif
     ESINFO(ERROR) << "factorization of Kreg failed (2/2 factorization).";
