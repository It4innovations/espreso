/*
 * LinearSolver.cpp
 *
 *  Created on: Sep 24, 2015
 *      Author: lriha
 */

#include "LinearSolver.h"

//#include <Eigen/Dense>
//using Eigen::MatrixXd;

using namespace espreso;

LinearSolver::LinearSolver(): timeEvalMain("ESPRESO Solver Overal Timing") {

}

LinearSolver::~LinearSolver() {
	// TODO Auto-generated destructor stub
}

void LinearSolver::setup( eslocal rank, eslocal size, bool IS_SINGULAR ) {

	SINGULAR 	= IS_SINGULAR;

	if ( config::solver::REGULARIZATION == 0 )
  		R_from_mesh = true	;
  	else
  		R_from_mesh = false	;

	if ( config::solver::KEEP_FACTORS == 0)
		KEEP_FACTORS = false; // only suported by MKL Pardiso so far
	else
		KEEP_FACTORS = true;

    MPI_rank = rank;
    MPI_size = size;

    // ***************************************************************************************************************************
	// Cluster structure  setup
	if ( SINGULAR )
		cluster.USE_DYNAMIC		= 0;
	else
		cluster.USE_DYNAMIC		= 1;

	cluster.USE_HFETI			= config::solver::FETI_METHOD;
	cluster.USE_KINV			= config::solver::USE_SCHUR_COMPLEMENT;
	cluster.SUBDOM_PER_CLUSTER	= number_of_subdomains_per_cluster;
	cluster.NUMBER_OF_CLUSTERS	= MPI_size;
	cluster.DOFS_PER_NODE		= DOFS_PER_NODE;
	// ***************************************************************************************************************************

	// ***************************************************************************************************************************
	// Iter Solver Set-up
	solver.CG_max_iter	 = config::solver::maxIterations;
	solver.USE_GGtINV	 = 1;
	solver.epsilon		 = config::solver::epsilon;
	solver.USE_PIPECG	 = config::solver::CG_SOLVER;
	solver.USE_PREC		 = config::solver::PRECONDITIONER;

	solver.USE_HFETI	 = cluster.USE_HFETI;
	solver.USE_KINV		 = cluster.USE_KINV;
	solver.USE_DYNAMIC	 = cluster.USE_DYNAMIC;
	// ***************************************************************************************************************************

	int solv_num_procs = Esutils::getEnv<int>("SOLVER_NUM_THREADS");
	int par_num_procs = Esutils::getEnv<int>("PAR_NUM_THREADS");

	cluster.PAR_NUM_THREADS	= par_num_procs;
	cluster.SOLVER_NUM_THREADS = solv_num_procs;

	solver.PAR_NUM_THREADS = par_num_procs;
	solver.SOLVER_NUM_THREADS = solv_num_procs;

	//mkl_cbwr_set(MKL_CBWR_COMPATIBLE);

}

void LinearSolver::init(
		const Mesh &mesh,

		std::vector < SparseMatrix >	& K_mat,
		std::vector < SparseMatrix >	& T_mat,
		std::vector < SparseMatrix >	& B1_mat,
		std::vector < SparseMatrix >	& B0_mat,

		std::vector < std::vector <eslocal> >	& lambda_map_sub_B1,
		std::vector < std::vector <eslocal> >	& lambda_map_sub_B0,
		std::vector < std::vector <eslocal> >	& lambda_map_sub_clst,
		std::vector < std::vector <double> >	& B1_duplicity,

		std::vector < std::vector <double > >	& f_vec,
		std::vector < std::vector <double > >	& vec_c,

		const std::vector < std::vector <eslocal > >	& fix_nodes,

		const std::vector < int > & neigh_clusters

) {

	number_of_subdomains_per_cluster = K_mat.size();

	// Overall Linear Solver Time measurement structure
	 timeEvalMain.totalTime.startWithBarrier();

	 TimeEvent timeSetClust(string("Solver - Set cluster")); timeSetClust.start();
	// Setup Cluster and Solver
	std::vector <eslocal> domain_list (number_of_subdomains_per_cluster,0);
	for (eslocal i = 0; i<number_of_subdomains_per_cluster; i++)
		domain_list[i] = i;

	cluster.cluster_global_index = MPI_rank + 1;
	cluster.InitClusterPC(&domain_list[0], number_of_subdomains_per_cluster);
	cluster.my_neighs = std::vector<eslocal>(neigh_clusters.begin(), neigh_clusters.end());

	vector<double> solver_parameters ( 10 );
	solver.Setup ( solver_parameters, cluster );
	// END - Setup Cluster and Solver
	 timeSetClust.endWithBarrier(); timeEvalMain.addEvent(timeSetClust);


	// *** Setup B0 matrix *******************************************************************************************
	if (cluster.USE_HFETI == 1 ) {
		 TimeEvent timeSetB0(string("Solver - Set B0")); timeSetB0.start();
		set_B0(B0_mat);
		 timeSetB0.endWithBarrier(); timeEvalMain.addEvent(timeSetB0);

	}
	// *** END - Setup B0 matrix *************************************************************************************


	// *** Setup B1 matrix *******************************************************************************************
	 TimeEvent timeSetB1(string("Solver - Set B1")); timeSetB1.start();
	set_B1(B1_mat,B1_duplicity);
	 timeSetB1.endWithBarrier(); timeEvalMain.addEvent(timeSetB1);
	// *** END - Setup B1 matrix *************************************************************************************


	// *** Setup R matrix ********************************************************************************************
	 TimeEvent timeSetR(string("Solver - Set R")); timeSetR.start();
	if (R_from_mesh){
		set_R(mesh);
	}
	else{
		cilk_for(eslocal d = 0; d < number_of_subdomains_per_cluster; d++) {
			cluster.domains[d].K = K_mat[d];
			if ( cluster.domains[d].K.type == 'G' )
				cluster.domains[d].K.RemoveLower();
			if ( solver.USE_PREC == 11 )
				cluster.domains[d].Prec = cluster.domains[d].K;
		}
		set_R_from_K();
	}

	if (config::info::printMatrices) {
		for(eslocal d = 0; d < number_of_subdomains_per_cluster; d++) {
			SparseMatrix s = cluster.domains[d].Kplus_R;
			s.ConvertDenseToCSR(1);

			std::ofstream os(Logging::prepareFile(d, "R"));
			os << s;
			os.close();
		}
	}

	 timeSetR.endWithBarrier(); timeEvalMain.addEvent(timeSetR);
	// *** END - Setup R matrix **************************************************************************************


	// *** HTFETI - averaging objects
	if ( config::mesh::averageEdges || config::mesh::averageFaces ) {
		cilk_for (int d = 0; d < T_mat.size(); d++) {

			SparseSolverCPU Tinv;
			Tinv.mtype = 11;
			Tinv.ImportMatrix(T_mat[d]);
			std::stringstream ss;
			ss << "Init averaging -> rank: " << config::MPIrank << ", subdomain: " << d;
			Tinv.Factorization(ss.str());

			cluster.domains[d].Kplus_R.ConvertDenseToCSR(1);
			Tinv.SolveMat_Dense( cluster.domains[d].Kplus_R );
			cluster.domains[d].Kplus_R.ConvertCSRToDense(1);

			cluster.domains[d].T = T_mat[d];

			SparseMatrix Ktmp;
			Ktmp = K_mat[d];

			Ktmp.MatMat( T_mat[d], 'T', K_mat[d] );

			K_mat[d].MatMat( Ktmp, 'N', T_mat[d] );

			vector <double > tmp;
			tmp = f_vec[d];

			T_mat[d].MatVec(tmp,f_vec[d],'T');


		}

	}
	// *** END - HTFETI - averaging objects


	if (config::info::printMatrices) {
		for(eslocal d = 0; d < number_of_subdomains_per_cluster; d++) {
			SparseMatrix RT = cluster.domains[d].Kplus_R;
			RT.ConvertDenseToCSR(1);

			std::ofstream osKT(Logging::prepareFile(d, "KT"));
			osKT << K_mat[d];
			osKT.close();

			std::ofstream osRT(Logging::prepareFile(d, "RT"));
			osRT << RT;
			osRT.close();
		}
	}


	// *** Load RHS for dirichelt
	 TimeEvent timeSetRHS(string("Solver - Set Dirichlet RHS points"));
	 timeSetRHS.start();

	cilk_for (eslocal d = 0; d < number_of_subdomains_per_cluster; d++)
		cluster.domains[d].vec_c = vec_c[d];

	 timeSetRHS.endWithBarrier();
	 timeEvalMain.addEvent(timeSetRHS);
	// *** END - Load RHS for dirichelt



	// *** Set up solver, create G1 per cluster, global G1, GGt, distribute GGt, factorization of GGt, compression of vector and matrices B1 and G1 *******************
	 TimeEvent timeSolPrec(string("Solver - FETI Preprocessing")); timeSolPrec.start();

	cilk_for (eslocal d = 0; d < number_of_subdomains_per_cluster; d++)
		cluster.domains[d].lambda_map_sub = lambda_map_sub_B1[d];
	Preprocessing( lambda_map_sub_clst );

	timeSolPrec.endWithBarrier(); timeEvalMain.addEvent(timeSolPrec);
	 // *** END - Set up solver, create G1 per cluster, global G1, GGt, distribute GGt, factorization of GGt, compression of vector and matrices B1 and G1 *************


	// **** Calculate Dirichlet Preconditioner ********************************
	if (config::solver::PRECONDITIONER == 3 ) {
		TimeEvent timeDirPrec(string("Solver - Dirichlet Preconditioner calculation")); timeDirPrec.start();

		ESINFO(PROGRESS2) << "Calculate Dirichlet preconditioner";
		cilk_for (int d = 0; d < K_mat.size(); d++) {
			SEQ_VECTOR <eslocal> perm_vec = cluster.domains[d].B1t_Dir_perm_vec;
			SEQ_VECTOR <eslocal> perm_vec_full ( K_mat[d].rows );
			SEQ_VECTOR <eslocal> perm_vec_diff ( K_mat[d].rows );

			SEQ_VECTOR <eslocal> I_row_indices_p (K_mat[d].nnz);
			SEQ_VECTOR <eslocal> J_col_indices_p (K_mat[d].nnz);

			for (eslocal i = 0; i < perm_vec.size(); i++)
				perm_vec[i] = perm_vec[i] - 1;

			for (eslocal i = 0; i < perm_vec_full.size(); i++)
				perm_vec_full[i] = i;

			auto it = std::set_difference( perm_vec_full.begin(), perm_vec_full.end(), perm_vec.begin(), perm_vec.end(), perm_vec_diff.begin() );
			perm_vec_diff.resize(it - perm_vec_diff.begin());

			perm_vec_full = perm_vec_diff;
			perm_vec_full.insert(perm_vec_full.end(), perm_vec.begin(), perm_vec.end());

			SparseMatrix K_modif = K_mat[d];
			K_modif.RemoveLower();

			SEQ_VECTOR <SEQ_VECTOR<eslocal >> vec_I1_i2(K_modif.rows, SEQ_VECTOR<eslocal >(2, 1));
			eslocal offset = K_modif.CSR_I_row_indices[0] ? 1 : 0;

			for (eslocal i = 0; i < K_modif.rows;i++){
				vec_I1_i2[i][0] = perm_vec_full[i];
				vec_I1_i2[i][1] = i; // position to create reverse permutation
			}

			std::sort(vec_I1_i2.begin(), vec_I1_i2.end(),
					[](const SEQ_VECTOR <eslocal >& a, const SEQ_VECTOR <eslocal >& b) {
				return a[0] < b[0];
			});


			// permutations made on matrix in COO format
			K_modif.ConvertToCOO(0);
			eslocal I_index,J_index;
			for (eslocal i = 0;i<K_modif.nnz;i++){
				I_index = vec_I1_i2[K_modif.I_row_indices[i]-offset][1]+offset;
				J_index = vec_I1_i2[K_modif.J_col_indices[i]-offset][1]+offset;
				if (I_index>J_index){
					I_row_indices_p[i]=J_index; J_col_indices_p[i]=I_index;
				}
				else{
					I_row_indices_p[i]=I_index; J_col_indices_p[i]=J_index;
				}
			}
			//
			for (eslocal i = 0; i<K_modif.nnz;i++){
				K_modif.I_row_indices[i] = I_row_indices_p[i];
				K_modif.J_col_indices[i] = J_col_indices_p[i];
			}
			K_modif.ConvertToCSRwithSort(0);

			SparseMatrix S;
			SparseSolverCPU createSchur;
			eslocal SC_SIZE = perm_vec.size();
			createSchur.ImportMatrix(K_modif);
			createSchur.Create_SC(S,SC_SIZE,false);
			S.type='S';

			cluster.domains[d].Prec = S;

			ESINFO(PROGRESS2) << Info::plain() << ".";
		}
		ESINFO(PROGRESS2);

		timeDirPrec.endWithBarrier(); timeEvalMain.addEvent(timeDirPrec);
	}
	// *** END - Calculate Dirichlet Preconditioner ********************************






	// *** Load Matrix K and regularization ******************************************************************************
	 TimeEvent timeSolKproc(string("Solver - K regularization and factorization"));
	 timeSolKproc.start();

	ESLOG(MEMORY) << "Before K reg. and fact. process " << config::MPIrank << " uses " << Measure::processMemory() << " MB";
	ESLOG(MEMORY) << "Total used RAM " << Measure::usedRAM() << "/" << Measure::availableRAM() << " [MB]";

	 TimeEvent KregMem(string("Solver - K regularization mem. [MB]")); KregMem.startWithoutBarrier( GetProcessMemory_u() );

	ESINFO(PROGRESS2) << "Make K regular";
	cluster.ImportKmatrixAndRegularize( K_mat, fix_nodes );

	 KregMem.endWithoutBarrier( GetProcessMemory_u() );
	 //KregMem.printLastStatMPIPerNode();

	ESLOG(MEMORY) << "After import K process " << config::MPIrank << " uses " << Measure::processMemory() << " MB";
	ESLOG(MEMORY) << "Total used RAM " << Measure::usedRAM() << "/" << Measure::availableRAM() << " [MB]";

	if (config::info::printMatrices) {
		for(eslocal d = 0; d < number_of_subdomains_per_cluster; d++) {
			std::ofstream os(Logging::prepareFile(d, "Kreg"));
			SparseMatrix s = cluster.domains[d].K;
			os << s;
			os.close();
		}
	}

	 TimeEvent KFactMem(string("Solver - K factorization mem. [MB]")); KFactMem.startWithoutBarrier( GetProcessMemory_u() );

	ESINFO(PROGRESS2) << "Factorize K";
	cluster.SetupKsolvers();

	KFactMem.endWithoutBarrier( GetProcessMemory_u() );
	//KFactMem.printLastStatMPIPerNode();

	ESLOG(MEMORY) << "After K solver setup process " << config::MPIrank << " uses " << Measure::processMemory() << " MB";
	ESLOG(MEMORY) << "Total used RAM " << Measure::usedRAM() << "/" << Measure::availableRAM() << " [MB]";

	timeSolKproc.endWithBarrier();
	timeEvalMain.addEvent(timeSolKproc);
	// *** END - Load Matrix K and regularization ******************************************************************************


	// *** Setup Hybrid FETI part of the solver ********************************************************************************
	if (cluster.USE_HFETI == 1) {
		 TimeEvent timeHFETIprec(string("Solver - HFETI preprocessing"));
		 timeHFETIprec.start();
		cluster.SetClusterHFETI( R_from_mesh );
		 timeHFETIprec.endWithBarrier();
		 timeEvalMain.addEvent(timeHFETIprec);

		ESLOG(MEMORY) << "After HFETI preprocessing process " << config::MPIrank << " uses " << Measure::processMemory() << " MB";
		ESLOG(MEMORY) << "Total used RAM " << Measure::usedRAM() << "/" << Measure::availableRAM() << " [MB]";

	}
	// *** END - Setup Hybrid FETI part of the solver ********************************************************************************


<<<<<<< HEAD
    if (cluster.USE_HFETI == 1 && esconfig::solver::REGULARIZATION == 1) {

    	TimeEvent timeSolPrec2(string("Solver - FETI Preprocessing 2")); timeSolPrec2.start();
		if (MPI_rank == 0) {
			cout << " ******************************************************************************************************************************* " << endl;
			cout << " *** Solver Preprocessing - HFETI with regularization from K matrix ************************************************************ " << endl;

			GetProcessMemoryStat_u ( );
			GetMemoryStat_u( );
			cout << " Solver - Creating G1 per cluster ... " << endl;
		}
=======
    if (cluster.USE_HFETI == 1 && config::solver::REGULARIZATION == 1) {

    	TimeEvent timeSolPrec2(string("Solver - FETI Preprocessing 2")); timeSolPrec2.start();

		ESLOG(MEMORY) << "Solver Preprocessing - HFETI with regularization from K matrix";
		ESLOG(MEMORY) << "process " << config::MPIrank << " uses " << Measure::processMemory() << " MB";
		ESLOG(MEMORY) << "Total used RAM " << Measure::usedRAM() << "/" << Measure::availableRAM() << " [MB]";
>>>>>>> acb0b886

		 TimeEvent G1_perCluster_time ("Setup G1 per Cluster time - preprocessing"); G1_perCluster_time.start();
		 TimeEvent G1_perCluster_mem ("Setup G1 per Cluster mem - preprocessing"); G1_perCluster_mem.startWithoutBarrier(GetProcessMemory_u());
		cluster.Create_G1_perCluster   ();
		 G1_perCluster_time.end(); G1_perCluster_time.printStatMPI();
		 G1_perCluster_mem.endWithoutBarrier(GetProcessMemory_u()); G1_perCluster_mem.printStatMPI();

<<<<<<< HEAD

		if (MPI_rank == 0) {
			GetProcessMemoryStat_u ( );
			GetMemoryStat_u( );
			cout << " Solver - Creating Global G1 and Running pre-processing (create GGt) ... " << endl;
		}
=======
		ESLOG(MEMORY) << "Created G1 per cluster";
		ESLOG(MEMORY) << "Before HFETI create GGt process " << config::MPIrank << " uses " << Measure::processMemory() << " MB";
		ESLOG(MEMORY) << "Total used RAM " << Measure::usedRAM() << "/" << Measure::availableRAM() << " [MB]";
>>>>>>> acb0b886

		 TimeEvent solver_Preprocessing_time ("Setup solver.Preprocessing() - pre-processing"); solver_Preprocessing_time.start();
		solver.Preprocessing ( cluster );
		 solver_Preprocessing_time.end(); solver_Preprocessing_time.printStatMPI();

      	cluster.Compress_G1();

      	// Cleanup - of uncessary objects
    	cluster._my_lamdas_map_indices.clear();
    	cilk_for (eslocal d = 0; d < cluster.domains.size(); d++)
    		cluster.domains[d].B1.Clear();

    	timeSolPrec2.endWithBarrier(); timeEvalMain.addEvent(timeSolPrec2);

<<<<<<< HEAD
    	if ( cluster.cluster_global_index == 1 ) { std::cout << std::endl; GetMemoryStat_u ( ); GetProcessMemoryStat_u ( ); }
=======
    	ESLOG(MEMORY) << "After HFETI full preprocess process " << config::MPIrank << " uses " << Measure::processMemory() << " MB";
		ESLOG(MEMORY) << "Total used RAM " << Measure::usedRAM() << "/" << Measure::availableRAM() << " [MB]";
>>>>>>> acb0b886
    }


	// *** Computation of the Schur Complement ***************************************************************************************
	if ( cluster.USE_KINV == 1 ) {
//		 TimeEvent timeSolSC1(string("Solver - Schur Complement asm. - using many RSH "));
//		 timeSolSC1.start();
//	//	cluster.Create_Kinv_perDomain();
//		 timeSolSC1.endWithBarrier();
//		 timeEvalMain.addEvent(timeSolSC1);

		 TimeEvent KSCMem(string("Solver - SC asm. w PARDISO-SC mem [MB]")); KSCMem.startWithoutBarrier( GetProcessMemory_u() );
		 TimeEvent timeSolSC2(string("Solver - Schur Complement asm. - using PARDISO-SC")); timeSolSC2.start();
		bool USE_FLOAT = false;
		cluster.Create_SC_perDomain(USE_FLOAT);
		 timeSolSC2.endWithBarrier(); timeEvalMain.addEvent(timeSolSC2);
		 KSCMem.endWithoutBarrier( GetProcessMemory_u() );
		 //KSCMem.printLastStatMPIPerNode();

		ESLOG(MEMORY) << "After K inv. process " << config::MPIrank << " uses " << Measure::processMemory() << " MB";
		ESLOG(MEMORY) << "Total used RAM " << Measure::usedRAM() << "/" << Measure::availableRAM() << " [MB]";

	}
	// *** END - Computation of the Schur Complement *********************************************************************************


	// *** Final Solver Setup after K factorization **********************************************************************************
	 TimeEvent timeSolAkpl(string("Solver - Set Solver After Kplus"));
	 timeSolAkpl.start();
	cluster.SetClusterPC_AfterKplus();
	 timeSolAkpl.endWithBarrier();
	 timeEvalMain.addEvent(timeSolAkpl);
	// *** END - Final Solver Setup after K factorization ****************************************************************************
}

void LinearSolver::Solve( std::vector < std::vector < double > >  & f_vec,
		                  std::vector < std::vector < double > >  & prim_solution) {

	 TimeEvent timeSolCG(string("Solver - CG Solver runtime"));
	 timeSolCG.start();

	if (solver.USE_DYNAMIC == 0)
		solver.Solve_singular    ( cluster, f_vec, prim_solution );
	else {
		solver.Solve_non_singular( cluster, f_vec, prim_solution );
		solver.timing.totalTime.printStatMPI();
		//solver.timing.totalTime.Reset();
	}

	if ( config::mesh::averageEdges || config::mesh::averageFaces ) {
		cilk_for (int d = 0; d < cluster.domains.size(); d++) {
			vector < double >  tmp;
			tmp = prim_solution[d];
			cluster.domains[d].T.MatVec(tmp, prim_solution[d], 'N');
		}
	}

	 timeSolCG.endWithBarrier();
     timeEvalMain.addEvent(timeSolCG);

}

void LinearSolver::Postprocessing( ) {

}

void LinearSolver::finilize() {

	// Show Linear Solver Runtime Evaluation
	solver.preproc_timing.printStatsMPI();
	solver.timing.printStatsMPI();

	if (SINGULAR) solver.postproc_timing.printStatsMPI();

	solver.timeEvalAppa.printStatsMPI();

	if (SINGULAR) solver.timeEvalProj.printStatsMPI();

	if ( solver.USE_PREC   > 0 ) solver.timeEvalPrec.printStatsMPI();

	if ( cluster.USE_HFETI == 1 ) cluster.ShowTiming();

	 timeEvalMain.totalTime.endWithBarrier();
	 timeEvalMain.printStatsMPI();
}

void LinearSolver::CheckSolution( vector < vector < double > > & prim_solution ) {
    // *** Solutin correctnes test **********************************************************************************************
	double max_v = 0.0;
		for (eslocal i = 0; i < number_of_subdomains_per_cluster; i++)
			for (eslocal j = 0; j < prim_solution[i].size(); j++)
				if ( fabs ( prim_solution[i][j] ) > max_v) max_v = fabs( prim_solution[i][j] );

	TimeEvent max_sol_ev ("Max solution value "); max_sol_ev.startWithoutBarrier(0.0); max_sol_ev.endWithoutBarrier(max_v);

	double max_vg;
	MPI_Reduce(&max_v, &max_vg, 1, MPI_DOUBLE, MPI_MAX, 0, MPI_COMM_WORLD );
	ESINFO(DETAILS) << "Maxvalue in solution = " << std::setprecision(12) << max_vg;

	//max_sol_ev.printLastStatMPIPerNode(max_vg);
	// *** END - Solutin correctnes test ******************************************************************************************

}


void LinearSolver::set_B1(
		std::vector < SparseMatrix >			& B1_mat,
		std::vector < std::vector <double> >	& B1_duplicity) {

	cilk_for (eslocal d = 0; d < number_of_subdomains_per_cluster; d++) {

		cluster.domains[d].B1 = B1_mat[d];
		cluster.domains[d].B1.type = 'G';

		cluster.domains[d].B1t = cluster.domains[d].B1;
		cluster.domains[d].B1t.MatTransposeCOO();
		cluster.domains[d].B1t.ConvertToCSRwithSort(1);

	}

	cilk_for (eslocal d = 0; d < number_of_subdomains_per_cluster; d++) {
		cluster.domains[d].B1_scale_vec = B1_duplicity[d];
	}

}

void LinearSolver::set_B0 ( std::vector < SparseMatrix >	& B0_mat ) {

	cilk_for (eslocal d = 0; d < number_of_subdomains_per_cluster; d++) {
		cluster.domains[d].B0 = B0_mat[d];
		cluster.domains[d].B0.type = 'G';
		cluster.domains[d].B0.ConvertToCSRwithSort(1);
	}
}


void LinearSolver::set_R_from_K ()
{

  // Allocation of vectors on each cluster
  vector<double> norm_KR_d_pow_2; norm_KR_d_pow_2.resize(number_of_subdomains_per_cluster);
  vector<eslocal> defect_K_d; defect_K_d.resize(number_of_subdomains_per_cluster);


  // getting factors and kernels of stiffness matrix K (+ statistic)
	cilk_for(eslocal d = 0; d < number_of_subdomains_per_cluster; d++) {
		cluster.domains[d].K.get_kernel_from_K(cluster.domains[d].K,
                                            cluster.domains[d]._RegMat,
                                            cluster.domains[d].Kplus_R,&(norm_KR_d_pow_2[d]),
                                            &(defect_K_d[d]),d);


		cluster.domains[d].Kplus_Rb = cluster.domains[d].Kplus_R;
	}
	ESINFO(PROGRESS2) << "K kernel detected";
  // sum of ||K*R|| (all subdomains on the cluster)
#ifdef VERBOSE_LEVEL_X
  double sum_per_sub_on_clst_norm_KR_d_pow_2 = 0;
	for(eslocal d = 0; d < number_of_subdomains_per_cluster; d++) {
     sum_per_sub_on_clst_norm_KR_d_pow_2+=norm_KR_d_pow_2[d];
  }
  //
  auto max_defect = std::max_element(defect_K_d.begin(),defect_K_d.end());
  auto min_defect = std::min_element(defect_K_d.begin(),defect_K_d.end());
  //
  auto max_norm_KR_d_pow_2 = std::max_element(norm_KR_d_pow_2.begin(),norm_KR_d_pow_2.end());
  auto min_norm_KR_d_pow_2 = std::min_element(norm_KR_d_pow_2.begin(),norm_KR_d_pow_2.end());
  //
  double MinMaxMeanNorm_MinMaxDefectNsubs[6]= {*min_norm_KR_d_pow_2, *max_norm_KR_d_pow_2,
                                           sum_per_sub_on_clst_norm_KR_d_pow_2,
                                           *min_defect,*max_defect,
                                           number_of_subdomains_per_cluster};
  //
  // gathering of statistic on MPI_rank = 0
  int recv_msg_size=6;
	MPI_Status 	  mpi_stat;
  //
  if (MPI_rank>0)
  {
    MPI_Request * mpi_send_req  = new MPI_Request [1];
    MPI_Isend(&(MinMaxMeanNorm_MinMaxDefectNsubs[0]), recv_msg_size, MPI_DOUBLE, 0, 0,
                MPI_COMM_WORLD, mpi_send_req);
  }
  else
  {
  // Allocation of vectros on MPI_rank = 0
    vector<double> norm_KR_pow_2_clusters_max; norm_KR_pow_2_clusters_max.resize(MPI_size);
    vector<double> norm_KR_pow_2_clusters_min; norm_KR_pow_2_clusters_min.resize(MPI_size);
    vector<double> norm_KR_pow_2_clusters_sum; norm_KR_pow_2_clusters_sum.resize(MPI_size);
    vector<eslocal> defect_K_clusters_max; defect_K_clusters_max.resize(MPI_size);
    vector<eslocal> defect_K_clusters_min; defect_K_clusters_min.resize(MPI_size);

    norm_KR_pow_2_clusters_min[0] = MinMaxMeanNorm_MinMaxDefectNsubs[0];
    norm_KR_pow_2_clusters_max[0] = MinMaxMeanNorm_MinMaxDefectNsubs[1];
    norm_KR_pow_2_clusters_sum[0] = MinMaxMeanNorm_MinMaxDefectNsubs[2];
    defect_K_clusters_min[0]      = MinMaxMeanNorm_MinMaxDefectNsubs[3];
    defect_K_clusters_max[0]      = MinMaxMeanNorm_MinMaxDefectNsubs[4];
    eslocal numberOfAllSubdomains     = MinMaxMeanNorm_MinMaxDefectNsubs[5];


		for (eslocal i = 1; i < MPI_size; i++) {
      //TODO: Should (may) be 'cilk_for' insead of 'for' used?
	    MPI_Recv(&(MinMaxMeanNorm_MinMaxDefectNsubs[0]), recv_msg_size, MPI_DOUBLE, i, 0,
                 MPI_COMM_WORLD, &mpi_stat);
      norm_KR_pow_2_clusters_min[i] = MinMaxMeanNorm_MinMaxDefectNsubs[0];
      norm_KR_pow_2_clusters_max[i] = MinMaxMeanNorm_MinMaxDefectNsubs[1];
      norm_KR_pow_2_clusters_sum[i] = MinMaxMeanNorm_MinMaxDefectNsubs[2];
      defect_K_clusters_min[i]      = MinMaxMeanNorm_MinMaxDefectNsubs[3];
      defect_K_clusters_max[i]      = MinMaxMeanNorm_MinMaxDefectNsubs[4];
      numberOfAllSubdomains        += MinMaxMeanNorm_MinMaxDefectNsubs[5];
    }
    //
    double sum_per_clst_norm_KR_pow_2 = 0;
	  for(eslocal c = 0; c < MPI_size; c++) {
       sum_per_clst_norm_KR_pow_2+=norm_KR_pow_2_clusters_sum[c];
    }
    // from here norm_KR is not powered by 2 anymore
    double norm_KR_clusters_mean = sqrt(sum_per_clst_norm_KR_pow_2/numberOfAllSubdomains);

    //
    auto max_defect_per_clust = std::max_element(defect_K_clusters_max.begin(),defect_K_clusters_max.end());
    auto min_defect_per_clust = std::min_element(defect_K_clusters_min.begin(),defect_K_clusters_min.end());

    auto max_norm_KR_pow_2_per_clust = std::max_element(norm_KR_pow_2_clusters_max.begin(),norm_KR_pow_2_clusters_max.end());
    auto min_norm_KR_pow_2_per_clust = std::min_element(norm_KR_pow_2_clusters_min.begin(),norm_KR_pow_2_clusters_min.end());

    double _min_norm_KR_per_clust=sqrt(*min_norm_KR_pow_2_per_clust);
    double _max_norm_KR_per_clust=sqrt(*max_norm_KR_pow_2_per_clust);



    std::ofstream os ("kernel_statistic.txt");
    os.precision(17);
    os << " *******************************************************************************************************************************\n";
    os << " ********************    K E R N E L   D E T E C T I O N    V I A    S C H U R   C O M P L E M E N T    ************************\n";
    os << " *******************************************************************************************************************************\n";
    os << " Statistics for " << numberOfAllSubdomains;
    if (MPI_size==0 &&  number_of_subdomains_per_cluster==1 ){
      os << " subdomain.\n";
     }
    else
    {
      os << " subdomains.\n";
    }
    os << " defect(K)  min:max        " << *min_defect_per_clust << " : "
                                        << *max_defect_per_clust << "\n";
    os << " ||K*R||    min:max:avg    " << _min_norm_KR_per_clust << " : "
                                        << _max_norm_KR_per_clust << " : "
                                        << norm_KR_clusters_mean << "\n";
    os.close();
  }

#endif


}


void LinearSolver::set_R (
		const Mesh &mesh
)
{
	std::vector < std::vector < std:: vector < double > > > coordinates;
	coordinates.resize( number_of_subdomains_per_cluster );

	cilk_for(eslocal d = 0; d < number_of_subdomains_per_cluster; d++) {
		coordinates[d].resize(mesh.coordinates().localSize(d), std::vector <double> (3, 0.0));
		for (eslocal i = 0; i < mesh.coordinates().localSize(d); i++) {
			coordinates[d][i][0] = mesh.coordinates().get(i, d).x;
			coordinates[d][i][1] = mesh.coordinates().get(i, d).y;
			coordinates[d][i][2] = mesh.coordinates().get(i, d).z;
		}
		cluster.domains[d].CreateKplus_R( coordinates[d] );
		//cluster.domains[d].Kplus_Rb = cluster.domains[d].Kplus_R;

	}

}

void LinearSolver::Preprocessing( std::vector < std::vector < eslocal > > & lambda_map_sub) {

<<<<<<< HEAD
	if ( ! (cluster.USE_HFETI == 1 && esconfig::solver::REGULARIZATION == 1 )) {
		if (MPI_rank == 0) {
			cout << " ******************************************************************************************************************************* " << endl;
			cout << " *** Solver Preprocessing ****************************************************************************************************** " << endl;

			GetProcessMemoryStat_u ( );
			GetMemoryStat_u( );
			cout << " Solver - Creating G1 per cluster ... " << endl;
		}

=======
	if ( ! (cluster.USE_HFETI == 1 && config::solver::REGULARIZATION == 1 )) {
		ESLOG(MEMORY) << "Solver Preprocessing";
		ESLOG(MEMORY) << "process " << config::MPIrank << " uses " << Measure::processMemory() << " MB";
		ESLOG(MEMORY) << "Total used RAM " << Measure::usedRAM() << "/" << Measure::availableRAM() << " [MB]";

>>>>>>> acb0b886
		 TimeEvent G1_perCluster_time ("Setup G1 per Cluster time - preprocessing"); G1_perCluster_time.start();
		 TimeEvent G1_perCluster_mem ("Setup G1 per Cluster mem - preprocessing"); G1_perCluster_mem.startWithoutBarrier(GetProcessMemory_u());
		cluster.Create_G1_perCluster   ();
		 G1_perCluster_time.end(); G1_perCluster_time.printStatMPI();
		 G1_perCluster_mem.endWithoutBarrier(GetProcessMemory_u()); G1_perCluster_mem.printStatMPI();
<<<<<<< HEAD


		if (MPI_rank == 0) {
			GetProcessMemoryStat_u ( );
			GetMemoryStat_u( );
			cout << " Solver - Creating Global G1 and Running pre-processing (create GGt) ... " << endl;
		}

		 TimeEvent solver_Preprocessing_time ("Setup solver.Preprocessing() - pre-processing"); solver_Preprocessing_time.start();
		solver.Preprocessing ( cluster );
		 solver_Preprocessing_time.end(); solver_Preprocessing_time.printStatMPI();
	}
=======

		ESLOG(MEMORY) << "Created G1 per cluster";
		ESLOG(MEMORY) << "process " << config::MPIrank << " uses " << Measure::processMemory() << " MB";
		ESLOG(MEMORY) << "Total used RAM " << Measure::usedRAM() << "/" << Measure::availableRAM() << " [MB]";
>>>>>>> acb0b886

		 TimeEvent solver_Preprocessing_time ("Setup solver.Preprocessing() - pre-processing"); solver_Preprocessing_time.start();
		solver.Preprocessing ( cluster );
		 solver_Preprocessing_time.end(); solver_Preprocessing_time.printStatMPI();
	}

	ESLOG(MEMORY) << "Preprocessing";
	ESLOG(MEMORY) << "process " << config::MPIrank << " uses " << Measure::processMemory() << " MB";
	ESLOG(MEMORY) << "Total used RAM " << Measure::usedRAM() << "/" << Measure::availableRAM() << " [MB]";

	 TimeEvent cluster_SetClusterPC_time ("Setup cluster.SetClusterPC() - pre-processing"); cluster_SetClusterPC_time.start();
	cluster.SetClusterPC( lambda_map_sub );
	 cluster_SetClusterPC_time.end(); cluster_SetClusterPC_time.printStatMPI();


	ESLOG(MEMORY) << "Preprocessing end";
	ESLOG(MEMORY) << "process " << config::MPIrank << " uses " << Measure::processMemory() << " MB";
	ESLOG(MEMORY) << "Total used RAM " << Measure::usedRAM() << "/" << Measure::availableRAM() << " [MB]";


}<|MERGE_RESOLUTION|>--- conflicted
+++ resolved
@@ -386,19 +386,6 @@
 	// *** END - Setup Hybrid FETI part of the solver ********************************************************************************
 
 
-<<<<<<< HEAD
-    if (cluster.USE_HFETI == 1 && esconfig::solver::REGULARIZATION == 1) {
-
-    	TimeEvent timeSolPrec2(string("Solver - FETI Preprocessing 2")); timeSolPrec2.start();
-		if (MPI_rank == 0) {
-			cout << " ******************************************************************************************************************************* " << endl;
-			cout << " *** Solver Preprocessing - HFETI with regularization from K matrix ************************************************************ " << endl;
-
-			GetProcessMemoryStat_u ( );
-			GetMemoryStat_u( );
-			cout << " Solver - Creating G1 per cluster ... " << endl;
-		}
-=======
     if (cluster.USE_HFETI == 1 && config::solver::REGULARIZATION == 1) {
 
     	TimeEvent timeSolPrec2(string("Solver - FETI Preprocessing 2")); timeSolPrec2.start();
@@ -406,7 +393,6 @@
 		ESLOG(MEMORY) << "Solver Preprocessing - HFETI with regularization from K matrix";
 		ESLOG(MEMORY) << "process " << config::MPIrank << " uses " << Measure::processMemory() << " MB";
 		ESLOG(MEMORY) << "Total used RAM " << Measure::usedRAM() << "/" << Measure::availableRAM() << " [MB]";
->>>>>>> acb0b886
 
 		 TimeEvent G1_perCluster_time ("Setup G1 per Cluster time - preprocessing"); G1_perCluster_time.start();
 		 TimeEvent G1_perCluster_mem ("Setup G1 per Cluster mem - preprocessing"); G1_perCluster_mem.startWithoutBarrier(GetProcessMemory_u());
@@ -414,18 +400,9 @@
 		 G1_perCluster_time.end(); G1_perCluster_time.printStatMPI();
 		 G1_perCluster_mem.endWithoutBarrier(GetProcessMemory_u()); G1_perCluster_mem.printStatMPI();
 
-<<<<<<< HEAD
-
-		if (MPI_rank == 0) {
-			GetProcessMemoryStat_u ( );
-			GetMemoryStat_u( );
-			cout << " Solver - Creating Global G1 and Running pre-processing (create GGt) ... " << endl;
-		}
-=======
 		ESLOG(MEMORY) << "Created G1 per cluster";
 		ESLOG(MEMORY) << "Before HFETI create GGt process " << config::MPIrank << " uses " << Measure::processMemory() << " MB";
 		ESLOG(MEMORY) << "Total used RAM " << Measure::usedRAM() << "/" << Measure::availableRAM() << " [MB]";
->>>>>>> acb0b886
 
 		 TimeEvent solver_Preprocessing_time ("Setup solver.Preprocessing() - pre-processing"); solver_Preprocessing_time.start();
 		solver.Preprocessing ( cluster );
@@ -440,12 +417,8 @@
 
     	timeSolPrec2.endWithBarrier(); timeEvalMain.addEvent(timeSolPrec2);
 
-<<<<<<< HEAD
-    	if ( cluster.cluster_global_index == 1 ) { std::cout << std::endl; GetMemoryStat_u ( ); GetProcessMemoryStat_u ( ); }
-=======
     	ESLOG(MEMORY) << "After HFETI full preprocess process " << config::MPIrank << " uses " << Measure::processMemory() << " MB";
 		ESLOG(MEMORY) << "Total used RAM " << Measure::usedRAM() << "/" << Measure::availableRAM() << " [MB]";
->>>>>>> acb0b886
     }
 
 
@@ -727,53 +700,25 @@
 
 void LinearSolver::Preprocessing( std::vector < std::vector < eslocal > > & lambda_map_sub) {
 
-<<<<<<< HEAD
-	if ( ! (cluster.USE_HFETI == 1 && esconfig::solver::REGULARIZATION == 1 )) {
-		if (MPI_rank == 0) {
-			cout << " ******************************************************************************************************************************* " << endl;
-			cout << " *** Solver Preprocessing ****************************************************************************************************** " << endl;
-
-			GetProcessMemoryStat_u ( );
-			GetMemoryStat_u( );
-			cout << " Solver - Creating G1 per cluster ... " << endl;
-		}
-
-=======
 	if ( ! (cluster.USE_HFETI == 1 && config::solver::REGULARIZATION == 1 )) {
 		ESLOG(MEMORY) << "Solver Preprocessing";
 		ESLOG(MEMORY) << "process " << config::MPIrank << " uses " << Measure::processMemory() << " MB";
 		ESLOG(MEMORY) << "Total used RAM " << Measure::usedRAM() << "/" << Measure::availableRAM() << " [MB]";
 
->>>>>>> acb0b886
 		 TimeEvent G1_perCluster_time ("Setup G1 per Cluster time - preprocessing"); G1_perCluster_time.start();
 		 TimeEvent G1_perCluster_mem ("Setup G1 per Cluster mem - preprocessing"); G1_perCluster_mem.startWithoutBarrier(GetProcessMemory_u());
 		cluster.Create_G1_perCluster   ();
 		 G1_perCluster_time.end(); G1_perCluster_time.printStatMPI();
 		 G1_perCluster_mem.endWithoutBarrier(GetProcessMemory_u()); G1_perCluster_mem.printStatMPI();
-<<<<<<< HEAD
-
-
-		if (MPI_rank == 0) {
-			GetProcessMemoryStat_u ( );
-			GetMemoryStat_u( );
-			cout << " Solver - Creating Global G1 and Running pre-processing (create GGt) ... " << endl;
-		}
+
+		ESLOG(MEMORY) << "Created G1 per cluster";
+		ESLOG(MEMORY) << "process " << config::MPIrank << " uses " << Measure::processMemory() << " MB";
+		ESLOG(MEMORY) << "Total used RAM " << Measure::usedRAM() << "/" << Measure::availableRAM() << " [MB]";
 
 		 TimeEvent solver_Preprocessing_time ("Setup solver.Preprocessing() - pre-processing"); solver_Preprocessing_time.start();
 		solver.Preprocessing ( cluster );
 		 solver_Preprocessing_time.end(); solver_Preprocessing_time.printStatMPI();
 	}
-=======
-
-		ESLOG(MEMORY) << "Created G1 per cluster";
-		ESLOG(MEMORY) << "process " << config::MPIrank << " uses " << Measure::processMemory() << " MB";
-		ESLOG(MEMORY) << "Total used RAM " << Measure::usedRAM() << "/" << Measure::availableRAM() << " [MB]";
->>>>>>> acb0b886
-
-		 TimeEvent solver_Preprocessing_time ("Setup solver.Preprocessing() - pre-processing"); solver_Preprocessing_time.start();
-		solver.Preprocessing ( cluster );
-		 solver_Preprocessing_time.end(); solver_Preprocessing_time.printStatMPI();
-	}
 
 	ESLOG(MEMORY) << "Preprocessing";
 	ESLOG(MEMORY) << "process " << config::MPIrank << " uses " << Measure::processMemory() << " MB";
