--- conflicted
+++ resolved
@@ -445,15 +445,6 @@
 
 	}
 	// *** END - Setup Hybrid FETI part of the solver ********************************************************************************
-<<<<<<< HEAD
-
-=======
-    //cluster.Create_G1_perCluster();
-    if (cluster.USE_HFETI == 1 && !R_from_mesh ) {
-    	solver.Preprocessing ( cluster );
-    	cluster.G1.Clear();
-    	if ( cluster.cluster_global_index == 1 ) { std::cout << std::endl; GetMemoryStat_u ( ); GetProcessMemoryStat_u ( ); }
->>>>>>> 540fd75f
 
     if (cluster.USE_HFETI == 1 && config::solver::REGULARIZATION == 1) {
 
