
#include "boundaries.h"
#include <mpi.h>

namespace mesh {

<<<<<<< HEAD
=======

template<typename T>
void Boundaries::create_B1_l(	std::vector < SparseIJVMatrix   <T> >   & B1_local,
								std::vector < SparseIJVMatrix   <T> >   & B0_local,
								std::vector < std::vector <eslocal> > 	& l2g_vec,				// TODO: This is l2g just inside cluster ?
								std::vector < std::vector       <T> >   & lambda_map_sub_clst,
								std::vector < std::vector       <T> >   & lambda_map_sub_B1,
								std::vector < std::vector <eslocal> >   & lambda_map_sub_B0,	//TODO: Inside cluster eslocal is OK
								std::vector < std::vector < double> >   & B1_l_duplicity,
								std::vector < std::vector < double> >   & vec_c,
								const eslocal domains_num,
								const eslocal DOFS_PER_NODE,
								const mesh::Boundaries & global_boundaries) const
{

	const std::map<eslocal, double> &dirichlet_x = _mesh.coordinates().property(CP::DIRICHLET_Y).values();
	const std::map<eslocal, double> &dirichlet_y = _mesh.coordinates().property(CP::DIRICHLET_Y).values();
	const std::map<eslocal, double> &dirichlet_z = _mesh.coordinates().property(CP::DIRICHLET_Z).values();

	l2g_vec.resize(domains_num);

	std::vector < SparseDOKMatrix<T> > B1_loc(domains_num);
	std::vector < SparseDOKMatrix<T> > B0_loc(domains_num);

	lambda_map_sub_B1.resize(domains_num);
	lambda_map_sub_B0.resize(domains_num);

	B1_l_duplicity.resize(domains_num);
	std::vector<eslocal> local_prim_numbering(domains_num, 0);
	B1_local.resize(domains_num);
	B0_local.resize(domains_num);

	std::set<eslocal>::const_iterator it;
	std::set<eslocal>::const_iterator it1;
	std::set<eslocal>::const_iterator it2;

	T lambda_count_B1 = 0;
	eslocal lambda_count_B0 = 0;

	for (T i = 0; i < _boundaries.size(); i++) {

		std::vector < bool > is_dirichlet (DOFS_PER_NODE, false);

		for (it = _boundaries[i].begin(); it != _boundaries[i].end(); ++it) {

			if (DOFS_PER_NODE == 1) { // TODO: This is just for heat

				if (_mesh.coordinates()[i].z == 0.0 || _mesh.coordinates()[i].y == 0.0 ) {

					B1_loc[*it](lambda_count_B1, local_prim_numbering[*it] + 0) =  1.0;  // 3*i + d_i
					lambda_map_sub_B1[*it].push_back(lambda_count_B1);
					std::vector < T > tmp_vec (2);
					tmp_vec[0] = lambda_count_B1;
					tmp_vec[1] = 0;
					lambda_map_sub_clst.push_back( tmp_vec );
					is_dirichlet[0] = true;
					B1_l_duplicity[*it].push_back( 1.0 );


					if (_mesh.coordinates()[i].z == 0.0 )
						vec_c[*it].push_back(1.0);
					else
						vec_c[*it].push_back(-1.0);

					lambda_count_B1++;
				}

			} else  {

				if ( dirichlet_x.find(index(i)) != dirichlet_x.end() ) {
					B1_loc[*it](lambda_count_B1, local_prim_numbering[*it] + 0) =  1.0;  // 3*i + d_i
					lambda_map_sub_B1[*it].push_back(lambda_count_B1);
					std::vector < T > tmp_vec (2);
					tmp_vec[0] = lambda_count_B1;
					tmp_vec[1] = 0;
					lambda_map_sub_clst.push_back( tmp_vec );
					is_dirichlet[0] = true;
					B1_l_duplicity[*it].push_back( 1.0 );

					vec_c[*it].push_back(0.0);

					lambda_count_B1++;
				}

				if (DOFS_PER_NODE > 1) {
					if ( dirichlet_y.find(index(i)) != dirichlet_y.end() ) {
						B1_loc[*it](lambda_count_B1, local_prim_numbering[*it] + 1) =  1.0;  // 3*i + d_i
						lambda_map_sub_B1[*it].push_back(lambda_count_B1);
						std::vector < T > tmp_vec (2);
						tmp_vec[0] = lambda_count_B1;
						tmp_vec[1] = 0;
						lambda_map_sub_clst.push_back( tmp_vec );
						is_dirichlet[1] = true;
						B1_l_duplicity[*it].push_back( 1.0 );

						vec_c[*it].push_back(0.0);

						lambda_count_B1++;
					}
				}
				if (DOFS_PER_NODE > 2) {
					if ( dirichlet_z.find(index(i)) != dirichlet_z.end() ) {
						B1_loc[*it](lambda_count_B1, local_prim_numbering[*it] + 2) =  1.0;  // 3*i + d_i
						lambda_map_sub_B1[*it].push_back(lambda_count_B1);
						std::vector < T > tmp_vec (2);
						tmp_vec[0] = lambda_count_B1;
						tmp_vec[1] = 0;
						lambda_map_sub_clst.push_back( tmp_vec );
						is_dirichlet[2] = true;
						B1_l_duplicity[*it].push_back( 1.0 );

						vec_c[*it].push_back(0.0);

						lambda_count_B1++;
					}
				}

			}

		}

		if ( _boundaries[i].size() > 1 ) {
			if ( global_boundaries[i].size() == 1 ) {
				// with duplicity
				for (it1 = _boundaries[i].begin(); it1 != _boundaries[i].end(); ++it1) {
					for (it2 = it1,++it2; it2 != _boundaries[i].end(); ++it2) {
						for (eslocal d_i = 0; d_i < DOFS_PER_NODE; d_i++) {
							if (!is_dirichlet[d_i]) {
								B1_loc[*it1](lambda_count_B1, local_prim_numbering[*it1] + d_i) =  1.0;
								B1_loc[*it2](lambda_count_B1, local_prim_numbering[*it2] + d_i) = -1.0;

								lambda_map_sub_B1[*it1].push_back(lambda_count_B1);
								lambda_map_sub_B1[*it2].push_back(lambda_count_B1);

								std::vector < T > tmp_vec (2);
								tmp_vec[0] = lambda_count_B1;
								tmp_vec[1] = 0;
								lambda_map_sub_clst.push_back( tmp_vec );

								B1_l_duplicity[*it1].push_back( 1.0 / (double) _boundaries[i].size() );
								B1_l_duplicity[*it2].push_back( 1.0 / (double) _boundaries[i].size() );

								vec_c[*it1].push_back(0.0);
								vec_c[*it2].push_back(0.0);

								lambda_count_B1++;
							}
						}
					}
				}
			}

			// no duplicity
			// bool is_corner = true;
			if ( isCorner(i) ) {
				for (it1 = _boundaries[i].begin(); it1 != _boundaries[i].end(); ++it1) {
					if (it1 != _boundaries[i].begin()) {
						for (eslocal d_i = 0; d_i < DOFS_PER_NODE; d_i++) {
							B0_loc[*it2](lambda_count_B0, local_prim_numbering[*it2] + d_i) =  1.0;
							B0_loc[*it1](lambda_count_B0, local_prim_numbering[*it1] + d_i) = -1.0;
							lambda_map_sub_B0[*it2].push_back(lambda_count_B0);
							lambda_map_sub_B0[*it1].push_back(lambda_count_B0);
							lambda_count_B0++;
						}
					}
					it2 = it1;
				}
			}
		}

		for (it = _boundaries[i].begin(); it != _boundaries[i].end(); ++it) {
			local_prim_numbering[*it] += DOFS_PER_NODE;
			l2g_vec[*it].push_back(index(i));
		}

	}

	for (eslocal d = 0; d < domains_num; d++) {
		B1_loc[d].resize(lambda_count_B1, local_prim_numbering[d]);
		B1_local[d] = B1_loc[d];

		B0_loc[d].resize(lambda_count_B0, local_prim_numbering[d]);
		B0_local[d] = B0_loc[d];
	}
}



>>>>>>> c9b087c8
template<typename T>
void Boundaries::create_B1_l(	std::vector < SparseIJVMatrix   <T> >   & B1_local,
								std::vector < SparseIJVMatrix   <T> >   & B0_local,
								std::vector < std::vector <eslocal> > 	& l2g_vec,				// TODO: This is l2g just inside cluster ?
								std::vector < std::vector       <T> >   & lambda_map_sub_clst,
								std::vector < std::vector       <T> >   & lambda_map_sub_B1,
								std::vector < std::vector <eslocal> >   & lambda_map_sub_B0,	//TODO: Inside cluster eslocal is OK
								std::vector < std::vector < double> >   & B1_l_duplicity,
								const eslocal domains_num,
								const eslocal DOFS_PER_NODE,
								const Boundaries & global_boundaries,
								const Coordinates &coordinates) const
{

	const std::map<eslocal, double> &dirichlet_x = coordinates.property(DIRICHLET_X).values();
	const std::map<eslocal, double> &dirichlet_y = coordinates.property(DIRICHLET_Y).values();
	const std::map<eslocal, double> &dirichlet_z = coordinates.property(DIRICHLET_Z).values();

	l2g_vec.resize(domains_num);

	std::vector < SparseDOKMatrix<T> > B1_loc(domains_num);
	std::vector < SparseDOKMatrix<T> > B0_loc(domains_num);

	lambda_map_sub_B1.resize(domains_num);
	lambda_map_sub_B0.resize(domains_num);

	B1_l_duplicity.resize(domains_num);
	std::vector<eslocal> local_prim_numbering(domains_num, 0);
	B1_local.resize(domains_num);
	B0_local.resize(domains_num);

	std::set<eslocal>::const_iterator it;
	std::set<eslocal>::const_iterator it1;
	std::set<eslocal>::const_iterator it2;

	T lambda_count_B1 = 0;
	eslocal lambda_count_B0 = 0;

	for (T i = 0; i < _boundaries.size(); i++) {

		std::vector < bool > is_dirichlet (DOFS_PER_NODE, false); // TODO: 3 is number of DOFs per node

		for (it = _boundaries[i].begin(); it != _boundaries[i].end(); ++it) {
			if ( dirichlet_x.find(index(i)) != dirichlet_x.end() ) {
				B1_loc[*it](lambda_count_B1, local_prim_numbering[*it] + 0) =  1.0;  // 3*i + d_i
				lambda_map_sub_B1[*it].push_back(lambda_count_B1);
				std::vector < T > tmp_vec (2);
				tmp_vec[0] = lambda_count_B1;
				tmp_vec[1] = 0;
				lambda_map_sub_clst.push_back( tmp_vec );
				is_dirichlet[0] = true;
				B1_l_duplicity[*it].push_back( 1.0 );
				lambda_count_B1++;
			}
			if (DOFS_PER_NODE > 1) {
				if ( dirichlet_y.find(index(i)) != dirichlet_y.end() ) {
					B1_loc[*it](lambda_count_B1, local_prim_numbering[*it] + 1) =  1.0;  // 3*i + d_i
					lambda_map_sub_B1[*it].push_back(lambda_count_B1);
					std::vector < T > tmp_vec (2);
					tmp_vec[0] = lambda_count_B1;
					tmp_vec[1] = 0;
					lambda_map_sub_clst.push_back( tmp_vec );
					is_dirichlet[1] = true;
					B1_l_duplicity[*it].push_back( 1.0 );
					lambda_count_B1++;
				}
			}
			if (DOFS_PER_NODE > 2) {
				if ( dirichlet_z.find(index(i)) != dirichlet_z.end() ) {
					B1_loc[*it](lambda_count_B1, local_prim_numbering[*it] + 2) =  1.0;  // 3*i + d_i
					lambda_map_sub_B1[*it].push_back(lambda_count_B1);
					std::vector < T > tmp_vec (2);
					tmp_vec[0] = lambda_count_B1;
					tmp_vec[1] = 0;
					lambda_map_sub_clst.push_back( tmp_vec );
					is_dirichlet[2] = true;
					B1_l_duplicity[*it].push_back( 1.0 );
					lambda_count_B1++;
				}
			}
		}

		if ( _boundaries[i].size() > 1 ) {
			if ( global_boundaries[i].size() == 1 ) {
				// with duplicity
				for (it1 = _boundaries[i].begin(); it1 != _boundaries[i].end(); ++it1) {
					for (it2 = it1,++it2; it2 != _boundaries[i].end(); ++it2) {
						for (eslocal d_i = 0; d_i < DOFS_PER_NODE; d_i++) {
							if (!is_dirichlet[d_i]) {
								B1_loc[*it1](lambda_count_B1, local_prim_numbering[*it1] + d_i) =  1.0;
								B1_loc[*it2](lambda_count_B1, local_prim_numbering[*it2] + d_i) = -1.0;

								lambda_map_sub_B1[*it1].push_back(lambda_count_B1);
								lambda_map_sub_B1[*it2].push_back(lambda_count_B1);

								std::vector < T > tmp_vec (2);
								tmp_vec[0] = lambda_count_B1;
								tmp_vec[1] = 0;
								lambda_map_sub_clst.push_back( tmp_vec );

								B1_l_duplicity[*it1].push_back( 1.0 / (double) _boundaries[i].size() );
								B1_l_duplicity[*it2].push_back( 1.0 / (double) _boundaries[i].size() );

								lambda_count_B1++;
							}
						}
					}
				}
			}

			// no duplicity
			// bool is_corner = true;
			if ( isCorner(i) ) {
				for (it1 = _boundaries[i].begin(); it1 != _boundaries[i].end(); ++it1) {
					if (it1 != _boundaries[i].begin()) {
						for (eslocal d_i = 0; d_i < DOFS_PER_NODE; d_i++) {
							B0_loc[*it2](lambda_count_B0, local_prim_numbering[*it2] + d_i) =  1.0;
							B0_loc[*it1](lambda_count_B0, local_prim_numbering[*it1] + d_i) = -1.0;
							lambda_map_sub_B0[*it2].push_back(lambda_count_B0);
							lambda_map_sub_B0[*it1].push_back(lambda_count_B0);
							lambda_count_B0++;
						}
					}
					it2 = it1;
				}
			}
		}

		for (it = _boundaries[i].begin(); it != _boundaries[i].end(); ++it) {
			local_prim_numbering[*it] += DOFS_PER_NODE;
			l2g_vec[*it].push_back(index(i));
		}

	}

	for (eslocal d = 0; d < domains_num; d++) {
		B1_loc[d].resize(lambda_count_B1, local_prim_numbering[d]);
		B1_local[d] = B1_loc[d];

		B0_loc[d].resize(lambda_count_B0, local_prim_numbering[d]);
		B0_local[d] = B0_loc[d];
	}
}



struct Comp_vf
{
	bool operator() (const std::vector<esglobal> &a, const std::vector<esglobal> &b)
	{
		return a[0] < b[0];
	}
};

//TODO: potrebujeme mapovani pro DOFs global(ne cluster) to local(subdomains)
template<typename T>
void Boundaries::create_B1_g(	std::vector < SparseIJVMatrix<T> >         & B1,
								const std::vector < SparseCSRMatrix<T> >   & K_mat,
								std::vector < std::vector <eslocal> >   & lambda_map_sub_clst,
								std::vector < std::vector <eslocal> >   & lambda_map_sub_B1,
								std::vector < std::vector <double> >    & B1_duplicity,
								const eslocal MPIrank,
								const eslocal MPIsize,
								const eslocal subDomPerCluster,
								const eslocal DOFS_PER_NODE,
								std::vector < eslocal  > & myNeighClusters,
								const mesh::Boundaries & local_boundaries,
								const Coordinates &coordinates) const
{

	// Local B1 - further processing - update row numbering based on all clusters
    if (MPIrank == 0) { std::cout << " Global B - Local preprocessing - start                                   "; system("date +%T.%6N"); }


	// Create lambda global numbering
	esglobal localB1_l_rows = B1[0].rows();
	//for (eslocal domain_index = 0; domain_index < subDomPerCluster; domain_index++)
	//	localB1_l_rows += B1[domain_index].rows();

	// Renumbering of the local B1 matrix including Dirichlet BC
	// Create lambda global counting for local B1
	esglobal global_B1_l_rows;
	MPI_Exscan(&localB1_l_rows, &global_B1_l_rows, 1, esglobal_mpi, MPI_SUM, MPI_COMM_WORLD);
	if (MPIrank == 0)
		global_B1_l_rows = 0; //localB1_l_rows;

	global_B1_l_rows = localB1_l_rows + global_B1_l_rows;
	esglobal total_number_of_B1_l_rows = global_B1_l_rows;
	MPI_Bcast(&total_number_of_B1_l_rows, 1, esglobal_mpi, MPIsize-1, MPI_COMM_WORLD);

    if (MPIrank == 0) { std::cout << " Global B - Local preprocessing - EXscan and Bcast done                  "; system("date +%T.%6N"); }


	cilk_for (eslocal domain_index=0; domain_index < subDomPerCluster; domain_index++) {
		//TODO: lambda muze byt esglobal ale IJV matice je jen eslocal
		esglobal row_offset = global_B1_l_rows - localB1_l_rows;
		B1[domain_index].ShiftRowIndex(row_offset);

		eslocal  cols_tmp = B1[domain_index].columns();
		B1[domain_index].resize(total_number_of_B1_l_rows, cols_tmp); // TODO: prvni je esglobal

		for (eslocal i = 0; i < lambda_map_sub_B1[domain_index].size(); i++)
			lambda_map_sub_B1[domain_index][i] += row_offset;

//		myLambdas_l[domain_index][i][0] += 	total_number_of_dirichlet_lambdas +
//											total_number_of_global_B1_lambdas +
//											lambdaGlobalCount_l;

	}

    if (MPIrank == 0) { std::cout << " Global B - Local preprocessing - end of renumbering of rows of local B1   "; system("date +%T.%6N"); }


	esglobal row_offset = global_B1_l_rows - localB1_l_rows;
	for (eslocal i = 0; i < lambda_map_sub_clst.size(); i++) {
		lambda_map_sub_clst[i][0] += row_offset;
		lambda_map_sub_clst[i][1] = MPIrank;
	}

	// END - Local B1 - further processing - update row numbering based on all clusters


	std::vector < SparseDOKMatrix<T> > B1_DOK_tmp(subDomPerCluster);

	eslocal dofs_per_node = 3;
	bool flag_redund_lagr_mult = true;

	eslocal neighClustNum;	// number of neighboring sub-domains for current sub-domainG
	eslocal borderDofNum; 	// number of DOFs on surface on my cluster
	std::vector< esglobal >::iterator it_vec;

	std::vector < std::vector < esglobal > > neighBorderDofs;        			// 2D vector for DOFs on borders of neighboring sub-domains
	std::vector < esglobal > myBorderDOFs;  	// my border DOFs are here
	//std::vector < eslocal  > myNeighClusters; 	// my neighboring clusters


	MPI_Request   mpi_req;
	MPI_Status 	  mpi_stat;

	// Find all MPIranks of all neighboring clusters in _boundaries
	std::vector < eslocal > neigh_tmp  (MPIsize, 0);
	std::set<eslocal>::const_iterator it_set;
	std::set<eslocal>::const_iterator it_set_l;

    if (MPIrank == 0) { std::cout << " Global B - Blobal B1 neighdofs and neigh dofs array building             "; system("date +%T.%6N"); }

    // Now this loop is used to get my Border DOFs and my neighboring subdomains
    // information about neighnoring DOFS is here, but it is not used
	// neighBorderDofs.resize( MPIsize, std::vector< esglobal >( 0 , 0 ) );
	for (T i = 0; i < _boundaries.size(); i++) {
		if ( _boundaries[i].size() > 1 && local_boundaries[i].size() == 1 ) {
			for (it_set = _boundaries[i].begin(); it_set != _boundaries[i].end(); ++it_set) {
				if (*it_set != MPIrank) { // if it does point non local cluster = points to one of neighboring clusters
					//neigh_tmp[*it_set] = 1;
					// TODO: If the neighborring nodes are assembled localy - info from Mesh - use next 3 lines - but it does not have information on duplicity
					//for (int d_i = 0; d_i < dofs_per_node; d_i++ ) {
					//	neighBorderDofs[*it_set].push_back( dofs_per_node * _mesh.coordinates().globalIndex(i) + d_i ); // mapping local local to global
					//}
				} else {
					// this loop goes over the nodes that are in multiple domains on this one cluster
					//for (it_set_l = local_boundaries[i].begin(); it_set_l != local_boundaries[i].end(); ++it_set_l) {
						for (int d_i = 0; d_i < dofs_per_node; d_i++ ) {
							myBorderDOFs.push_back( dofs_per_node * coordinates.globalIndex(i) + d_i ); // mapping local local to global
						}
					//}
				}
	        }
		}
	}
	//std::sort (myBorderDOFs.begin(), myBorderDOFs.end());

	// removes the duplicit DOFs from myBorderDofs
	// POZOR
	//std::vector< esglobal >::iterator itx;
    //itx = std::unique (myBorderDOFs.begin(), myBorderDOFs.end());
    //myBorderDOFs.resize( std::distance(myBorderDOFs.begin(), itx) );

	for (T i = 0; i < _boundaries.size(); i++) {
		if ( _boundaries[i].size() > 1 && local_boundaries[i].size() == 1 ) {
			for (it_set = _boundaries[i].begin(); it_set != _boundaries[i].end(); ++it_set) {
				if (*it_set != MPIrank) { // if it does point non local cluster = points to one of neighboring clusters
					neigh_tmp[*it_set] = 1;
				}
			}
		}
	}

	for (eslocal i = 0; i < neigh_tmp.size(); i++)
		if (neigh_tmp[i] == 1)
			myNeighClusters.push_back(i);

	neighClustNum = myNeighClusters.size();

	//  if (MPIrank == 0) { std::cout << " Global B - neighDOFs array swapping based neigh cluster indexes          "; system("date +%T.%6N"); }
	//	for (int i = 0; i < myNeighClusters.size(); i++) {
	//		neighBorderDofs[myNeighClusters[i]].swap(neighBorderDofs[i]);
	//	}
	//	neighBorderDofs.resize(neighClustNum);

    if (MPIrank == 0) { std::cout << " Global B - myNeighDOFs arrays are transfered to neighbors                "; system("date +%T.%6N"); }

    MPI_Request * mpi_send_req  = new MPI_Request [neighClustNum];
	MPI_Request * mpi_recv_req  = new MPI_Request [neighClustNum];
	MPI_Status  * mpi_recv_stat = new MPI_Status  [neighClustNum];

	neighBorderDofs.resize( neighClustNum, std::vector< esglobal >( 0 , 0 ) );


	// sending my DOFs on border to all neighboring sub-domains

//	for (eslocal i = 0; i < myNeighClusters.size(); i++) {
//		MPI_Isend(&myBorderDOFs[0], myBorderDOFs.size(), esglobal_mpi, myNeighClusters[i], 0, MPI_COMM_WORLD, &mpi_send_req[i]);
//	}
//
//	//TODO: Tady to chce poradne promtslet o delce bufferu a jestli vim kolik bajtu mam prijmout ???
//	// receiving all border DOFs from all neighboring sub-domains
//	for (eslocal i = 0; i < myNeighClusters.size(); i++) {
//		neighBorderDofs[i].resize(myBorderDOFs.size());
//		MPI_Irecv(&neighBorderDofs[i][0], myBorderDOFs.size(),esglobal_mpi, myNeighClusters[i], 0, MPI_COMM_WORLD, &mpi_recv_req[i]);
//	}
//
//	MPI_Waitall(neighClustNum, mpi_recv_req, mpi_recv_stat);
//
//	MPI_Barrier(MPI_COMM_WORLD);
//
//	// END - Find all MPIranks of all neighboring clusters in _boundaries


	neighBorderDofs.resize( neighClustNum, std::vector< esglobal >( 0 , 0 ) );

	// sending my DOFs on border to all neighboring sub-domains
	for (eslocal i = 0; i < myNeighClusters.size(); i++) {
		MPI_Isend(&myBorderDOFs[0], myBorderDOFs.size(), esglobal_mpi, myNeighClusters[i], 0, MPI_COMM_WORLD, &mpi_send_req[i]);
	}

	// receiving all border DOFs from all neighboring sub-domains
	eslocal messages_received_bd = 0;
	while ( messages_received_bd < myNeighClusters.size() ) {
		for (eslocal i = 0; i < myNeighClusters.size(); i++) {

			int flag;
			MPI_Iprobe( myNeighClusters[i], 0, MPI_COMM_WORLD, &flag, &mpi_stat );

			if (flag) {
				int recv_msg_size = 0;

				MPI_Get_count(&mpi_stat, esglobal_mpi, &recv_msg_size);

				neighBorderDofs[i].resize(recv_msg_size);
				if (recv_msg_size < 0)
					std::cout << "error in msg size !";
				MPI_Recv(&neighBorderDofs[i][0], recv_msg_size, esglobal_mpi, myNeighClusters[i], 0, MPI_COMM_WORLD, &mpi_stat);

				messages_received_bd++;
			}
		}
	}

	MPI_Barrier(MPI_COMM_WORLD);


	if (MPIrank == 0) { std::cout << " Global B - Local preprocessing done                                      "; system("date +%T.%6N"); }


	// NOW :
	// my neighboring sub-domains are in : 	myNeighClusters
	// my border DOFs are in : 				myBorderDOFs
	// neighboring sub-domains border DOFs are in neighBorderDofs[i]

	// removes the duplicit DOFs from myBorderDofs
	//std::vector< esglobal >::iterator it;
    //it = std::unique (myBorderDOFs.begin(), myBorderDOFs.end());
    //myBorderDOFs.resize( std::distance(myBorderDOFs.begin(), it) );

 	std::vector < std::vector < esglobal > > myNeighsSparse;
	myNeighsSparse.resize( myBorderDOFs.size() );

	for (eslocal j = 0; j < myBorderDOFs.size(); j++) {
		//if ( j == 0 ) {
			myNeighsSparse[j].reserve(5);
			myNeighsSparse[j].push_back(myBorderDOFs[j]);
//		} else {
//			if (myBorderDOFs[j-1] != myBorderDOFs[j]) {
//				myNeighsSparse[j].reserve(5);
//				myNeighsSparse[j].push_back(myBorderDOFs[j]);
//			}
//		}
	}


	for (eslocal i = 0; i < myNeighClusters.size(); i++) {
		int d = myNeighClusters[i];
		int mydofs_index = 0;
		int nedofs_index = 0;

		if ( i == 0 && MPIrank < myNeighClusters[i] ) {
			for (eslocal j = 0; j < myBorderDOFs.size(); j++)
				myNeighsSparse[j].push_back(MPIrank);
		}

		do {

			if ( neighBorderDofs[i][nedofs_index] == myBorderDOFs[mydofs_index] ) {
				myNeighsSparse[mydofs_index].push_back(d);
				mydofs_index++;
				nedofs_index++;
			} else {
				if ( neighBorderDofs[i][nedofs_index] > myBorderDOFs[mydofs_index] ) {
					mydofs_index++;
				} else {
					nedofs_index++;
				}
			}

		} while (mydofs_index < myBorderDOFs.size() && nedofs_index < neighBorderDofs[i].size() );


		if ( i < myNeighClusters.size() - 1)
			if ( MPIrank > myNeighClusters[i] && MPIrank < myNeighClusters[i+1] )
				for (eslocal j = 0; j < myBorderDOFs.size(); j++)
					myNeighsSparse[j].push_back(MPIrank);



		if ( i == myNeighClusters.size() -1 && MPIrank > myNeighClusters[i] )
			for (eslocal j = 0; j < myBorderDOFs.size(); j++)
				myNeighsSparse[j].push_back(MPIrank);

	}

	for (eslocal i = 0; i < myNeighsSparse.size(); i++)
		if (myNeighsSparse[i].size() < 3)
			myNeighsSparse[i].clear();

	if (MPIrank == 0) { std::cout << " Global B - myNeighSparse assembled                                       "; system("date +%T.%6N"); }

	std::vector < std::vector < esglobal > > myLambdas;

	esglobal lambdaCount = 0;

	for (eslocal i = 0; i < myNeighsSparse.size(); i++) {
		bool add = false;
		if (myNeighsSparse[i].size() > 0) {
			esglobal dof = myNeighsSparse[i][0];

			eslocal cnt_tmp = myNeighsSparse[i].size() - 1; // pocet uzlu ucastnicich se duplicitnich vazeb

			for (eslocal j = 1; j < myNeighsSparse[i].size(); j++) {
				esglobal neighSD = myNeighsSparse[i][j];

				if ( add ) {

					myLambdas.push_back ( std::vector < esglobal > () );
					myLambdas[lambdaCount].reserve(6);
					myLambdas[lambdaCount].resize(5);
					myLambdas[lambdaCount][0] = lambdaCount;	// at this point local index of this lambda - needs to be updated after MPIgather and MPIscatter
					myLambdas[lambdaCount][1] = dof;			// dof in global numbering
					myLambdas[lambdaCount][2] = (esglobal)MPIrank;		// my sub-domainG
					myLambdas[lambdaCount][3] = neighSD;		// neigh. sub-domainG
					myLambdas[lambdaCount][4] = (esglobal)cnt_tmp;		// delitel lambdy pri zapisu do B matice - odpovida poctu duplicitnich vazeb
					lambdaCount++;

					if (!flag_redund_lagr_mult)
						break;
				}

				if (neighSD == (esglobal)MPIrank)
					add = true;
			}
		}
	}

	if (MPIrank == 0) { std::cout << " Global B - Create global lambda numbering                                "; system("date +%T.%6N"); }

	esglobal lambdaGlobalCount = 0;

	MPI_Exscan(&lambdaCount, &lambdaGlobalCount, 1, esglobal_mpi, MPI_SUM, MPI_COMM_WORLD);

	if (MPIrank == 0) lambdaGlobalCount = 0;
	esglobal lambdaNum = lambdaCount + lambdaGlobalCount;
	MPI_Bcast(&lambdaNum, 1, esglobal_mpi, MPIsize-1, MPI_COMM_WORLD);
	esglobal total_number_of_global_B1_lambdas = lambdaNum;

	if (myLambdas.size() > 0)
		//cilk_
		for (eslocal i = 0; i < myLambdas.size(); i++)
			myLambdas[i][0] = myLambdas[i][0]  + lambdaGlobalCount + total_number_of_B1_l_rows; // create global lambda numbering <=> increment lambda numbering by number of lambdas created by all subdomains with smaller index


	if (MPIrank == 0) { std::cout << " Global B - Assembling messages with lambdas for MPI                      "; system("date +%T.%6N"); }


	std::vector < std::vector < esglobal > > mpi_send_buff;
	mpi_send_buff.resize( myNeighClusters.size(), std::vector< esglobal >( 0 , 0 ) );
//#ifdef DEBUG
//	for (int i = 0; i < myNeighClusters.size(); i++) {
//#else
	cilk_for (int i = 0; i < myNeighClusters.size(); i++) {
//#endif
		int index = 0;
		if ( myLambdas.size() > 0 )
		{
			for (int j = 0; j < myLambdas.size(); j++) {
				if( myLambdas[j][3] == myNeighClusters[i] ) {
					mpi_send_buff[i].push_back(myLambdas[j][0]);
					mpi_send_buff[i].push_back(myLambdas[j][1]);
					mpi_send_buff[i].push_back(myLambdas[j][2]);
					mpi_send_buff[i].push_back(myLambdas[j][3]);
					mpi_send_buff[i].push_back(myLambdas[j][4]);
					index++;
				}
			}
			if (index == 0)
				mpi_send_buff[i].push_back(0);
		}
		else
		{
			mpi_send_buff[i].push_back(0);
		}
	}

	if (MPIrank == 0) { std::cout << " Global B - Isend                                                         "; system("date +%T.%6N"); }

	for (int i = 0; i < myNeighClusters.size(); i++)
		MPI_Isend(&mpi_send_buff[i][0], mpi_send_buff[i].size(), esglobal_mpi, myNeighClusters[i], 0, MPI_COMM_WORLD, &mpi_send_req[i]);


	if (MPIrank == 0) { std::cout << " Global B - Iprobe and MPIrecv                                            "; system("date +%T.%6N"); }

	std::vector < std::vector < esglobal > > mpi_recv_buff;
	mpi_recv_buff.resize( myNeighClusters.size(), std::vector< esglobal >( 0 , 0 ) );
	//delete [] mpi_send_req;


	// receiving all border DOFs from all neighboring sub-domains
	eslocal messages_received = 0;
	while ( messages_received < myNeighClusters.size() ) {
		for (eslocal i = 0; i < myNeighClusters.size(); i++) {

			//MPI_Probe( myNeighSubDomains[i], 0, MPI_COMM_WORLD, &mpi_stat);
			int flag;
			MPI_Iprobe( myNeighClusters[i], 0, MPI_COMM_WORLD, &flag, &mpi_stat );

			if (flag) {
				int recv_msg_size = 0;

				MPI_Get_count(&mpi_stat, esglobal_mpi, &recv_msg_size);
				esglobal* mpi_tmp_recv_buff = (esglobal*)malloc(sizeof(esglobal) * recv_msg_size);

				MPI_Recv(mpi_tmp_recv_buff, recv_msg_size, esglobal_mpi, myNeighClusters[i], 0, MPI_COMM_WORLD, &mpi_stat);
				mpi_recv_buff[i].insert(mpi_recv_buff[i].begin(), mpi_tmp_recv_buff, mpi_tmp_recv_buff + recv_msg_size);

				free(mpi_tmp_recv_buff);
				messages_received++;
			}
		}
	}

	if (MPIrank == 0) { std::cout << " Global B - Decode received lambdas                                       "; system("date +%T.%6N"); }

	// decode received lambdas
	eslocal recv_lamba_count = 0;
	for (eslocal i = 0; i < myNeighClusters.size(); i++)
		if (mpi_recv_buff[i].size() > 1)
			recv_lamba_count += mpi_recv_buff[i].size();

	recv_lamba_count = recv_lamba_count / 5;

	eslocal l_i = myLambdas.size();
	myLambdas.resize( myLambdas.size() + recv_lamba_count, std::vector< esglobal >( 5 , 0 ) );

	for (eslocal i = 0; i < myNeighClusters.size(); i++) {
		if (mpi_recv_buff[i].size() > 1) {
			for (int j = 0; j < mpi_recv_buff[i].size() / 5; j++) {
				myLambdas[l_i][0] = mpi_recv_buff[i][5*j + 0];
				myLambdas[l_i][1] = mpi_recv_buff[i][5*j + 1];
				myLambdas[l_i][2] = mpi_recv_buff[i][5*j + 3];
				myLambdas[l_i][3] = mpi_recv_buff[i][5*j + 2];
				myLambdas[l_i][4] = mpi_recv_buff[i][5*j + 4];
				l_i++;
			}
		}
	}

	if (MPIrank == 0) { std::cout << " Global B - myLambdas - sort or tbb:sort                                  "; system("date +%T.%6N"); }

	//bool comp_vf(const std::vector<esglobal> &a, const std::vector<esglobal> &b)
	//{
	//	return a[0] < b[0];
	//}

	auto comp_vf = [](const std::vector<esglobal> &a, const std::vector<esglobal> &b) {return a[0] < b[0];};

//#ifdef USE_TBB
//	tbb::parallel_sort(myLambdas.begin(), myLambdas.end(), comp_vf);
//#else
	std::sort         (myLambdas.begin(), myLambdas.end(), comp_vf);
//#endif

	if (MPIrank == 0) { std::cout << " Global B - Final B assembling with g2l mapping using std::map            "; system("date +%T.%6N"); }

	esglobal lambda;
	esglobal DOFNumber;
	eslocal n_myLambdas = myLambdas.size();

//#ifdef USE_TBB
//	tbb::mutex m;
//	cilk_for (int j = 0; j < n_myLambdas; j++)
//#else
	for (eslocal j = 0; j < n_myLambdas; j++)
//#endif
	{

		esglobal lambda         = myLambdas[j][0];
		esglobal DOFNumber      = myLambdas[j][1];

		//TODO: predpoklada 3 stupne volnosti na uzel - vychazi z mapovani g2l pro uzly a ne DOFy
		esglobal dofNODEnumber = DOFNumber / 3;
		eslocal  dofNODEoffset = DOFNumber % 3;
		eslocal  clustDofNODENumber = coordinates.clusterIndex( dofNODEnumber );

		const std::set < eslocal > & subs_with_element = _boundaries[clustDofNODENumber]; // mnozina podoblasti na ktery je tento uzel

		eslocal  cnt            = myLambdas[j][4];
		double B_value;
		if (myLambdas[j][2] < myLambdas[j][3])
			B_value = 1.0;
		else
			B_value = -1.0;

		//TODO:Tuto smycku prepsat, aby fungovala jen podoblasti, ve ktery je uzel
		for (eslocal d = 0; d < subDomPerCluster; d++) {
		//for (it_set = subs_with_element.begin(); it_set != subs_with_element.end(); ++it_set) {
		//	eslocal d = *it_set;
			eslocal domDofNODENumber = coordinates.localIndex(clustDofNODENumber, d);
			if ( domDofNODENumber != -1 ) {
				//TODO: predpoklada 3 stupne volnosti na uzel - vychazi z mapovani g2l pro uzly a ne DOFy
				eslocal domDOFNumber = 3 * domDofNODENumber + dofNODEoffset;
//			   #ifdef USE_TBB
//				m.lock();
//			   #endif
				B1_DOK_tmp[d](lambda, domDOFNumber) = B_value;
				myLambdas[j].push_back(d);
				B1_duplicity[d].push_back(1.0 / cnt);
//			   #ifdef USE_TBB
//				m.unlock();
//			   #endif
				break;

			}
		}
	}

	for (eslocal d = 0; d < subDomPerCluster; d++){
		//TODO: lambdaNum muze byt 64bit integer
		//TODO: matice B - pocet radku muze byt 64bit int
		B1_DOK_tmp[d].resize( total_number_of_B1_l_rows + total_number_of_global_B1_lambdas , K_mat[d].rows());
		SparseIJVMatrix<T> ijv = B1_DOK_tmp[d];
		B1[d].AppendMatrix(ijv); //    = B1_DOK_tmp[d];
	}

	if (MPIrank == 0) { std::cout << " Global B - END                                                           "; system("date +%T.%6N"); }

	if (MPIrank == 0) { std::cout << " Creating lambda_map_sub vector of vectors - Global B1                    "; system("date +%T.%6N"); }


	// for global B1
	for (int i = 0; i < myLambdas.size(); i++) {
		std::vector < eslocal > tmp_vec (3,0);		//TODO: must be esglobal
		tmp_vec[0] = myLambdas[i][0];
		tmp_vec[1] = myLambdas[i][2];
		tmp_vec[2] = myLambdas[i][3];

		lambda_map_sub_clst.push_back(tmp_vec);

		eslocal lam_tmp = myLambdas [i][0]; //TODO: esglobal
		lambda_map_sub_B1[ myLambdas[i][5] ].push_back( lam_tmp );
	}


	if (MPIrank == 0) { std::cout << " END - Creating lambda_map_sub vector of vectors - Global B1              "; system("date +%T.%6N"); }

	if (MPIrank == 0) { std::cout << " Dual size: " <<  total_number_of_B1_l_rows + total_number_of_global_B1_lambdas  << std::endl; }

        MPI_Barrier(MPI_COMM_WORLD);



// *****************************************************************************************************************************************************
// Creating B on corners of clusters and domains

//        myNeighClusters.clear();
//        myNeighClusters.resize(MPIsize);
//
//    	for (T i = 0; i < _boundaries.size(); i++) {
//    		if ( _boundaries[i].size() > 1 && local_boundaries[i].size() > 1 ) {
//    			for (it_set = _boundaries[i].begin(); it_set != _boundaries[i].end(); ++it_set) {
//    				if (*it_set != MPIrank) { // if it does point non local cluster = points to one of neighboring clusters
//    					neigh_tmp[*it_set] = 1;
//    				}
//    			}
//    		}
//    	}
//
//    	myNeighClusters.clear();
//    	for (eslocal i = 0; i < neigh_tmp.size(); i++)
//    		if (neigh_tmp[i] == 1)
//    			myNeighClusters.push_back(i);
//
//    	neighClustNum = myNeighClusters.size();



    	//std::vector < SparseDOKMatrix<T> > B1_DOK_tmp(subDomPerCluster);

    	flag_redund_lagr_mult = true;
    	eslocal neighClustNum_sp = 0;	// number of neighboring sub-domains for current sub-domainG
    	eslocal borderDofNum_sp  = 0; 	// number of DOFs on surface on my cluster

    	std::vector < std::vector < esglobal > > neighBorderDofs_sp;    // 2D vector for DOFs on borders of neighboring sub-domains
    	std::vector < esglobal > 				 myBorderDOFs_sp;  	// my border DOFs are here - in global numbering
        std::vector < esglobal > 				 myBorderDOFs_sp_nr;  	// my border DOFs are here - in global numbering
        std::vector < esglobal > 				 myBorderDOFs_sp_loc_n; // my border DOFs are here - in local numbering

    	//std::vector < eslocal  > myNeighClusters; 	// my neighboring clusters


    	//MPI_Request   mpi_req;
    	//MPI_Status 	  mpi_stat;

    	// Find all MPIranks of all neighboring clusters in _boundaries
    	//std::vector < eslocal > neigh_tmp_sp  (MPIsize, 0);
    	//std::set<eslocal>::const_iterator it_set;
    	//std::set<eslocal>::const_iterator it_set_l;

        if (MPIrank == 0) { std::cout << " Global B SP - Blobal B1 neighdofs and neigh dofs array building          "; system("date +%T.%6N"); }

        // Now this loop is used to get my Border DOFs and my neighboring subdomains
        // information about neighnoring DOFS is here, but it is not used
    	// neighBorderDofs.resize( MPIsize, std::vector< esglobal >( 0 , 0 ) );
    	for (T i = 0; i < _boundaries.size(); i++) {
    		if ( _boundaries[i].size() > 1 && local_boundaries[i].size() > 1 ) {
    			for (it_set = _boundaries[i].begin(); it_set != _boundaries[i].end(); ++it_set) {
    				if (*it_set == MPIrank) {
    					// this loop goes over the nodes that are in multiple domains on this one cluster
    					for (it_set_l = local_boundaries[i].begin(); it_set_l != local_boundaries[i].end(); ++it_set_l) {
    						for (int d_i = 0; d_i < dofs_per_node; d_i++ ) {
    							myBorderDOFs_sp      .push_back( dofs_per_node * coordinates.globalIndex(i) + d_i ); // mapping local local to global
    							myBorderDOFs_sp_loc_n.push_back( dofs_per_node *                                  i + d_i ); // in local numbering
    						}
    					}
    				}
    	        }
    		}
    	}

    	// sort my neigh DOFs sp
    	std::sort (myBorderDOFs_sp.begin(), myBorderDOFs_sp.end());
        myBorderDOFs_sp_nr = myBorderDOFs_sp;
    	// removes the duplicit DOFs from myBorderDofs
    	std::vector< esglobal >::iterator itx;
        itx = std::unique (myBorderDOFs_sp_nr.begin(), myBorderDOFs_sp_nr.end());
        myBorderDOFs_sp_nr.resize( std::distance(myBorderDOFs_sp_nr.begin(), itx) );


    	//for (eslocal i = 0; i < neigh_tmp.size(); i++)
    	//	if (neigh_tmp[i] == 1)
    	//		myNeighClusters.push_back(i);

    	// I have neigh clusters from previous work with Global B
    	neighClustNum = myNeighClusters.size();

    	//  if (MPIrank == 0) { std::cout << " Global B - neighDOFs array swapping based neigh cluster indexes          "; system("date +%T.%6N"); }
    	//	for (int i = 0; i < myNeighClusters.size(); i++) {
    	//		neighBorderDofs[myNeighClusters[i]].swap(neighBorderDofs[i]);
    	//	}
    	//	neighBorderDofs.resize(neighClustNum);

        if (MPIrank == 0) { std::cout << " Global B - myNeighDOFs arrays are transfered to neighbors                "; system("date +%T.%6N"); }

//        //MPI_Request * mpi_send_req  = new MPI_Request [neighClustNum];
//    	//MPI_Request * mpi_recv_req  = new MPI_Request [neighClustNum];
//    	//MPI_Status  * mpi_recv_stat = new MPI_Status  [neighClustNum];
//
//    	neighBorderDofs_sp.resize( neighClustNum, std::vector< esglobal >( 0 , 0 ) );
//
//    	// sending my DOFs on border to all neighboring sub-domains
//    	for (eslocal i = 0; i < myNeighClusters.size(); i++) {
//    		MPI_Isend(&myBorderDOFs_sp[0], myBorderDOFs_sp.size(), esglobal_mpi, myNeighClusters[i], 0, MPI_COMM_WORLD, &mpi_send_req[i]);
//    	}
//
//    	//TODO: Tady to chce poradne promtslet o delce bufferu a jestli vim kolik bajtu mam prijmout ???
//    	// receiving all border DOFs from all neighboring sub-domains
//    	for (eslocal i = 0; i < myNeighClusters.size(); i++) {
//    		neighBorderDofs_sp[i].resize(myBorderDOFs_sp.size());
//    		MPI_Irecv(&neighBorderDofs_sp[i][0], myBorderDOFs_sp.size(),esglobal_mpi, myNeighClusters[i], 0, MPI_COMM_WORLD, &mpi_recv_req[i]);
//    	}
//
//    	MPI_Waitall(neighClustNum, mpi_recv_req, mpi_recv_stat);
//
//    	MPI_Barrier(MPI_COMM_WORLD);
//
//
//    	//

       	neighBorderDofs_sp.resize( neighClustNum, std::vector< esglobal >( 0 , 0 ) );

    	// sending my DOFs on border to all neighboring sub-domains
    	for (eslocal i = 0; i < myNeighClusters.size(); i++) {
    		MPI_Isend(&myBorderDOFs_sp[0], myBorderDOFs_sp.size(), esglobal_mpi, myNeighClusters[i], 0, MPI_COMM_WORLD, &mpi_send_req[i]);
    	}

    	// receiving all border DOFs from all neighboring sub-domains
    	eslocal messages_received_spp = 0;
    	while ( messages_received_spp < myNeighClusters.size() ) {
    		for (eslocal i = 0; i < myNeighClusters.size(); i++) {

    			int flag;
    			MPI_Iprobe( myNeighClusters[i], 0, MPI_COMM_WORLD, &flag, &mpi_stat );

    			if (flag) {
    				int recv_msg_size = 0;

    				MPI_Get_count(&mpi_stat, esglobal_mpi, &recv_msg_size);

    				neighBorderDofs_sp[i].resize(recv_msg_size);

    				MPI_Recv(&neighBorderDofs_sp[i][0], recv_msg_size,esglobal_mpi, myNeighClusters[i], 0, MPI_COMM_WORLD, &mpi_stat);

    				messages_received_spp++;
    			}
    		}
    	}

    	MPI_Barrier(MPI_COMM_WORLD);














    	// END - Find all MPIranks of all neighboring clusters in _boundaries

    	if (MPIrank == 0) { std::cout << " Global B - Local preprocessing done                                      "; system("date +%T.%6N"); }

    	// NOW :
    	// my neighboring sub-domains are in : 	myNeighClusters
    	// my border DOFs are in : 				myBorderDOFs
    	// neighboring sub-domains border DOFs are in neighBorderDofs[i]

    	// removes the duplicit DOFs from myBorderDofs
    	//std::vector< esglobal >::iterator it;
        //it = std::unique (myBorderDOFs.begin(), myBorderDOFs.end());
        //myBorderDOFs.resize( std::distance(myBorderDOFs.begin(), it) );

     	std::vector < std::vector < esglobal > > myNeighsSparse_sp;
    	myNeighsSparse_sp.resize( myBorderDOFs_sp_nr.size() );

    	for (eslocal j = 0; j < myBorderDOFs_sp_nr.size(); j++) {
   			myNeighsSparse_sp[j].reserve(5);
   			myNeighsSparse_sp[j].push_back(myBorderDOFs_sp_nr[j]);
    	}


    	//////////////////

    	std::vector < std::vector < eslocal  > > neighBorderDofs_sp_cnt;    	// number of duplicity in each element
    	std::vector < std::vector < esglobal > > neighBorderDofs_sp_red;    	// neigh DOFs wo duplicity

    	neighBorderDofs_sp_cnt.resize( neighClustNum, std::vector< eslocal >( 0 , 0 ) );
    	neighBorderDofs_sp_red.resize( neighClustNum, std::vector< esglobal >( 0 , 0 ) );

    	std::vector               < eslocal  > 	myBorderDOFs_sp_cnt;    	// the same but for neigh DOFs
    	std::vector               < esglobal > 	myBorderDOFs_sp_red;    	// my border dofs w/o duplicity

       	eslocal dup_cnt_sp = 1;
       	for (eslocal i = 1; i < myBorderDOFs_sp.size(); i++) {

       		if (myBorderDOFs_sp[i-1] != myBorderDOFs_sp[i]) {
       			myBorderDOFs_sp_cnt.push_back(dup_cnt_sp);
       			myBorderDOFs_sp_red.push_back(myBorderDOFs_sp[i-1]);
       			dup_cnt_sp = 1;
       		} else {
       			dup_cnt_sp++;
       		}

       	}

       	if (dup_cnt_sp > 1){
   			myBorderDOFs_sp_cnt.push_back(dup_cnt_sp);
   			myBorderDOFs_sp_red.push_back(myBorderDOFs_sp[myBorderDOFs_sp.size() - 1]);
       	}


    	for (eslocal j = 0; j < myNeighClusters.size(); j++) {
           	dup_cnt_sp = 1;
           	for (eslocal i = 1; i < neighBorderDofs_sp[j].size(); i++) {

           		if (neighBorderDofs_sp[j][i-1] != neighBorderDofs_sp[j][i]) {
           			neighBorderDofs_sp_cnt[j].push_back(dup_cnt_sp);
           			neighBorderDofs_sp_red[j].push_back(neighBorderDofs_sp[j][i-1]);
           			dup_cnt_sp = 1;
           		} else {
           			dup_cnt_sp++;
           		}

           	}

           	if (dup_cnt_sp > 1){
           		neighBorderDofs_sp_cnt[j].push_back(dup_cnt_sp);
           		neighBorderDofs_sp_red[j].push_back(myBorderDOFs_sp[neighBorderDofs_sp_red[j].size() - 1]);
           	}

    	}


    	for (eslocal i = 0; i < myNeighClusters.size(); i++) {
    		int d = myNeighClusters[i];
    		int mydofs_index = 0;
    		int nedofs_index = 0;

    		if ( i == 0 && MPIrank < myNeighClusters[i] ) {
    			for (eslocal j = 0; j < myBorderDOFs_sp_red.size(); j++)
    				for (eslocal k = 0; k < myBorderDOFs_sp_cnt[j]; k++)
    					myNeighsSparse_sp[j].push_back(MPIrank);
    		}

    		do {
      		  if ( neighBorderDofs_sp_red.size() > 0 && myBorderDOFs_sp_red.size() > 0 )
    			if ( neighBorderDofs_sp_red[i][nedofs_index] == myBorderDOFs_sp_red[mydofs_index] ) {
        			for (eslocal j = 0; j < neighBorderDofs_sp_cnt[i][nedofs_index]; j++)
    					myNeighsSparse_sp[mydofs_index].push_back(d);
    				mydofs_index++;
    				nedofs_index++;
    			} else {
    				if ( neighBorderDofs_sp_red[i][nedofs_index] > myBorderDOFs_sp_red[mydofs_index] ) {
    					mydofs_index++;
    				} else {
    					nedofs_index++;
    				}
    			}

    		} while (mydofs_index < myBorderDOFs_sp_red.size() && nedofs_index < neighBorderDofs_sp_red[i].size() );


    		if ( i < myNeighClusters.size() - 1)
    			if ( MPIrank > myNeighClusters[i] && MPIrank < myNeighClusters[i+1] )
    				for (eslocal j = 0; j < myBorderDOFs_sp_red.size(); j++)
        				for (eslocal k = 0; k < myBorderDOFs_sp_cnt[j]; k++)
        					myNeighsSparse_sp[j].push_back(MPIrank);



    		if ( i == myNeighClusters.size() -1 && MPIrank > myNeighClusters[i] )
    			for (eslocal j = 0; j < myBorderDOFs_sp_red.size(); j++)
    				for (eslocal k = 0; k < myBorderDOFs_sp_cnt[j]; k++)
    					myNeighsSparse_sp[j].push_back(MPIrank);

    	}


    	//////////////////

//    	for (eslocal i = 0; i < myNeighClusters.size(); i++) {
//
//    		int            d = myNeighClusters[i];
//    		int mydofs_index = 0;
//    		int nedofs_index = 0;
//    		int output_index = 0;
//
//    		do {
//    		  if ( neighBorderDofs_sp.size() > 0 && myBorderDOFs_sp.size() > 0 )
//    			if ( neighBorderDofs_sp[i][nedofs_index] == myBorderDOFs_sp[mydofs_index] ) {
//    				int my_dof_dup_cnt = 0;
//    				int ne_dof_dup_cnt = 0;
//    				esglobal myDOF = myBorderDOFs_sp[mydofs_index];
//					esglobal neDOF = neighBorderDofs_sp[i][nedofs_index];
//
//					if (MPIrank < d && i == 0) {
//						do {
//							mydofs_index++;
//							myNeighsSparse_sp[output_index].push_back(MPIrank);
//						} while ( myDOF ==  myBorderDOFs_sp[mydofs_index]);
//					}
//
//    				do {
//    					nedofs_index++;
//        				myNeighsSparse_sp[output_index].push_back(d);
//    				} while ( neDOF == neighBorderDofs_sp[i][nedofs_index] );
//
//    				if ( i < myNeighClusters.size() - 1)
//					if ( MPIrank > myNeighClusters[i] && MPIrank < myNeighClusters[i+1] ) {
//						do {
//							mydofs_index++;
//							myNeighsSparse_sp[output_index].push_back(MPIrank);
//						} while ( myDOF ==  myBorderDOFs_sp[mydofs_index]);
//					}
//
//					if ( i == myNeighClusters.size() -1 && MPIrank > myNeighClusters[i] ) {
//						do {
//							mydofs_index++;
//							myNeighsSparse_sp[output_index].push_back(MPIrank);
//						} while ( myDOF ==  myBorderDOFs_sp[mydofs_index]);
//					}
//					output_index++;
//
//    			} else {
//    				if ( neighBorderDofs_sp[i][nedofs_index] > myBorderDOFs_sp[mydofs_index] ) {
//    					mydofs_index++;
//    				} else {
//    					nedofs_index++;
//    				}
//    			}
//
//    		} while (mydofs_index < myBorderDOFs_sp.size() && nedofs_index < neighBorderDofs_sp[i].size() );
//
//    	}

    	for (eslocal i = 0; i < myNeighsSparse_sp.size(); i++)
    		if (myNeighsSparse_sp[i].size() < 3)
    			myNeighsSparse_sp[i].clear();


    	if (MPIrank == 0) { std::cout << " Global B - myNeighSparse assembled                                       "; system("date +%T.%6N"); }

    	std::vector < std::vector < esglobal > > myLambdas_sp;

    	esglobal lambdaCount_sp = 0;

    	for (eslocal i = 0; i < myNeighsSparse_sp.size(); i++) {
    		bool add = false;
    		if (myNeighsSparse_sp[i].size() > 0) {

    			esglobal dof = myNeighsSparse_sp[i][0];
    			eslocal  cnt_tmp = myNeighsSparse_sp[i].size() - 1; // pocet uzlu ucastnicich se duplicitnich vazeb

    			int min_index = 1;
    			int max_index = myNeighsSparse_sp[i].size();

    			for (eslocal i_t = 1; i_t < myNeighsSparse_sp[i].size(); i_t++) {
    				if ( myNeighsSparse_sp[i][i_t] == esglobal(MPIrank) ) {
    					min_index = i_t;
    					break;
    				}
    			}

    			for (eslocal i_t = 1; i_t < myNeighsSparse_sp[i].size(); i_t++) {
    				if ( myNeighsSparse_sp[i][i_t] > esglobal(MPIrank) ) {
    					max_index = i_t;
    					break;
    				}
    			}


    			for (eslocal k = min_index; k < max_index; k++) {
    				int tmp_cl = k-min_index;
					for (eslocal j = k + 1; j < myNeighsSparse_sp[i].size(); j++) {

						tmp_cl++;
						if (myNeighsSparse_sp[i][j] != myNeighsSparse_sp[i][j-1])
							tmp_cl = 0;

						esglobal neighSD = myNeighsSparse_sp[i][j];

						//if ( add ) {

							myLambdas_sp.push_back ( std::vector < esglobal > () );
							myLambdas_sp[lambdaCount_sp].reserve(7);
							myLambdas_sp[lambdaCount_sp].resize(7);
							myLambdas_sp[lambdaCount_sp][0] = lambdaCount_sp;	// at this point local index of this lambda - needs to be updated after MPIgather and MPIscatter
							myLambdas_sp[lambdaCount_sp][1] = dof;			// dof in global numbering
							myLambdas_sp[lambdaCount_sp][2] = (esglobal)MPIrank;		// my sub-domainG
							myLambdas_sp[lambdaCount_sp][3] = neighSD;		// neigh. sub-domainG
							myLambdas_sp[lambdaCount_sp][4] = (esglobal)cnt_tmp;		// delitel lambdy pri zapisu do B matice - odpovida poctu duplicitnich vazeb
							myLambdas_sp[lambdaCount_sp][5] = (esglobal)(k - min_index);
							myLambdas_sp[lambdaCount_sp][6] = (esglobal)tmp_cl;
							lambdaCount_sp++;

							//if (!flag_redund_lagr_mult)
							//	break;
						//}

						//if (neighSD == (esglobal)MPIrank)
						//	add = true;
					}
					//add = false;
    			}
    		}
    	}

    	if (MPIrank == 0) { std::cout << " Global B - Create global lambda numbering                                "; system("date +%T.%6N"); }

    	esglobal lambdaGlobalCount_sp = 0;

    	MPI_Exscan(&lambdaCount_sp, &lambdaGlobalCount_sp, 1, esglobal_mpi, MPI_SUM, MPI_COMM_WORLD);

    	if (MPIrank == 0) lambdaGlobalCount_sp = 0;
    	esglobal lambdaNum_sp = lambdaCount_sp + lambdaGlobalCount_sp;
    	MPI_Bcast(&lambdaNum_sp, 1, esglobal_mpi, MPIsize-1, MPI_COMM_WORLD);
    	esglobal total_number_of_global_B1_lambdas_sp = lambdaNum_sp;

    	if (myLambdas_sp.size() > 0)
    		//cilk_
    		for (eslocal i = 0; i < myLambdas_sp.size(); i++)
    			myLambdas_sp[i][0] = myLambdas_sp[i][0]  + lambdaGlobalCount_sp + total_number_of_global_B1_lambdas + total_number_of_B1_l_rows; // create global lambda numbering <=> increment lambda numbering by number of lambdas created by all subdomains with smaller index

    	if (MPIrank == 0) { std::cout << " Global B - Assembling messages with lambdas for MPI                      "; system("date +%T.%6N"); }


    	//std::vector < std::vector < esglobal > > mpi_send_buff;
    	mpi_send_buff.clear();
    	mpi_send_buff.resize( myNeighClusters.size(), std::vector< esglobal >( 0 , 0 ) );
    //#ifdef DEBUG
    //	for (int i = 0; i < myNeighClusters.size(); i++) {
    //#else
    	cilk_for (int i = 0; i < myNeighClusters.size(); i++) {
    //#endif
    		int index = 0;
    		if ( myLambdas_sp.size() > 0 )
    		{
    			for (int j = 0; j < myLambdas_sp.size(); j++) {
    				if( myLambdas_sp[j][3] == myNeighClusters[i] ) {
    					mpi_send_buff[i].push_back(myLambdas_sp[j][0]);
    					mpi_send_buff[i].push_back(myLambdas_sp[j][1]);
    					mpi_send_buff[i].push_back(myLambdas_sp[j][2]);
    					mpi_send_buff[i].push_back(myLambdas_sp[j][3]);
    					mpi_send_buff[i].push_back(myLambdas_sp[j][4]);
    					mpi_send_buff[i].push_back(myLambdas_sp[j][5]);
    					mpi_send_buff[i].push_back(myLambdas_sp[j][6]);
    					index++;
    				}
    			}
    			if (index == 0)
    				mpi_send_buff[i].push_back(0);
    		}
    		else
    		{
    			mpi_send_buff[i].push_back(0);
    		}
    	}

    	if (MPIrank == 0) { std::cout << " Global B - Isend                                                         "; system("date +%T.%6N"); }

    	for (int i = 0; i < myNeighClusters.size(); i++)
    		MPI_Isend(&mpi_send_buff[i][0], mpi_send_buff[i].size(), esglobal_mpi, myNeighClusters[i], 0, MPI_COMM_WORLD, &mpi_send_req[i]);


    	if (MPIrank == 0) { std::cout << " Global B - Iprobe and MPIrecv                                            "; system("date +%T.%6N"); }

    	//std::vector < std::vector < esglobal > > mpi_recv_buff;
    	mpi_recv_buff.clear();
        mpi_recv_buff.resize( myNeighClusters.size(), std::vector< esglobal >( 0 , 0 ) );
    	delete [] mpi_send_req;


    	// receiving all border DOFs from all neighboring sub-domains
    	eslocal messages_received_sp = 0;
    	while ( messages_received_sp < myNeighClusters.size() ) {
    		for (eslocal i = 0; i < myNeighClusters.size(); i++) {

    			//MPI_Probe( myNeighSubDomains[i], 0, MPI_COMM_WORLD, &mpi_stat);
    			int flag;
    			MPI_Iprobe( myNeighClusters[i], 0, MPI_COMM_WORLD, &flag, &mpi_stat );

    			if (flag) {
    				int recv_msg_size = 0;

    				MPI_Get_count(&mpi_stat, esglobal_mpi, &recv_msg_size);
    				esglobal* mpi_tmp_recv_buff = (esglobal*)malloc(sizeof(esglobal) * recv_msg_size);

    				MPI_Recv(mpi_tmp_recv_buff, recv_msg_size, esglobal_mpi, myNeighClusters[i], 0, MPI_COMM_WORLD, &mpi_stat);
    				mpi_recv_buff[i].insert(mpi_recv_buff[i].begin(), mpi_tmp_recv_buff, mpi_tmp_recv_buff + recv_msg_size);

    				free(mpi_tmp_recv_buff);
    				messages_received_sp++;
    			}
    		}
    	}

    	if (MPIrank == 0) { std::cout << " Global B - Decode received lambdas                                       "; system("date +%T.%6N"); }

    	// decode received lambdas
    	eslocal recv_lamba_count_sp = 0;
    	for (eslocal i = 0; i < myNeighClusters.size(); i++)
    		if (mpi_recv_buff[i].size() > 1)
    			recv_lamba_count_sp += mpi_recv_buff[i].size();

    	recv_lamba_count_sp = recv_lamba_count_sp / 7;

    	eslocal l_i_sp = myLambdas_sp.size();
    	myLambdas_sp.resize( myLambdas_sp.size() + recv_lamba_count_sp, std::vector< esglobal >( 7 , 0 ) );

    	for (eslocal i = 0; i < myNeighClusters.size(); i++) {
    		if (mpi_recv_buff[i].size() > 1) {
    			for (int j = 0; j < mpi_recv_buff[i].size() / 7; j++) {
    				myLambdas_sp[l_i_sp][0] = mpi_recv_buff[i][7*j + 0];
    				myLambdas_sp[l_i_sp][1] = mpi_recv_buff[i][7*j + 1];
    				myLambdas_sp[l_i_sp][2] = mpi_recv_buff[i][7*j + 3];
    				myLambdas_sp[l_i_sp][3] = mpi_recv_buff[i][7*j + 2];
    				myLambdas_sp[l_i_sp][4] = mpi_recv_buff[i][7*j + 4];
    				myLambdas_sp[l_i_sp][5] = mpi_recv_buff[i][7*j + 6];
    				myLambdas_sp[l_i_sp][6] = mpi_recv_buff[i][7*j + 5];
    				l_i_sp++;
    			}
    		}
    	}

    	if (MPIrank == 0) { std::cout << " Global B - myLambdas - sort or tbb:sort                                  "; system("date +%T.%6N"); }

    //	auto comp_vf = [](const std::vector<esglobal> &a, const std::vector<esglobal> &b) {return a[0] < b[0];};

    //#ifdef USE_TBB
    //	tbb::parallel_sort(myLambdas.begin(), myLambdas.end(), comp_vf);
    //#else
    	std::sort         (myLambdas_sp.begin(), myLambdas_sp.end(), comp_vf);
    //#endif

    	if (MPIrank == 0) { std::cout << " Global B - Final B assembling with g2l mapping using std::map            "; system("date +%T.%6N"); }

    	esglobal lambda_sp;
    	esglobal DOFNumber_sp;
    	eslocal  n_myLambdas_sp = myLambdas_sp.size();

    	std::vector < SparseDOKMatrix<T> > B1_DOK_sp(subDomPerCluster);

    //#ifdef USE_TBB
    //	tbb::mutex m;
    //	cilk_for (int j = 0; j < n_myLambdas; j++)
    //#else
    	for (eslocal j = 0; j < n_myLambdas_sp; j++)
    //#endif
    	{

    		esglobal lambda_sp         = myLambdas_sp[j][0];
    		esglobal DOFNumber_sp      = myLambdas_sp[j][1];

    		//TODO: predpoklada 3 stupne volnosti na uzel - vychazi z mapovani g2l pro uzly a ne DOFy
    		esglobal dofNODEnumber      = DOFNumber_sp / 3;
    		eslocal  dofNODEoffset      = DOFNumber_sp % 3;

    		if ( myLambdas_sp[j][2] == myLambdas_sp[j][3] ) { // resim vazby mezi domenama uvnitr clusteru

    			eslocal  clustDofNODENumber = coordinates.clusterIndex( dofNODEnumber );
				const std::set    < eslocal >  & subs_with_element = local_boundaries[clustDofNODENumber]; // mnozina podoblasti na ktery je tento uzel
				std::vector < eslocal >    subs_with_elem;
				for (it_set = subs_with_element.begin(); it_set != subs_with_element.end(); ++it_set)
					subs_with_elem.push_back( *it_set );

				eslocal d1                = subs_with_elem[ myLambdas_sp[j][5] ];
				eslocal d2                = subs_with_elem[ myLambdas_sp[j][6] ];

				eslocal domDofNODENumber1 = coordinates.localIndex(clustDofNODENumber, d1);
				eslocal domDofNODENumber2 = coordinates.localIndex(clustDofNODENumber, d2);

				eslocal domDOFNumber1     = 3 * domDofNODENumber1 + dofNODEoffset;
				eslocal domDOFNumber2     = 3 * domDofNODENumber2 + dofNODEoffset;

				B1_DOK_sp[d1](lambda_sp, domDOFNumber1) =  1.0;
				B1_DOK_sp[d2](lambda_sp, domDOFNumber2) = -1.0;

				myLambdas_sp[j].push_back(d1);
				myLambdas_sp[j].push_back(d2);

				eslocal  cnt            = myLambdas_sp[j][4];
				B1_duplicity[d1].push_back(1.0 / cnt);
				B1_duplicity[d2].push_back(1.0 / cnt);

	    		std::vector < eslocal > tmp_vec1 (2,0);		//TODO: must be esglobal
	    		tmp_vec1[0] = myLambdas_sp[j][0];
	    		tmp_vec1[1] = myLambdas_sp[j][2];

	    		lambda_map_sub_clst.push_back(tmp_vec1);

	    		std::vector < eslocal > tmp_vec2 (2,0);		//TODO: must be esglobal
	    		tmp_vec2[0] = myLambdas_sp[j][0];
	    		tmp_vec2[1] = myLambdas_sp[j][3];

	    		lambda_map_sub_clst.push_back(tmp_vec2);

	    		eslocal lam_tmp = myLambdas_sp [j][0]; 		//TODO: esglobal
	    		lambda_map_sub_B1[ d1 ].push_back( lam_tmp );
	        	lambda_map_sub_B1[ d2 ].push_back( lam_tmp );


    		} else { // resim vazby mezi clustery

    			eslocal  clustDofNODENumber = coordinates.clusterIndex( dofNODEnumber );
				const std::set    < eslocal >  & subs_with_element = local_boundaries[clustDofNODENumber]; //_boundaries[clustDofNODENumber]; // mnozina podoblasti na ktery je tento uzel
				std::vector < eslocal >    subs_with_elem;
				for (it_set = subs_with_element.begin(); it_set != subs_with_element.end(); ++it_set)
					subs_with_elem.push_back( *it_set );


				eslocal  cnt            = myLambdas_sp[j][4];
				double B_value;
				if (myLambdas_sp[j][2] < myLambdas_sp[j][3])
					B_value = 1.0;
				else
					B_value = -1.0;

				eslocal d                = subs_with_elem[ myLambdas_sp[j][5] ];
				//eslocal domDofNODENumber = _mesh.coordinates().localIndex(clustDofNODENumber, d);
				eslocal domDofNODENumber = coordinates.localIndex(clustDofNODENumber, d);
				eslocal domDOFNumber     = 3 * domDofNODENumber + dofNODEoffset;
				// #ifdef USE_TBB
				// m.lock();
				// #endif
				B1_DOK_sp[d](lambda_sp, domDOFNumber) = B_value;
				myLambdas_sp[j].push_back(d);
				B1_duplicity[d].push_back(1.0 / cnt);
				// #ifdef USE_TBB
				// m.unlock();
				// #endif

	    		std::vector < eslocal > tmp_vec (3,0);		//TODO: must be esglobal
	    		tmp_vec[0] = myLambdas_sp[j][0];
	    		tmp_vec[1] = myLambdas_sp[j][2];
	    		tmp_vec[2] = myLambdas_sp[j][3];

	    		lambda_map_sub_clst.push_back(tmp_vec);

	    		eslocal lam_tmp = myLambdas_sp [j][0]; 		//TODO: esglobal
	    		lambda_map_sub_B1[ d ].push_back( lam_tmp );

    		}


    	}

//    	for (T i = 0; i < _boundaries.size(); i++) {
//    		if ( _boundaries[i].size() > 1 && local_boundaries[i].size() > 1 ) {
//    			for (it_set = _boundaries[i].begin(); it_set != _boundaries[i].end(); ++it_set) {
//    				if (*it_set == MPIrank) {
//    					// this loop goes over the nodes that are in multiple domains on this one cluster
//    					for (it_set_l = local_boundaries[i].begin(); it_set_l != local_boundaries[i].end(); ++it_set_l) {
//    						for (int d_i = 0; d_i < dofs_per_node; d_i++ ) {
//    							myBorderDOFs_sp      .push_back( dofs_per_node * _mesh.coordinates().globalIndex(i) + d_i ); // mapping local local to global



    	for (eslocal d = 0; d < subDomPerCluster; d++){
    		//TODO: lambdaNum muze byt 64bit integer
    		//TODO: matice B - pocet radku muze byt 64bit int
    		B1_DOK_sp[d].resize( total_number_of_B1_l_rows + total_number_of_global_B1_lambdas + total_number_of_global_B1_lambdas_sp , K_mat[d].rows());
    		SparseIJVMatrix<T> ijv = B1_DOK_sp[d];
    		B1[d].AppendMatrix(ijv); //    = B1_DOK_tmp[d];
    	}

    	if (MPIrank == 0) { std::cout << " Global B - END                                                           "; system("date +%T.%6N"); }

    	if (MPIrank == 0) { std::cout << " Creating lambda_map_sub vector of vectors - Global B1                    "; system("date +%T.%6N"); }


//    	// for global B1
//    	for (int i = 0; i < myLambdas_sp.size(); i++) {
//
//    		std::vector < eslocal > tmp_vec (2,0);		//TODO: must be esglobal
//    		tmp_vec[0] = myLambdas_sp[i][0];
//    		tmp_vec[1] = myLambdas_sp[i][2];
//
//    		if ( myLambdas_sp[i][2] != myLambdas_sp[i][3])
//    			tmp_vec.push_back(myLambdas_sp[i][3]);
//
//    		lambda_map_sub_clst.push_back(tmp_vec);
//
//    		eslocal lam_tmp = myLambdas_sp [i][0]; //TODO: esglobal
//    		lambda_map_sub_B1[ myLambdas_sp[i][7] ].push_back( lam_tmp );
//
//    		if ( myLambdas_sp[i].size() == 9 )
//        		lambda_map_sub_B1[ myLambdas_sp[i][8] ].push_back( lam_tmp );
//
//    	}


    	if (MPIrank == 0) { std::cout << " END - Creating lambda_map_sub vector of vectors - Global B1              "; system("date +%T.%6N"); }

            MPI_Barrier(MPI_COMM_WORLD);



        if (MPIrank == 0) { std::cout << " Dual size: " <<  total_number_of_B1_l_rows + total_number_of_global_B1_lambdas + total_number_of_global_B1_lambdas_sp  << std::endl; }













}


}


<|MERGE_RESOLUTION|>--- conflicted
+++ resolved
@@ -4,197 +4,193 @@
 
 namespace mesh {
 
-<<<<<<< HEAD
-=======
-
 template<typename T>
 void Boundaries::create_B1_l(	std::vector < SparseIJVMatrix   <T> >   & B1_local,
-								std::vector < SparseIJVMatrix   <T> >   & B0_local,
-								std::vector < std::vector <eslocal> > 	& l2g_vec,				// TODO: This is l2g just inside cluster ?
-								std::vector < std::vector       <T> >   & lambda_map_sub_clst,
-								std::vector < std::vector       <T> >   & lambda_map_sub_B1,
-								std::vector < std::vector <eslocal> >   & lambda_map_sub_B0,	//TODO: Inside cluster eslocal is OK
-								std::vector < std::vector < double> >   & B1_l_duplicity,
-								std::vector < std::vector < double> >   & vec_c,
-								const eslocal domains_num,
-								const eslocal DOFS_PER_NODE,
-								const mesh::Boundaries & global_boundaries) const
+							std::vector < SparseIJVMatrix   <T> >   & B0_local,
+							std::vector < std::vector <eslocal> > 	& l2g_vec,				// TODO: This is l2g just inside cluster ?
+							std::vector < std::vector       <T> >   & lambda_map_sub_clst,
+							std::vector < std::vector       <T> >   & lambda_map_sub_B1,
+							std::vector < std::vector <eslocal> >   & lambda_map_sub_B0,	//TODO: Inside cluster eslocal is OK
+							std::vector < std::vector < double> >   & B1_l_duplicity,
+							std::vector < std::vector < double> >   & vec_c,
+							const eslocal domains_num,
+							const eslocal DOFS_PER_NODE,
+							const mesh::Boundaries & global_boundaries) const
 {
 
-	const std::map<eslocal, double> &dirichlet_x = _mesh.coordinates().property(CP::DIRICHLET_Y).values();
-	const std::map<eslocal, double> &dirichlet_y = _mesh.coordinates().property(CP::DIRICHLET_Y).values();
-	const std::map<eslocal, double> &dirichlet_z = _mesh.coordinates().property(CP::DIRICHLET_Z).values();
-
-	l2g_vec.resize(domains_num);
-
-	std::vector < SparseDOKMatrix<T> > B1_loc(domains_num);
-	std::vector < SparseDOKMatrix<T> > B0_loc(domains_num);
-
-	lambda_map_sub_B1.resize(domains_num);
-	lambda_map_sub_B0.resize(domains_num);
-
-	B1_l_duplicity.resize(domains_num);
-	std::vector<eslocal> local_prim_numbering(domains_num, 0);
-	B1_local.resize(domains_num);
-	B0_local.resize(domains_num);
-
-	std::set<eslocal>::const_iterator it;
-	std::set<eslocal>::const_iterator it1;
-	std::set<eslocal>::const_iterator it2;
-
-	T lambda_count_B1 = 0;
-	eslocal lambda_count_B0 = 0;
-
-	for (T i = 0; i < _boundaries.size(); i++) {
-
-		std::vector < bool > is_dirichlet (DOFS_PER_NODE, false);
-
-		for (it = _boundaries[i].begin(); it != _boundaries[i].end(); ++it) {
-
-			if (DOFS_PER_NODE == 1) { // TODO: This is just for heat
-
-				if (_mesh.coordinates()[i].z == 0.0 || _mesh.coordinates()[i].y == 0.0 ) {
-
-					B1_loc[*it](lambda_count_B1, local_prim_numbering[*it] + 0) =  1.0;  // 3*i + d_i
+const std::map<eslocal, double> &dirichlet_x = _mesh.coordinates().property(CP::DIRICHLET_Y).values();
+const std::map<eslocal, double> &dirichlet_y = _mesh.coordinates().property(CP::DIRICHLET_Y).values();
+const std::map<eslocal, double> &dirichlet_z = _mesh.coordinates().property(CP::DIRICHLET_Z).values();
+
+l2g_vec.resize(domains_num);
+
+std::vector < SparseDOKMatrix<T> > B1_loc(domains_num);
+std::vector < SparseDOKMatrix<T> > B0_loc(domains_num);
+
+lambda_map_sub_B1.resize(domains_num);
+lambda_map_sub_B0.resize(domains_num);
+
+B1_l_duplicity.resize(domains_num);
+std::vector<eslocal> local_prim_numbering(domains_num, 0);
+B1_local.resize(domains_num);
+B0_local.resize(domains_num);
+
+std::set<eslocal>::const_iterator it;
+std::set<eslocal>::const_iterator it1;
+std::set<eslocal>::const_iterator it2;
+
+T lambda_count_B1 = 0;
+eslocal lambda_count_B0 = 0;
+
+for (T i = 0; i < _boundaries.size(); i++) {
+
+	std::vector < bool > is_dirichlet (DOFS_PER_NODE, false);
+
+	for (it = _boundaries[i].begin(); it != _boundaries[i].end(); ++it) {
+
+		if (DOFS_PER_NODE == 1) { // TODO: This is just for heat
+
+			if (_mesh.coordinates()[i].z == 0.0 || _mesh.coordinates()[i].y == 0.0 ) {
+
+				B1_loc[*it](lambda_count_B1, local_prim_numbering[*it] + 0) =  1.0;  // 3*i + d_i
+				lambda_map_sub_B1[*it].push_back(lambda_count_B1);
+				std::vector < T > tmp_vec (2);
+				tmp_vec[0] = lambda_count_B1;
+				tmp_vec[1] = 0;
+				lambda_map_sub_clst.push_back( tmp_vec );
+				is_dirichlet[0] = true;
+				B1_l_duplicity[*it].push_back( 1.0 );
+
+
+				if (_mesh.coordinates()[i].z == 0.0 )
+					vec_c[*it].push_back(1.0);
+				else
+					vec_c[*it].push_back(-1.0);
+
+				lambda_count_B1++;
+			}
+
+		} else  {
+
+			if ( dirichlet_x.find(index(i)) != dirichlet_x.end() ) {
+				B1_loc[*it](lambda_count_B1, local_prim_numbering[*it] + 0) =  1.0;  // 3*i + d_i
+				lambda_map_sub_B1[*it].push_back(lambda_count_B1);
+				std::vector < T > tmp_vec (2);
+				tmp_vec[0] = lambda_count_B1;
+				tmp_vec[1] = 0;
+				lambda_map_sub_clst.push_back( tmp_vec );
+				is_dirichlet[0] = true;
+				B1_l_duplicity[*it].push_back( 1.0 );
+
+				vec_c[*it].push_back(0.0);
+
+				lambda_count_B1++;
+			}
+
+			if (DOFS_PER_NODE > 1) {
+				if ( dirichlet_y.find(index(i)) != dirichlet_y.end() ) {
+					B1_loc[*it](lambda_count_B1, local_prim_numbering[*it] + 1) =  1.0;  // 3*i + d_i
 					lambda_map_sub_B1[*it].push_back(lambda_count_B1);
 					std::vector < T > tmp_vec (2);
 					tmp_vec[0] = lambda_count_B1;
 					tmp_vec[1] = 0;
 					lambda_map_sub_clst.push_back( tmp_vec );
-					is_dirichlet[0] = true;
+					is_dirichlet[1] = true;
 					B1_l_duplicity[*it].push_back( 1.0 );
 
-
-					if (_mesh.coordinates()[i].z == 0.0 )
-						vec_c[*it].push_back(1.0);
-					else
-						vec_c[*it].push_back(-1.0);
+					vec_c[*it].push_back(0.0);
 
 					lambda_count_B1++;
 				}
-
-			} else  {
-
-				if ( dirichlet_x.find(index(i)) != dirichlet_x.end() ) {
-					B1_loc[*it](lambda_count_B1, local_prim_numbering[*it] + 0) =  1.0;  // 3*i + d_i
+			}
+			if (DOFS_PER_NODE > 2) {
+				if ( dirichlet_z.find(index(i)) != dirichlet_z.end() ) {
+					B1_loc[*it](lambda_count_B1, local_prim_numbering[*it] + 2) =  1.0;  // 3*i + d_i
 					lambda_map_sub_B1[*it].push_back(lambda_count_B1);
 					std::vector < T > tmp_vec (2);
 					tmp_vec[0] = lambda_count_B1;
 					tmp_vec[1] = 0;
 					lambda_map_sub_clst.push_back( tmp_vec );
-					is_dirichlet[0] = true;
+					is_dirichlet[2] = true;
 					B1_l_duplicity[*it].push_back( 1.0 );
 
 					vec_c[*it].push_back(0.0);
 
 					lambda_count_B1++;
 				}
-
-				if (DOFS_PER_NODE > 1) {
-					if ( dirichlet_y.find(index(i)) != dirichlet_y.end() ) {
-						B1_loc[*it](lambda_count_B1, local_prim_numbering[*it] + 1) =  1.0;  // 3*i + d_i
-						lambda_map_sub_B1[*it].push_back(lambda_count_B1);
-						std::vector < T > tmp_vec (2);
-						tmp_vec[0] = lambda_count_B1;
-						tmp_vec[1] = 0;
-						lambda_map_sub_clst.push_back( tmp_vec );
-						is_dirichlet[1] = true;
-						B1_l_duplicity[*it].push_back( 1.0 );
-
-						vec_c[*it].push_back(0.0);
-
-						lambda_count_B1++;
-					}
-				}
-				if (DOFS_PER_NODE > 2) {
-					if ( dirichlet_z.find(index(i)) != dirichlet_z.end() ) {
-						B1_loc[*it](lambda_count_B1, local_prim_numbering[*it] + 2) =  1.0;  // 3*i + d_i
-						lambda_map_sub_B1[*it].push_back(lambda_count_B1);
-						std::vector < T > tmp_vec (2);
-						tmp_vec[0] = lambda_count_B1;
-						tmp_vec[1] = 0;
-						lambda_map_sub_clst.push_back( tmp_vec );
-						is_dirichlet[2] = true;
-						B1_l_duplicity[*it].push_back( 1.0 );
-
-						vec_c[*it].push_back(0.0);
-
-						lambda_count_B1++;
-					}
-				}
-
 			}
 
 		}
 
-		if ( _boundaries[i].size() > 1 ) {
-			if ( global_boundaries[i].size() == 1 ) {
-				// with duplicity
-				for (it1 = _boundaries[i].begin(); it1 != _boundaries[i].end(); ++it1) {
-					for (it2 = it1,++it2; it2 != _boundaries[i].end(); ++it2) {
-						for (eslocal d_i = 0; d_i < DOFS_PER_NODE; d_i++) {
-							if (!is_dirichlet[d_i]) {
-								B1_loc[*it1](lambda_count_B1, local_prim_numbering[*it1] + d_i) =  1.0;
-								B1_loc[*it2](lambda_count_B1, local_prim_numbering[*it2] + d_i) = -1.0;
-
-								lambda_map_sub_B1[*it1].push_back(lambda_count_B1);
-								lambda_map_sub_B1[*it2].push_back(lambda_count_B1);
-
-								std::vector < T > tmp_vec (2);
-								tmp_vec[0] = lambda_count_B1;
-								tmp_vec[1] = 0;
-								lambda_map_sub_clst.push_back( tmp_vec );
-
-								B1_l_duplicity[*it1].push_back( 1.0 / (double) _boundaries[i].size() );
-								B1_l_duplicity[*it2].push_back( 1.0 / (double) _boundaries[i].size() );
-
-								vec_c[*it1].push_back(0.0);
-								vec_c[*it2].push_back(0.0);
-
-								lambda_count_B1++;
-							}
+	}
+
+	if ( _boundaries[i].size() > 1 ) {
+		if ( global_boundaries[i].size() == 1 ) {
+			// with duplicity
+			for (it1 = _boundaries[i].begin(); it1 != _boundaries[i].end(); ++it1) {
+				for (it2 = it1,++it2; it2 != _boundaries[i].end(); ++it2) {
+					for (eslocal d_i = 0; d_i < DOFS_PER_NODE; d_i++) {
+						if (!is_dirichlet[d_i]) {
+							B1_loc[*it1](lambda_count_B1, local_prim_numbering[*it1] + d_i) =  1.0;
+							B1_loc[*it2](lambda_count_B1, local_prim_numbering[*it2] + d_i) = -1.0;
+
+							lambda_map_sub_B1[*it1].push_back(lambda_count_B1);
+							lambda_map_sub_B1[*it2].push_back(lambda_count_B1);
+
+							std::vector < T > tmp_vec (2);
+							tmp_vec[0] = lambda_count_B1;
+							tmp_vec[1] = 0;
+							lambda_map_sub_clst.push_back( tmp_vec );
+
+							B1_l_duplicity[*it1].push_back( 1.0 / (double) _boundaries[i].size() );
+							B1_l_duplicity[*it2].push_back( 1.0 / (double) _boundaries[i].size() );
+
+							vec_c[*it1].push_back(0.0);
+							vec_c[*it2].push_back(0.0);
+
+							lambda_count_B1++;
 						}
 					}
 				}
 			}
-
-			// no duplicity
-			// bool is_corner = true;
-			if ( isCorner(i) ) {
-				for (it1 = _boundaries[i].begin(); it1 != _boundaries[i].end(); ++it1) {
-					if (it1 != _boundaries[i].begin()) {
-						for (eslocal d_i = 0; d_i < DOFS_PER_NODE; d_i++) {
-							B0_loc[*it2](lambda_count_B0, local_prim_numbering[*it2] + d_i) =  1.0;
-							B0_loc[*it1](lambda_count_B0, local_prim_numbering[*it1] + d_i) = -1.0;
-							lambda_map_sub_B0[*it2].push_back(lambda_count_B0);
-							lambda_map_sub_B0[*it1].push_back(lambda_count_B0);
-							lambda_count_B0++;
-						}
+		}
+
+		// no duplicity
+		// bool is_corner = true;
+		if ( isCorner(i) ) {
+			for (it1 = _boundaries[i].begin(); it1 != _boundaries[i].end(); ++it1) {
+				if (it1 != _boundaries[i].begin()) {
+					for (eslocal d_i = 0; d_i < DOFS_PER_NODE; d_i++) {
+						B0_loc[*it2](lambda_count_B0, local_prim_numbering[*it2] + d_i) =  1.0;
+						B0_loc[*it1](lambda_count_B0, local_prim_numbering[*it1] + d_i) = -1.0;
+						lambda_map_sub_B0[*it2].push_back(lambda_count_B0);
+						lambda_map_sub_B0[*it1].push_back(lambda_count_B0);
+						lambda_count_B0++;
 					}
-					it2 = it1;
 				}
+				it2 = it1;
 			}
 		}
-
-		for (it = _boundaries[i].begin(); it != _boundaries[i].end(); ++it) {
-			local_prim_numbering[*it] += DOFS_PER_NODE;
-			l2g_vec[*it].push_back(index(i));
-		}
-
-	}
-
-	for (eslocal d = 0; d < domains_num; d++) {
-		B1_loc[d].resize(lambda_count_B1, local_prim_numbering[d]);
-		B1_local[d] = B1_loc[d];
-
-		B0_loc[d].resize(lambda_count_B0, local_prim_numbering[d]);
-		B0_local[d] = B0_loc[d];
-	}
+	}
+
+	for (it = _boundaries[i].begin(); it != _boundaries[i].end(); ++it) {
+		local_prim_numbering[*it] += DOFS_PER_NODE;
+		l2g_vec[*it].push_back(index(i));
+	}
+
 }
 
-
-
->>>>>>> c9b087c8
+for (eslocal d = 0; d < domains_num; d++) {
+	B1_loc[d].resize(lambda_count_B1, local_prim_numbering[d]);
+	B1_local[d] = B1_loc[d];
+
+	B0_loc[d].resize(lambda_count_B0, local_prim_numbering[d]);
+	B0_local[d] = B0_loc[d];
+}
+}
+
+
+
 template<typename T>
 void Boundaries::create_B1_l(	std::vector < SparseIJVMatrix   <T> >   & B1_local,
 								std::vector < SparseIJVMatrix   <T> >   & B0_local,
