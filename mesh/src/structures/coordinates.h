#ifndef COORDINATES_H_
#define COORDINATES_H_

#include "../elements/1D/point.h"
#include "../loader.h"

#include <algorithm>
#include <vector>
#include <map>

namespace mesh
{

class CoordinatesProperty
{
public:
	friend std::ostream& operator<<(std::ostream& os, const CoordinatesProperty &cp);

	CoordinatesProperty() { };
	void load(const char *fileName);

	double& operator[](eslocal index)
	{
		return _mapping[index];
	}

	const std::map<eslocal, double>& values() const
	{
		return _mapping;
	}

private:
	std::map<eslocal, double> _mapping;
};

class Coordinates
{

public:

	friend std::ostream& operator<<(std::ostream& os, const Coordinates &c);

	Coordinates(): _points(0), _clusterIndex(1), _property(CP::SIZE) { };
	Coordinates(const char *fileName);
	Coordinates(const Ansys &a);

	void add(const Point &point, eslocal clusterIndex, esglobal globalIndex)
	{
		_points.push_back(point);
		_clusterIndex[0].push_back(clusterIndex);
		_globalIndex.push_back(globalIndex);
	}

	void reserve(size_t size)
	{
		_points.reserve(size);
		_globalIndex.reserve(size);
		_clusterIndex[0].reserve(size);
	}

	const Point& get(eslocal index, eslocal part) const
	{
		return _points[_clusterIndex[part][index]];
	}

	eslocal clusterIndex(eslocal index, eslocal part) const
	{
		return _clusterIndex[part][index];
	}

	esglobal globalIndex(eslocal index, eslocal part) const
	{
		return _globalIndex[_clusterIndex[part][index]];
	}

<<<<<<< HEAD
	//TODO: LRiha - muze toto byt Ondro ?
	esglobal globalIndex(eslocal index) const
	{
		return _globalIndex[index];
	}

=======
	eslocal clusterIndex(esglobal index) const
	{
		return lower_bound(_globalIndex.begin(), _globalIndex.end(), index) - _globalIndex.begin();
	}

	eslocal localIndex(eslocal index, eslocal part) const
	{
		return lower_bound(_clusterIndex[part].begin(), _clusterIndex[part].end(), index) - _clusterIndex[part].begin();
	}
>>>>>>> c67a7bd1

	eslocal clusterSize() const
	{
		return _points.size();
	}

	eslocal localSize(eslocal part) const
	{
		return _clusterIndex[part].size();
	}

	size_t size() const
	{
		return _points.size();
	}

	const std::vector<eslocal>& localToCluster(eslocal part) const
	{
		return _clusterIndex[part];
	}

	void localClear()
	{
		_clusterIndex.clear();
	}

	void localResize(size_t size)
	{
		_clusterIndex.resize(size);
	}

	void computeLocal(eslocal part, std::vector<eslocal> &nodeMap, size_t size);

	double* data()
	{
		void *tmp = &_points[0];
		return static_cast<double*>(tmp);
	}

	const Point& operator[](eslocal index) const
	{
		return _points[index];
	}

	Point& operator[](eslocal index)
	{
		return _points[index];
	}

	CoordinatesProperty& property(CP::Property property)
	{
		return _property[property];
	}

	const CoordinatesProperty& property(CP::Property property) const
	{
		return _property[property];
	}

private:
	void readFromFile(const char *fileName);

	std::vector<Point> _points;

	/** @brief Local point to cluster index. */
	std::vector<std::vector<eslocal> > _clusterIndex;

	/** @brief Point to global index */
	std::vector<esglobal> _globalIndex;

	/** @brief Coordinates properties */
	std::vector<CoordinatesProperty> _property;
};

}

#endif /* COORDINATES_H_ */<|MERGE_RESOLUTION|>--- conflicted
+++ resolved
@@ -73,14 +73,12 @@
 		return _globalIndex[_clusterIndex[part][index]];
 	}
 
-<<<<<<< HEAD
 	//TODO: LRiha - muze toto byt Ondro ?
 	esglobal globalIndex(eslocal index) const
 	{
 		return _globalIndex[index];
 	}
 
-=======
 	eslocal clusterIndex(esglobal index) const
 	{
 		return lower_bound(_globalIndex.begin(), _globalIndex.end(), index) - _globalIndex.begin();
@@ -90,7 +88,7 @@
 	{
 		return lower_bound(_clusterIndex[part].begin(), _clusterIndex[part].end(), index) - _clusterIndex[part].begin();
 	}
->>>>>>> c67a7bd1
+
 
 	eslocal clusterSize() const
 	{
