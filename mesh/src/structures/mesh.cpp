#include "mesh.h"

#include "esinput.h"
#include "esoutput.h"

using namespace mesh;

Mesh::Mesh(int rank, int size):_elements(0), _fixPoints(0), _rank(rank), _size(size)
{
	_partPtrs.resize(2);
	_partPtrs[0] = 0;
	_partPtrs[1] = 0;
}

void Mesh::load(Input input, int argc, char** argv)
{
	switch (input) {
	case ANSYS: {
		esinput::Loader<esinput::Ansys> loader(argc, argv, _rank, _size);
		loader.load(*this);
		break;
	}
	case ESPRESO_INPUT: {
		esinput::Loader<esinput::Esdata> loader(argc, argv, _rank, _size);
		loader.load(*this);
		break;
	}
	case MESH_GENERATOR: {
		esinput::Loader<esinput::MeshGenerator> loader(argc, argv, _rank, _size);
		loader.load(*this);
		break;
	}
	case OPENFOAM: {
		esinput::Loader<esinput::OpenFOAM> loader(argc, argv, _rank, _size);
		loader.load(*this);
		break;
	}
	default: {
		std::cerr << "Unknown input type.\n";
		exit(EXIT_FAILURE);
	}
	}
}

void Mesh::store(Output output, const std::string &path, std::vector<std::vector<double> > &displacement, double shrinkSubdomain, double shringCluster) const
{
	switch (output) {
	case ESPRESO_OUTPUT: {
		esoutput::Store<esoutput::Esdata> s(path, _rank, _size);
		s.store(*this, shrinkSubdomain, shringCluster);
		std::cout << "Warning: ESPRESO output format does not support the displacement.\n";
		break;
	}
	case VTK: {
		esoutput::Store<esoutput::VTK> s(path, _rank, _size);
		s.store(*this, displacement, shrinkSubdomain, shringCluster);
		break;
	}
	default: {
		std::cerr << "Unknown output type.\n";
		exit(EXIT_FAILURE);
	}
	}
}

void Mesh::store(Output output, const std::string &path, double shrinkSubdomain, double shringCluster) const
{
	switch (output) {
	case ESPRESO_OUTPUT: {
		esoutput::Store<esoutput::Esdata> s(path, _rank, _size);
		s.store(*this, shrinkSubdomain, shringCluster);
		break;
	}
	case VTK: {
		esoutput::Store<esoutput::VTK> s(path, _rank, _size);
		s.store(*this, shrinkSubdomain, shringCluster);
		break;
	}
	default: {
		std::cerr << "Unknown output type.\n";
		exit(EXIT_FAILURE);
	}
	}
}

void Mesh::_elasticity(
		SparseVVPMatrix<eslocal> &K,
		SparseVVPMatrix<eslocal> &M,
		std::vector<double> &f,
		eslocal part,
		bool dynamic) const
{
	eslocal nK = _coordinates.localSize(part) * Point::size();
	K.resize(nK, nK);
	if (dynamic) {
		M.resize(nK, nK);
	}
	f.resize(nK);

	DenseMatrix Ke, Me;
	std::vector<double> fe;

	std::vector<double> inertia(3, 0.0);
	//TODO
	inertia[2] = 9810.0 * 7.85e-9;

	double ex = 2.1e5;
	double mi = 0.3;
	double E = ex / ((1 + mi) * (1 - 2 * mi));
	DenseMatrix C(6, 6);

	C(0, 1) = C(0, 2) = C(1, 0) = C(1, 2) = C(2, 0) = C(2, 1) = E * mi;
	C(0, 0) = C(1, 1) = C(2, 2) = E * (1.0 - mi);
	C(3, 3) = C(4, 4) = C(5, 5) = E * (0.5 - mi);

	for (eslocal i = _partPtrs[part]; i < _partPtrs[part + 1]; i++) {
		_assembleElesticity(_elements[i], part, Ke, Me, fe, inertia, C, dynamic);
		_integrateElasticity(_elements[i], K, M, f, Ke, Me, fe, dynamic);
	}
}

inline double determinant3x3(DenseMatrix &m)
{
	const double *values = m.values();
	return fabs(
			values[0] * values[4] * values[8]
					+ values[1] * values[5] * values[6]
					+ values[2] * values[3] * values[7]
					- values[2] * values[4] * values[6]
					- values[1] * values[3] * values[8]
					- values[0] * values[5] * values[7]);
}

inline void inverse(const DenseMatrix &m, DenseMatrix &inv, double det)
{
	const double *values = m.values();
	inv.resize(m.rows(), m.columns());
	double *invj = inv.values();
	double detJx = 1 / det;
	invj[0] = detJx * (values[8] * values[4] - values[7] * values[5]);
	invj[1] = detJx * (-values[8] * values[1] + values[7] * values[2]);
	invj[2] = detJx * (values[5] * values[1] - values[4] * values[2]);
	invj[3] = detJx * (-values[8] * values[3] + values[6] * values[5]);
	invj[4] = detJx * (values[8] * values[0] - values[6] * values[2]);
	invj[5] = detJx * (-values[5] * values[0] + values[3] * values[2]);
	invj[6] = detJx * (values[7] * values[3] - values[6] * values[4]);
	invj[7] = detJx * (-values[7] * values[0] + values[6] * values[1]);
	invj[8] = detJx * (values[4] * values[0] - values[3] * values[1]);
}

// B =
// dX   0   0
//  0  dY   0
//  0   0  dZ
// dY  dX   0
//  0  dZ  dY
// dZ   0  dX
inline void distribute(DenseMatrix &B, DenseMatrix &dND)
{
	// TODO: block ordering inside B
	eslocal columns = dND.rows() * dND.columns();
	const double *dNDx = dND.values();
	const double *dNDy = dND.values() + dND.columns();
	const double *dNDz = dND.values() + 2 * dND.columns();

	double *v = B.values();

	memcpy(&v[0], dNDx,                               sizeof(double) * dND.columns());
	memcpy(&v[3 * columns + dND.columns()],     dNDx, sizeof(double) * dND.columns());
	memcpy(&v[5 * columns + 2 * dND.columns()], dNDx, sizeof(double) * dND.columns());

	memcpy(&v[1 * columns + dND.columns()],     dNDy, sizeof(double) * dND.columns());
	memcpy(&v[3 * columns],                     dNDy, sizeof(double) * dND.columns());
	memcpy(&v[4 * columns + 2 * dND.columns()], dNDy, sizeof(double) * dND.columns());

	memcpy(&v[2 * columns + 2 * dND.columns()], dNDz, sizeof(double) * dND.columns());
	memcpy(&v[4 * columns + dND.columns()],     dNDz, sizeof(double) * dND.columns());
	memcpy(&v[5 * columns],                     dNDz, sizeof(double) * dND.columns());
}


void Mesh::_assembleElesticity(
		const Element *e,
		size_t part,
		DenseMatrix &Ke,
		DenseMatrix &Me,
		std::vector<double> &fe,
		std::vector<double> &inertia,
		DenseMatrix &C,
		bool dynamic) const
{
	const std::vector<DenseMatrix> &dN = e->dN();
	const std::vector<DenseMatrix> &N = e->N();
	const std::vector<double> &weighFactor = e->weighFactor();

	DenseMatrix coordinates(e->size(), Point::size());
	for (size_t i = 0; i < e->size(); i++) {
		coordinates.values() + i * Point::size() << _coordinates.get(e->node(i), part);
	}

	eslocal Ksize = Point::size() * e->size();
	double detJ;
	DenseMatrix J, invJ, dND, B(C.rows(), Ksize);

	Ke.resize(Ksize, Ksize);
	Ke = 0;
	fe.resize(Ksize);
	fill(fe.begin(), fe.end(), 0);
	if (dynamic) {
		Me.resize(e->size(), e->size());
		Me = 0;
	}

	for (eslocal gp = 0; gp < e->gpSize(); gp++) {
		J.multiply(dN[gp], coordinates);
		detJ = determinant3x3(J);
		inverse(J, invJ, detJ);

		dND.multiply(invJ, dN[gp]);
		distribute(B, dND);

		Ke.multiply(B, C * B, detJ * weighFactor[gp], 1, true);

		for (eslocal i = 0; i < Ksize; i++) {
			fe[i] += detJ * weighFactor[gp] * N[gp](0, i % e->size()) * inertia[i / e->size()];
		}

		if (dynamic) {
			// Me = Me + WF * (DENS * dJ) * (N' * N);
			Me.multiply(N[gp], N[gp], 7.85e-9 * detJ * weighFactor[gp], 1, true);
		}
	}
}

void Mesh::_heat(SparseVVPMatrix<eslocal> &K, SparseVVPMatrix<eslocal> &M, std::vector<double> &f, eslocal part, bool dynamic) const
{
//TODO nK various DOFs per nodes (may be)
	eslocal nK = _coordinates.localSize(part);
	K.resize(nK, nK);
	if (dynamic) {
		M.resize(nK, nK);
	}
	f.resize(nK);

	DenseMatrix Ke, Me;
	std::vector<double> fe;

//	std::vector<double> inertia(3, 0.0);
//	inertia[2] = 9810.0 * 7.85e-9;
//	double ex = 2.1e5;
//	double mi = 0.3;
//	double E = ex / ((1 + mi) * (1 - 2 * mi));
//	DenseMatrix C(6, 6);

//	C(0, 1) = C(0, 2) = C(1, 0) = C(1, 2) = C(2, 0) = C(2, 1) = E * mi;
//	C(0, 0) = C(1, 1) = C(2, 2) = E * (1.0 - mi);
//	C(3, 3) = C(4, 4) = C(5, 5) = E * (0.5 - mi);
	DenseMatrix C(3, 3);
  double kxx = 1.0;
  C(0,0) = kxx;
  C(1,1) = kxx;
  C(2,2) = kxx;

	for (eslocal i = _partPtrs[part]; i < _partPtrs[part + 1]; i++) {
		_assembleHeat(_elements[i], part, Ke, Me, fe, C, dynamic);
		_integrateHeat(_elements[i], K, M, f, Ke, Me, fe, dynamic);
	}



}

void Mesh::_assembleHeat(
		const Element *e,
		size_t part,
		DenseMatrix &Ke,
		DenseMatrix &Me,
		std::vector<double> &fe,
		DenseMatrix &C,
		bool dynamic) const
{
	const std::vector<DenseMatrix> &dN = e->dN();
	const std::vector<DenseMatrix> &N = e->N();
	const std::vector<double> &weighFactor = e->weighFactor();

	DenseMatrix coordinates(e->size(), Point::size());
	for (size_t i = 0; i < e->size(); i++) {
		coordinates.values() + i * Point::size() << _coordinates.get(e->node(i), part);
	}

  double CP = 1.0, rho = 7.85e-9;
	eslocal Ksize =  e->size();
	double detJ;
	DenseMatrix J, invJ, dND;//, B(C.rows(), Ksize);

	Ke.resize(Ksize, Ksize);
	Ke = 0;
	fe.resize(Ksize);
	fill(fe.begin(), fe.end(), 0);
	if (dynamic) {
		Me.resize(e->size(), e->size());
		Me = 0;
	}

	for (eslocal gp = 0; gp < e->gpSize(); gp++) {
		J.multiply(dN[gp], coordinates);
		detJ = determinant3x3(J);
		inverse(J, invJ, detJ);

		dND.multiply(invJ, dN[gp]);
		//distribute(B, dND);
    DenseMatrix &B=dND;


		Ke.multiply(B, C * B, detJ * weighFactor[gp], 1, true);

//		for (eslocal i = 0; i < Ksize; i++) {
//			fe[i] += detJ * weighFactor[gp] * N[gp](0, i % e->size()) * inertia[i / e->size()];
//		}

		if (dynamic) {
			// Me = Me + WF * (DENS * dJ) * (N' * N);
			Me.multiply(N[gp], N[gp], rho * detJ * weighFactor[gp] * CP, 1, true);
		}
	}
}

void Mesh::_integrateHeat(
		const Element *e,
		SparseVVPMatrix<eslocal> &K,
		SparseVVPMatrix<eslocal> &M,
		std::vector<double> &f,
		const DenseMatrix &Ke,
		const DenseMatrix &Me,
		const std::vector<double> &fe,
		bool dynamic
	) const
{
  //
	size_t row, column;
	size_t s = 1;

	for (size_t i = 0; i < s * e->size(); i++) {
		row = s * (e->node(i % e->size())) + i / e->size();
		for (size_t j = 0; j < s * e->size(); j++) {
			column = s * (e->node(j % e->size())) + j / e->size();
			K(row, column) = Ke(i, j);
		}
		//f[row] += fe[i];
	}
	if (!dynamic) {
		return;
	}
	for (size_t i = 0; i < e->size(); i++) {
		row = s * (e->node(i));
		for (size_t j = 0; j < e->size(); j++) {
			column = s * (e->node(j)); //i
			for (size_t k = 0; k < s; k++) {
				M(row + k, column + k) += Me(i, j);
			}
		}
	}
}


void Mesh::_integrateElasticity(
		const Element *e,
		SparseVVPMatrix<eslocal> &K,
		SparseVVPMatrix<eslocal> &M,
		std::vector<double> &f,
		const DenseMatrix &Ke,
		const DenseMatrix &Me,
		const std::vector<double> &fe,
		bool dynamic) const
{
	// Element ordering: xxxx, yyyy, zzzz,...
	// Global ordering:  xyz, xyz, xyz, xyz, ...
	size_t row, column;
	size_t s = Point::size();

	for (size_t i = 0; i < s * e->size(); i++) {
		row = s * (e->node(i % e->size())) + i / e->size();
		for (size_t j = 0; j < s * e->size(); j++) {
			column = s * (e->node(j % e->size())) + j / e->size();
			K(row, column) = Ke(i, j);
		}
		f[row] += fe[i];
	}
	if (!dynamic) {
		return;
	}
	for (size_t i = 0; i < e->size(); i++) {
		row = s * (e->node(i));
		for (size_t j = 0; j < e->size(); j++) {
			column = s * (e->node(j)); //i
			for (size_t k = 0; k < s; k++) {
				M(row + k, column + k) += Me(i, j);
			}
		}
	}
}

void Mesh::partitiate(eslocal parts, eslocal fixPoints)
{
	_partPtrs.resize(parts + 1);
	_coordinates.localClear();
	_coordinates.localResize(parts);

	// Call METIS to get partition of a whole mesh
	eslocal *elementPartition = getPartition(0, _elements.size(), parts);

	// Rearrange mesh's elements
	partitiate(elementPartition);

	delete[] elementPartition;

	if (fixPoints > 0) {
		computeFixPoints(fixPoints);
	}

	computeBoundaries();
}

void Mesh::computeBoundaries()
{
	_subdomainBoundaries.clear();
	_subdomainBoundaries.resize(_coordinates.size());

	for (size_t p = 0; p < parts(); p++) {
		for (eslocal e = _partPtrs[p]; e < _partPtrs[p + 1]; e++) {
			for (size_t n = 0; n < _elements[e]->size(); n++) {
				_subdomainBoundaries[_coordinates.clusterIndex(_elements[e]->node(n), p)].insert(p);
			}
		}
	}
}

void Mesh::computeFixPoints(eslocal fixPoints)
{
	_fixPoints.resize(parts() * fixPoints);

#ifndef DEBUG
	cilk_for (eslocal i = 0; i < parts(); i++) {
#else
	for (eslocal i = 0; i < parts(); i++) {
#endif
		eslocal *eSubPartition = getPartition(_partPtrs[i], _partPtrs[i + 1], fixPoints);

		for (eslocal j = 0; j < fixPoints; j++) {
			_fixPoints[i * fixPoints + j] = getCentralNode(_partPtrs[i], _partPtrs[i + 1], eSubPartition, i, j);
		}

		delete[] eSubPartition;
	}
}

eslocal* Mesh::getPartition(eslocal first, eslocal last, eslocal parts) const
{
	if (parts == 1) {
		eslocal *ePartition = new eslocal[last - first];
		for (eslocal i = first; i < last; i++) {
			ePartition[i] = 0;
		}
		return ePartition;
	}
	// INPUTS
	eslocal ncommon, eSize, nSize, *e, *n, options[METIS_NOPTIONS];

	// OUTPUTS
	eslocal objval, *ePartition, *nPartition;

	// FILL INPUT VARIABLES
	////////////////////////////////////////////////////////////////////////////

	// number of common nodes to be neighbor
	ncommon = 2;

	// There is probably BUG in METIS numbering or I do not understand documentation.
	// The solution is increase the size of 'nodesCount' and keep the default numbering
	//options[METIS_OPTION_NUMBERING] = coordinates.getNumbering();
	METIS_SetDefaultOptions(options);
	options[METIS_OPTION_CONTIG] = 1;

	eSize = last - first;
	nSize = _coordinates.clusterSize();

	// create array storing pointers to elements' nodes
	e = new eslocal[eSize + 1];
	e[0] = 0;
	for (eslocal i = first, index = 0; i < last; i++, index++) {
		e[index + 1] = e[index] + _elements[i]->size();
	}

	// create array of nodes
	n = new eslocal[e[eSize]];
	for (eslocal i = first, index = 0; i < last; i++, index++) {
		_elements[i]->fillNodes(n + e[index]);
	}

	// PREPARE OUTPUT VARIABLES
	////////////////////////////////////////////////////////////////////////////
	ePartition = new eslocal[eSize];
	nPartition = new eslocal[nSize];

	eslocal result = METIS_PartMeshDual(
			&eSize,
			&nSize,
			e,
			n,
			NULL,		// weights of nodes
			NULL,		// size of nodes
			&ncommon,
			&parts,
			NULL,		// weights of parts
			options,
			&objval,
			ePartition,
			nPartition);
	checkMETISResult(result);

	delete[] e;
	delete[] n;
	delete[] nPartition;

	return ePartition;
}

void Mesh::partitiate(eslocal *ePartition)
{
	_partPtrs[0] = 0;

	Element *e;
	eslocal p;
	for (size_t part = 0; part < _partPtrs.size() - 1; part++) {
		eslocal index = _partPtrs[part];	// index of last ordered element
		for (size_t i = _partPtrs[part]; i < _elements.size(); i++) {
			if (ePartition[i] == part) {
				if (i == index) {
					index++;
				} else {
					e = _elements[i];
					_elements[i] = _elements[index];
					_elements[index] = e;
					p = ePartition[i];
					ePartition[i] = ePartition[index];
					ePartition[index] = p;
					index++;
				}
			}
		}
		_partPtrs[part + 1] = index;
		computeLocalIndices(part);
	}
}

void Mesh::computeLocalIndices(size_t part)
{
	std::vector<eslocal> nodeMap(_coordinates.clusterSize(), -1);

	// Compute mask of nodes
	for (eslocal e = _partPtrs[part]; e < _partPtrs[part + 1]; e++) {
		for (size_t n = 0; n < _elements[e]->size(); n++) {
			nodeMap[_elements[e]->node(n)] = 1;
		}
	}

	// re-index nodes
	eslocal nSize = 0;
	for (eslocal k = 0; k < _coordinates.clusterSize(); k++) {
		if (nodeMap[k] == 1) {
			nodeMap[k] = nSize++;
		}
	}

	for (eslocal e = _partPtrs[part]; e < _partPtrs[part + 1]; e++) {
		_elements[e]->setLocalIndices(nodeMap);
	}

	_coordinates.computeLocal(part, nodeMap, nSize);
}

eslocal Mesh::getCentralNode(
		eslocal first,
		eslocal last,
		eslocal *ePartition,
		eslocal part,
		eslocal subpart) const
{
	// Compute CSR format of symmetric adjacency matrix
	////////////////////////////////////////////////////////////////////////////
	std::vector<std::set<eslocal> > neighbours(_coordinates.localSize(part));
	for (eslocal i = first, index = 0; i < last; i++, index++) {
		if (ePartition[index] == subpart) {
			for (size_t j = 0; j < _elements[i]->size(); j++) {
				std::vector<eslocal> neigh = _elements[i]->getNeighbours(j);
				for (size_t k = 0; k < neigh.size(); k++) {
					if (_elements[i]->node(j) < neigh[k]) {
						neighbours[_elements[i]->node(j)].insert(neigh[k]);
					}
				}
			}
		}
	}
	eslocal nonZeroValues = 0;
	for (size_t i = 0; i < neighbours.size(); i++) {
		nonZeroValues += neighbours[i].size();
	}

	float *a;
	eslocal *ia, *ja;
	a = new float[nonZeroValues];
	ia = new eslocal[_coordinates.localSize(part) + 1];
	ja = new eslocal[nonZeroValues];

	eslocal i = 0;
	std::set<eslocal>::const_iterator it;
	for (size_t n = 0; n < neighbours.size(); n++) {
		std::set<eslocal> &values = neighbours[n];
		ia[n] = i;
		for (it = values.begin(); it != values.end(); ++it, i++) {
			a[i] = 1;
			ja[i] = *it;
		}
	}
	ia[neighbours.size()] = i;

	eslocal nSize = _coordinates.localSize(part);
	float *x, *y, *swap;
	x = new float[nSize];
	y = new float[nSize];

	// Initial vector
	for (eslocal xi = 0; xi < nSize; xi++) {
		x[xi] = 1. / nSize;
	}
	float last_l = nSize, l = 1;
	eslocal incr = 1;

	while (fabs((l - last_l) / l) > 1e-6) {
		mkl_cspblas_scsrsymv("U", &nSize, a, ia, ja, x, y);
		last_l = l;
		l = snrm2(&nSize, y, &incr);
		cblas_sscal(nSize, 1 / l, y, incr);
		swap = x;
		x = y;
		y = swap;
	}
	eslocal result = cblas_isamax(nSize, x, incr);

	delete[] a;
	delete[] ia;
	delete[] ja;
	delete[] x;
	delete[] y;

	return result;
}

void Mesh::checkMETISResult(eslocal result) const
{
	switch (result) {
	case METIS_ERROR_INPUT:
		fprintf(stderr, "An input for METIS procedure is incorrect.\n");
		exit(EXIT_FAILURE);
	case METIS_ERROR_MEMORY:
		fprintf(stderr, "There is not enough memory for compute a partition.\n");
		exit(EXIT_FAILURE);
	case METIS_ERROR:
		fprintf(stderr, "METIS fail computation.\n");
		exit(EXIT_FAILURE);
	}
}

void Mesh::checkMKLResult(eslocal result) const
{
	switch (result) {
	case 0:
		return;
	default:
		std::cerr << "MKL error: " << result << ".\n";
		exit(EXIT_FAILURE);
	}
}

Mesh::~Mesh()
{
	for (size_t i = 0; i < _elements.size(); i++) {
		delete _elements[i];
	}
}

void Mesh::saveNodeArray(eslocal *nodeArray, size_t part)
{
	size_t p = 0;
	for (eslocal i = _partPtrs[part]; i < _partPtrs[part + 1]; i++) {
		_elements[i]->fillNodes(nodeArray + p);
		p += _elements[i]->size();
	}
}

<<<<<<< HEAD
=======
void Mesh::saveBasis(
		std::ofstream &vtk,
		std::vector<std::vector<eslocal> > &l2g_vec,
		const Boundaries &lBoundaries,
		const Boundaries &gBoundaries,
		double subDomainShrinking,
		double clusterShrinking) const
{
	vtk << "# vtk DataFile Version 3.0\n";
	vtk << "Test\n";
	vtk << "ASCII\n\n";
	vtk << "DATASET UNSTRUCTURED_GRID\n";
	size_t nSubClst = l2g_vec.size();
	size_t cnt = 0;

	size_t n_points = 0;
	for (size_t d = 0; d < l2g_vec.size(); d++) {
		n_points += l2g_vec[d].size();
	}

	Point cCenter;
	for (size_t i = 0; i < _coordinates.size(); i++) {
		cCenter += _coordinates[i];
	}
	cCenter /= _coordinates.size();

	vtk << "POINTS " << n_points << " float\n";
	for (size_t d = 0; d < nSubClst; d++) {
		Point sCenter;
		for (size_t c = 0; c < l2g_vec[d].size(); c++) {
			sCenter += _coordinates[l2g_vec[d][c]];
		}
		sCenter /= l2g_vec[d].size();

		for (size_t i = 0; i < l2g_vec[d].size(); i++) {
			Point x = _coordinates[l2g_vec[d][i]];
			x = sCenter + (x - sCenter) * subDomainShrinking;
			x = cCenter + (x - cCenter) * clusterShrinking;
			vtk << x << "\n";
		}
	}

	size_t size = 0;
	for (size_t i = 0; i < _elements.size(); i++) {
		size += _elements[i]->size() + 1;
	}

	if (getFixPointsCount()) {
		size += parts() + _fixPoints.size();
		vtk << "CELLS " << _elements.size() + parts() << " " << size << "\n";
	} else {
		vtk << "CELLS " << _elements.size() << " " << size << "\n";
	}

	size_t i = 0;
	for (size_t part = 0; part + 1 < _partPtrs.size(); part++) {
		for (eslocal ii = 0; ii < _partPtrs[part + 1] - _partPtrs[part]; ii++) {
			vtk << _elements[i]->size();
			for (size_t j = 0; j < _elements[i]->size(); j++) {
				vtk << " " << _elements[i]->node(j) + cnt;
			}
			vtk << "\n";
			i++;
		}
		cnt += l2g_vec[part].size();
	}
	if (getFixPointsCount()) {
		cnt = 0;
		for (size_t part = 0; part < parts(); part++) {
			vtk << getFixPointsCount();
			for (size_t i = 0; i < getFixPointsCount(); i++) {
				vtk << " " << _fixPoints[part * getFixPointsCount() + i] + cnt;
			}
			vtk << "\n";
			cnt += l2g_vec[part].size();
		}
	}

	vtk << "\n";
	if (getFixPointsCount()) {
		vtk << "CELL_TYPES " << _elements.size() + parts() << "\n";
	} else {
		vtk << "CELL_TYPES " << _elements.size() << "\n";
	}
	for (size_t i = 0; i < _elements.size(); i++) {
		vtk << _elements[i]->vtkCode() << "\n";
	}
	if (getFixPointsCount()) {
		for (size_t p = 0; p + 1 < _partPtrs.size(); p++) {
			vtk << "2\n";
		}
	}

	vtk << "\n";
	if (getFixPointsCount()) {
		vtk << "CELL_DATA " << _elements.size() + parts() << "\n";
	} else {
		vtk << "CELL_DATA " << _elements.size() << "\n";
	}
	vtk << "SCALARS decomposition int 1\n";
	vtk << "LOOKUP_TABLE decomposition\n";
	for (size_t part = 0; part + 1 < _partPtrs.size(); part++) {
		for (eslocal i = 0; i < _partPtrs[part + 1] - _partPtrs[part]; i++) {
			vtk << part << "\n";
		}
	}
	if (getFixPointsCount()) {
		for (size_t part = 0; part + 1 < _partPtrs.size(); part++) {
			vtk << parts() << "\n";
		}
	}
}

void Mesh::saveVTK(
		const char* filename,
		std::vector<std::vector<double> > &displacement,
		std::vector<std::vector<eslocal> > &l2g_vec,
		const Boundaries &lBoundaries,
		const Boundaries &gBoundaries,
		double subDomainShrinking,
		double clusterShrinking) const
{
	std::ofstream vtk(filename, std::ios::out | std::ios::trunc);
	saveBasis(vtk, l2g_vec, lBoundaries, gBoundaries, subDomainShrinking, clusterShrinking);

	size_t n_points = 0;
	for (size_t d = 0; d < l2g_vec.size(); d++) {
		n_points += l2g_vec[d].size();
	}

//	vtk << "\n";
//	vtk << "POINT_DATA " << n_points << "\n";
//	vtk << "SCALARS displacements float 3\n";
//	vtk << "LOOKUP_TABLE default\n";
//	for (size_t i = 0; i < displacement.size(); i++) {
//		for (size_t j = 0; j < displacement[i].size() / 3; j++) {
//			vtk << displacement[i][3 * j + 0] << " ";
//			vtk << displacement[i][3 * j + 1] << " ";
//			vtk << displacement[i][3 * j + 2] << "\n";
//		}
//
//	}

//TODO:
	vtk << "\n";
	vtk << "POINT_DATA " << n_points << "\n";
  if (displacement[0].size()==l2g_vec[0].size()){
	  vtk << "SCALARS displacements float 1\n";
	  vtk << "LOOKUP_TABLE default\n";
	  for (size_t i = 0; i < displacement.size(); i++) {
	  	for (size_t j = 0; j < displacement[i].size(); j++) {
	  		vtk << displacement[i][j] << "\n";
	  	}
	  }
  }
  else {
	  vtk << "SCALARS displacements float 3\n";
	  vtk << "LOOKUP_TABLE default\n";
	  for (size_t i = 0; i < displacement.size(); i++) {
	  	for (size_t j = 0; j < displacement[i].size() / 3; j++) {
	  		vtk << displacement[i][3 * j + 0] << " ";
	  		vtk << displacement[i][3 * j + 1] << " ";
	  		vtk << displacement[i][3 * j + 2] << "\n";
	  	}
	  }
  }

	vtk.close();
}

void Mesh::saveVTK(
		const char* filename,
		const Boundaries &localBoundaries,
		double subDomainShrinking,
		double clusterShrinking) const
{
	std::ofstream vtk;

	size_t cSize = 0;
	for (size_t p = 0; p < parts(); p++) {
		cSize += _coordinates.localToCluster(p).size();
	}

	vtk.open(filename, std::ios::out | std::ios::trunc);
	vtk << "# vtk DataFile Version 3.0\n";
	vtk << "Test\n";
	vtk << "ASCII\n\n";
	vtk << "DATASET UNSTRUCTURED_GRID\n";
	vtk << "POINTS " << cSize << " float\n";

	Point cCenter;
	for (size_t i = 0; i < _coordinates.size(); i++) {
		cCenter += _coordinates[i];
	}
	cCenter /= _coordinates.size();

	for (size_t p = 0; p < parts(); p++) {

		Point sCenter;
		for (size_t i = 0; i < _coordinates.localSize(p); i++) {
			sCenter += _coordinates.get(i, p);
		}
		sCenter /= _coordinates.localSize(p);

		for (size_t i = 0; i < _coordinates.localSize(p); i++) {
			Point x = _coordinates.get(i, p);
			x = sCenter + (x - sCenter) * subDomainShrinking;
			x = cCenter + (x - cCenter) * clusterShrinking;
			vtk << x << "\n";
		}
	}
	vtk << "\n";

	size_t size = 0;
	for (size_t i = 0; i < _elements.size(); i++) {
		size += _elements[i]->size() + 1;
	}

	size_t corners = 0;
	for (size_t i = 0; i < localBoundaries.size(); i++) {
		if (localBoundaries.isCorner(i)) {
			corners += localBoundaries[i].size();
		}
	}

	vtk << "CELLS " << _elements.size() + 1 << " " << size + corners  + 1 << "\n";

	size_t offset = 0;
	for (size_t p = 0; p < parts(); p++) {
		for (size_t i = _partPtrs[p]; i < _partPtrs[p + 1]; i++) {
			vtk << _elements[i]->size();
			for (size_t j = 0; j < _elements[i]->size(); j++) {
				vtk << " " << _elements[i]->node(j) + offset;
			}
			vtk << "\n";
		}
		offset += _coordinates.localToCluster(p).size();
	}

	offset = 0;
	vtk << corners;
	for (size_t p = 0; p < parts(); p++) {
		for (size_t i = 0; i < localBoundaries.size(); i++) {
			if (localBoundaries.isCorner(i) && localBoundaries[i].count(p)) {
				vtk << " " << _coordinates.localIndex(i, p) + offset;
			}
		}
		offset += _coordinates.localSize(p);
	}

	vtk << "\n";
	vtk << "CELL_TYPES " << _elements.size() + 1 << "\n";

	for (size_t i = 0; i < _elements.size(); i++) {
		vtk << _elements[i]->vtkCode() << "\n";
	}
	vtk << "2\n";

	vtk << "\n";
	vtk << "CELL_DATA " << _elements.size() + 1 << "\n";

	vtk << "SCALARS decomposition int 1\n";
	vtk << "LOOKUP_TABLE decomposition\n";
	for (size_t part = 0; part + 1 < _partPtrs.size(); part++) {
		for (eslocal i = 0; i < _partPtrs[part + 1] - _partPtrs[part]; i++) {
			vtk << part << "\n";
		}
	}
	vtk << parts() << "\n";

	vtk.close();
}

void Mesh::saveVTK(
		const char* filename,
		double subDomainShrinking,
		double clusterShrinking) const
{
	std::ofstream vtk;

	size_t cSize = 0;
	for (size_t p = 0; p < parts(); p++) {
		cSize += _coordinates.localToCluster(p).size();
	}

	vtk.open(filename, std::ios::out | std::ios::trunc);
	vtk << "# vtk DataFile Version 3.0\n";
	vtk << "Test\n";
	vtk << "ASCII\n\n";
	vtk << "DATASET UNSTRUCTURED_GRID\n";
	vtk << "POINTS " << cSize << " float\n";

	Point cCenter;
	for (size_t i = 0; i < _coordinates.size(); i++) {
		cCenter += _coordinates[i];
	}
	cCenter /= _coordinates.size();


	for (size_t p = 0; p + 1 < _partPtrs.size(); p++) {

		Point sCenter;
		for (size_t i = 0; i < _coordinates.localSize(p); i++) {
			sCenter += _coordinates.get(i, p);
		}
		sCenter /= _coordinates.localSize(p);

		for (size_t i = 0; i < _coordinates.localSize(p); i++) {
			Point x = _coordinates.get(i, p);
			x = sCenter + (x - sCenter) * subDomainShrinking;
			x = cCenter + (x - cCenter) * clusterShrinking;
			vtk << x << "\n";
			// TODO: Catalyst
			// Grid::Points x contains all three coordinates (x, y and z)
			// std::vector<double> Points;
			// pointArray->SetArray(grid.GetPointsArray(), static_cast<vtkIdType>(grid.GetNumberOfPoints()*3), 1); in FEAdaptor.cxx line 28
		}
	}
	vtk << "\n";

	size_t size = 0;
	for (size_t i = 0; i < _elements.size(); i++) {
		size += _elements[i]->size() + 1;
	}

	if (getFixPointsCount()) {
		size += parts() + _fixPoints.size();
		vtk << "CELLS " << _elements.size() + parts() << " " << size << "\n";
	} else {
		vtk << "CELLS " << _elements.size() << " " << size << "\n";
	}
	size_t offset = 0;
	for (size_t p = 0; p + 1 < _partPtrs.size(); p++) {
	// TODO: Catalyst : create the cells
	// create the cells
	// size_t numCells = _elements->size();
	// VTKGrid->Allocate(static_cast<vtkIdType>(size));
		for (size_t i = _partPtrs[p]; i < _partPtrs[p + 1]; i++) {
			vtk << _elements[i]->size();
			//vtkIdType tmp[_elements[i]->size()];
			for (size_t j = 0; j < _elements[i]->size(); j++) {
				vtk << " " << _elements[i]->node(j) + offset;
				//vtkIdType tmp[j] = _elements[i]->node(j) + offset;
			}
			//VTKGrid->InsertNextCell(_elements[i]->vtkCode(), 8, tmp);
			vtk << "\n";
		}
		offset += _coordinates.localToCluster(p).size();
	}

	if (getFixPointsCount()) {
		offset = 0;
		for (size_t p = 0; p < parts(); p++) {
			vtk << getFixPointsCount();
			for (size_t i = 0; i < getFixPointsCount(); i++) {
				vtk << " " << _fixPoints[p * getFixPointsCount() + i] + offset;
			}
			vtk << "\n";
			offset += _coordinates.localToCluster(p).size();
		}
	}

	vtk << "\n";
	if (getFixPointsCount()) {
		vtk << "CELL_TYPES " << _elements.size() + parts() << "\n";
	} else {
		vtk << "CELL_TYPES " << _elements.size() << "\n";
	}
	for (size_t i = 0; i < _elements.size(); i++) {
		vtk << _elements[i]->vtkCode() << "\n";
	}
	if (getFixPointsCount()) {
		for (size_t p = 0; p + 1 < _partPtrs.size(); p++) {
			vtk << "2\n";
		}
	}

	vtk << "\n";
	if (getFixPointsCount()) {
		vtk << "CELL_DATA " << _elements.size() + parts() << "\n";
	} else {
		vtk << "CELL_DATA " << _elements.size() << "\n";
	}

	vtk << "SCALARS decomposition int 1\n";
	vtk << "LOOKUP_TABLE decomposition\n";
	for (size_t part = 0; part + 1 < _partPtrs.size(); part++) {
		for (eslocal i = 0; i < _partPtrs[part + 1] - _partPtrs[part]; i++) {
			vtk << part << "\n";
		}
	}
	if (getFixPointsCount()) {
		for (size_t part = 0; part + 1 < _partPtrs.size(); part++) {
			vtk << parts() << "\n";
		}
	}
	vtk << "\n";

	vtk.close();
}

>>>>>>> 336ecb4f
bool isOuterFace(
		std::vector<std::vector<eslocal> > &nodesElements,
		std::vector<eslocal> &face)
{
	std::vector<eslocal> result(nodesElements[face[0]]);
	std::vector<eslocal>::iterator it = result.end();

	for (size_t i = 1; i < face.size(); i++) {
		std::vector<eslocal> tmp(result.begin(), it);
		it = std::set_intersection(tmp.begin(), tmp.end(),
				nodesElements[face[i]].begin(), nodesElements[face[i]].end(),
				result.begin());
		if (it - result.begin() == 1) {
			return true;
		}
	}
	return false;
}

eslocal isOnBoundary(
		std::vector<std::vector<eslocal> > &nodesElements,
		std::vector<eslocal> &face,
		const std::vector<eslocal> &partPtrs,
		eslocal differentParts)
{
	eslocal NOT_ON_BOUNDARY = -1;
	std::vector<eslocal> result(nodesElements[face[0]]);
	std::vector<eslocal>::iterator it = result.end();

	for (size_t i = 1; i < face.size(); i++) {
		std::vector<eslocal> tmp(result.begin(), it);
		it = std::set_intersection(tmp.begin(), tmp.end(),
				nodesElements[face[i]].begin(), nodesElements[face[i]].end(),
				result.begin());
		if (it - result.begin() == 1) {
			return NOT_ON_BOUNDARY;
		}
	}

	eslocal counter = 0;
	eslocal minPart = result[0];
	for (size_t r = 1; r < it - result.begin(); r++) {
		for (size_t i = 1; i < partPtrs.size() - 1; i++) {
			if (result[r - 1] < partPtrs[i] && partPtrs[i] <= result[r]) {
				if (minPart > result[r]) {
					minPart = result[r];
				}
				counter++;
				break;
			}
		}
	}
	return (counter >= differentParts) ? minPart : NOT_ON_BOUNDARY;
}

void Mesh::getSurface(SurfaceMesh &surface) const
{
	// vector of faces in all parts
	std::vector<std::vector<std::vector<eslocal> > > faces(parts());
	// number of elements in all parts
	std::vector<size_t> elementsCount(parts(), 0);

	if (parts() < 1) {
		std::cerr << "Internal error: _partPtrs.size()\n";
		exit(EXIT_FAILURE);
	}
#ifndef DEBUG
	cilk_for (size_t i = 0; i < parts(); i++) {
#else
	for (size_t i = 0; i < parts(); i++) {
#endif
		// Compute nodes' adjacent elements
		std::vector<std::vector<eslocal> > nodesElements(_coordinates.localSize(i));
		for (eslocal j = _partPtrs[i]; j < _partPtrs[i + 1]; j++) {
			for (size_t k = 0; k < _elements[j]->size(); k++) {
				nodesElements[_elements[j]->node(k)].push_back(j);
			}
		}

		// compute number of elements and fill used nodes
		for (eslocal j = _partPtrs[i]; j < _partPtrs[i + 1]; j++) {
			for (size_t k = 0; k < _elements[j]->faces(); k++) {
				std::vector<eslocal> face = _elements[j]->getFace(k);
				if (isOuterFace(nodesElements, face)) {
					for (size_t f = 0; f < face.size(); f++) {
						face[f] = _coordinates.clusterIndex(face[f], i);
					}
					faces[i].push_back(face);
					if (face.size() == 3) {
						elementsCount[i] += 1;
					}
					if (face.size() == 4) {
						elementsCount[i] += 2;
					}
				}
			}
		}
	}

	surface.coordinates() = _coordinates;

	size_t count = 0;
	for (size_t i = 0; i + 1 < _partPtrs.size(); i++) {
		count += elementsCount[i];
	}

	surface._elements.reserve(count);
	surface._partPtrs.clear();
	surface._partPtrs.reserve(_partPtrs.size());

	// create surface mesh
	surface._partPtrs.push_back(0); //(surface._elements.size());
	for (size_t i = 0; i + 1 < _partPtrs.size(); i++) {
		for (size_t j = 0; j < faces[i].size(); j++) {
			std::vector<eslocal> &face = faces[i][j];
			if (face.size() == 3) {
				surface._elements.push_back(new Triangle(&face[0]));
			}
			// divide square to triangles
			if (face.size() == 4) {
				size_t min = 0;
				for (size_t p = 1; p < 4; p++) {
					if (_coordinates[face[p]] < _coordinates[face[min]]) {
						min = p;
					}
				}
				if (min % 2 == 0) {
					surface._elements.push_back(new Triangle(&face[0]));
					face[1] = face[0];
					surface._elements.push_back(new Triangle(&face[1]));
				} else {
					surface._elements.push_back(new Triangle(&face[1]));
					face[2] = face[3];
					surface._elements.push_back(new Triangle(&face[0]));
				}
			}
		}
		surface._partPtrs.push_back(surface._elements.size());
		surface.computeLocalIndices(surface._partPtrs.size() - 2);

	}

	surface.computeBoundaries();

}

void Mesh::getCommonFaces(CommonFacesMesh &commonFaces) const
{
	// vector of faces in all parts
	std::vector<std::vector<std::vector<eslocal> > > faces(parts());
	// number of elements in all parts
	std::vector<size_t> elementsCount(parts(), 0);

	if (parts() < 1) {
		std::cerr << "Internal error: _partPtrs.size()\n";
		exit(EXIT_FAILURE);
	}

	std::vector<std::vector<eslocal> > nodesElements(_coordinates.size());
	for (size_t i = 0; i < parts(); i++) {
		// Compute nodes' adjacent elements
		for (eslocal j = _partPtrs[i]; j < _partPtrs[i + 1]; j++) {
			for (size_t k = 0; k < _elements[j]->size(); k++) {
				nodesElements[_coordinates.clusterIndex(_elements[j]->node(k), i)].push_back(j);
			}
		}
	}

#ifndef DEBUG
	cilk_for (size_t i = 0; i < parts(); i++) {
#else
	for (size_t i = 0; i < parts(); i++) {
#endif
		// compute number of elements and fill used nodes
		for (eslocal j = _partPtrs[i]; j < _partPtrs[i + 1]; j++) {
			for (size_t k = 0; k < _elements[j]->faces(); k++) {
				std::vector<eslocal> face = _elements[j]->getFace(k);
				for (size_t f = 0; f < face.size(); f++) {
					face[f] = _coordinates.clusterIndex(face[f], i);
				}
				if (isOnBoundary(nodesElements, face, _partPtrs, 1) >= 0) {
					faces[i].push_back(face);
					elementsCount[i] += 1;
				}
			}
		}
	}

	commonFaces.coordinates() = _coordinates;

	size_t count = 0;
	for (size_t i = 0; i < parts(); i++) {
		count += elementsCount[i];
	}
	commonFaces._elements.reserve(count);
	commonFaces._partPtrs.clear();
	commonFaces._partPtrs.reserve(_partPtrs.size());

	// create surface mesh
	commonFaces._partPtrs.push_back(commonFaces._elements.size());
	for (size_t i = 0; i + 1 < _partPtrs.size(); i++) {
		for (size_t j = 0; j < faces[i].size(); j++) {
			std::vector<eslocal> &face = faces[i][j];
			if (faces[i][j].size() == 3) {
				commonFaces._elements.push_back(new Triangle(&face[0]));
			}
			if (faces[i][j].size() == 4) {
				commonFaces._elements.push_back(new Square(&face[0]));
			}
		}
		commonFaces._partPtrs.push_back(commonFaces._elements.size());
		commonFaces.computeLocalIndices(commonFaces._partPtrs.size() - 1);
	}
}

void Mesh::getCornerLines(CornerLinesMesh &cornerLines) const
{
	if (parts() < 1) {
		std::cerr << "Internal error: _partPtrs.size()\n";
		exit(EXIT_FAILURE);
	}

	std::vector<std::vector<eslocal> > nodesElements(_coordinates.size());
	for (size_t i = 0; i < parts(); i++) {
		// Compute nodes' adjacent elements
		for (eslocal j = _partPtrs[i]; j < _partPtrs[i + 1]; j++) {
			for (size_t k = 0; k < _elements[j]->size(); k++) {
				nodesElements[_coordinates.clusterIndex(_elements[j]->node(k), i)].push_back(j);
			}
		}
	}

	std::vector<std::set<eslocal> > nodeParts(_coordinates.size());

	for (size_t i = 0; i < parts(); i++) {
		for (size_t j = 0; j < _coordinates.localSize(i); j++) {
			nodeParts[_coordinates.clusterIndex(j, i)].insert(i);
		}
	}

	for (size_t i = 0; i < parts(); i++) {
		for (eslocal j = _partPtrs[i]; j < _partPtrs[i + 1]; j++) {
			for (size_t k = 0; k < _elements[j]->faces(); k++) {
				std::vector<eslocal> face = _elements[j]->getFace(k);
				for (size_t f = 0; f < face.size(); f++) {
					face[f] = _coordinates.clusterIndex(face[f], i);
				}
				if (isOuterFace(nodesElements, face)) {
					for (size_t f = 0; f < face.size(); f++) {
						nodeParts[face[f]].insert(parts());
					}
				}
			}
		}
	}

	std::vector<std::set<eslocal> > neighbours(_coordinates.size());
	for (size_t p = 0; p < parts(); p++) {
		for (eslocal j = _partPtrs[p]; j < _partPtrs[p + 1]; j++) {
			for (size_t k = 0; k < _elements[j]->size(); k++) {
				std::vector<eslocal> n = _elements[j]->getNeighbours(k);
				eslocal c1 = _coordinates.clusterIndex(_elements[j]->node(k), p);
				for (size_t i = 0; i < n.size(); i++) {
					eslocal c2 = _coordinates.clusterIndex(n[i], p);
					if (c1 < c2) {
						neighbours[c1].insert(c2);
					}
				}
			}
		}
	}

	cornerLines.coordinates() = _coordinates;

	std::vector<eslocal> result;
	std::vector<eslocal>::iterator end;
	std::vector<eslocal>::iterator pit;
	std::vector<std::vector<eslocal> > pairs(parts());

	std::set<eslocal>::iterator it;
	for (size_t i = 0; i < neighbours.size(); i++) {
		for (it = neighbours[i].begin(); it != neighbours[i].end(); ++it) {
			result.resize(nodeParts[i].size());
			end = std::set_intersection(
				nodeParts[i].begin(), nodeParts[i].end(),
				nodeParts[*it].begin(), nodeParts[*it].end(),
				result.begin());
			if (end - result.begin() >= 3) {
				for (pit = result.begin(); pit != end && *pit < parts(); ++pit) {
					pairs[*pit].push_back(i);
					pairs[*pit].push_back(*it);
				}
			}
		}
	}

	eslocal size = 0;
	for (size_t i = 0; i < parts(); i++) {
		size += pairs[i].size() / 2;
	}

	cornerLines._elements.reserve(size);
	cornerLines._partPtrs.clear();
	cornerLines._partPtrs.reserve(_partPtrs.size());

	cornerLines._partPtrs.push_back(cornerLines._elements.size());
	for (size_t i = 0; i < parts(); i++) {
		for (size_t j = 0; j < pairs[i].size(); j += 2) {
			cornerLines._elements.push_back(new Line(&pairs[i][j]));
		}
		cornerLines._partPtrs.push_back(cornerLines._elements.size());
		cornerLines.computeLocalIndices(cornerLines._partPtrs.size() - 1);
	}

}

void Mesh::computeCorners(Boundaries &boundaries, eslocal number, bool corners, bool edges, bool faces) const
{
	if (parts() < 1) {
		std::cerr << "Internal error: _partPtrs.size()\n";
		exit(EXIT_FAILURE);
	}
	if (!corners && !edges && !faces) {
		return;
	}

	// node to element
	std::vector<std::vector<eslocal> > nodesElements(_coordinates.size());
	// node to neighbors nodes
	std::vector<std::set<eslocal> > neighbours(_coordinates.size());

	for (size_t i = 0; i < parts(); i++) {
		for (eslocal j = _partPtrs[i]; j < _partPtrs[i + 1]; j++) {
			for (size_t k = 0; k < _elements[j]->size(); k++) {
				// add node's adjacent element
				nodesElements[_coordinates.clusterIndex(_elements[j]->node(k), i)].push_back(j);
			}
		}
	}

	// vector of faces
	std::vector<std::vector<eslocal> > commonFaces;

#ifndef DEBUG
	cilk_for (eslocal i = 0; i < parts(); i++) {
#else
	for (eslocal i = 0; i < parts(); i++) {
#endif
		// compute number of elements and fill used nodes
		for (eslocal j = _partPtrs[i]; j < _partPtrs[i + 1]; j++) {
			for (size_t k = 0; k < _elements[j]->faces(); k++) {
				std::vector<eslocal> face = _elements[j]->getFace(k);
				for (size_t f = 0; f < face.size(); f++) {
					face[f] = _coordinates.clusterIndex(face[f], i);
				}
				if (isOnBoundary(nodesElements, face, _partPtrs, 1) == j) {
					commonFaces.push_back(face);
				}
			}
		}
	}

	// create mesh from common faces
	Mesh cfm(_rank, _size);
	Element *e;
	if (faces) {
		cfm.coordinates() = _coordinates;
		cfm._elements.reserve(commonFaces.size());
	}
	std::vector<std::vector<eslocal> > nodesFaces(_coordinates.size());
	for (size_t i = 0; i < commonFaces.size(); i++) {
		if (commonFaces[i].size() == 3) {
			e = new Triangle(&commonFaces[i][0]);
		}
		if (commonFaces[i].size() == 4) {
			e = new Square(&commonFaces[i][0]);
		}
		if (faces) {
			cfm._elements.push_back(e);
		}
		// preparation for corners on edges
		for (size_t j = 0; j < e->size(); j++) {
			std::vector<eslocal> neigh = e->getNeighbours(j);
			eslocal index = e->node(j);
			for (size_t n = 0; n < neigh.size(); n++) {
				if (index < neigh[n]) {
					neighbours[index].insert(neigh[n]);
				}
			}
			nodesFaces[index].push_back(i);
		}
	}
	if (faces) {
		cfm._partPtrs.back() = cfm._elements.size();
		cfm.computeLocalIndices(cfm._partPtrs.size() - 1);
		cfm.computeFixPoints(number);
		for (size_t i = 0; i < cfm.getFixPointsCount(); i++) {
			boundaries.setCorner(cfm.coordinates().clusterIndex(cfm.getFixPoints()[i], 0));
		}
	}

	Mesh clm(_rank, _size);
	if (edges) {
		clm.coordinates() = _coordinates;
	}

	std::vector<eslocal> result;
	std::vector<eslocal>::iterator end;
	std::vector<eslocal> pairs;
	std::vector<eslocal> pair(2);
	std::vector<eslocal> nodeCounter(_coordinates.size(), 0);

	std::set<eslocal>::iterator it;
	for (size_t i = 0; i < neighbours.size(); i++) {
		for (it = neighbours[i].begin(); it != neighbours[i].end(); ++it) {
			pair[0] = i;
			pair[1] = *it;
			result.resize(boundaries[i].size());
			end = std::set_intersection(
				boundaries[i].begin(), boundaries[i].end(),
				boundaries[*it].begin(), boundaries[*it].end(),
				result.begin());
			if (end - result.begin() >= 3 && isOnBoundary(nodesElements, pair, _partPtrs, 2)) {
				pairs.push_back(pair[0]);
				pairs.push_back(pair[1]);
				nodeCounter[pair[0]]++;
				nodeCounter[pair[1]]++;
				continue;
			}
			if (isOuterFace(nodesFaces, pair)) {
				pairs.push_back(pair[0]);
				pairs.push_back(pair[1]);
				nodeCounter[pair[0]]++;
				nodeCounter[pair[1]]++;
			}
		}
	}

	if (edges) {
		clm._elements.reserve(pairs.size() / 2);
	}

	for (size_t j = 0; j < pairs.size(); j += 2) {
		if (corners) {
			if (nodeCounter[pairs[j]] > 3 || nodeCounter[pairs[j + 1]] > 3) {
				if (nodeCounter[pairs[j]] > 3) {
					boundaries.setCorner(pairs[j]);
				}
				if (nodeCounter[pairs[j + 1]] > 3) {
					boundaries.setCorner(pairs[j + 1]);
				}
				continue;
			}
		}
		if (edges) {
			clm._elements.push_back(new Line(&pairs[j]));
		}
	}
	if (edges) {
		clm._partPtrs.back() = clm._elements.size();
		clm.computeLocalIndices(clm._partPtrs.size() - 1);
		clm.computeFixPoints(number);
		for (size_t i = 0; i < clm.getFixPointsCount(); i++) {
			boundaries.setCorner(clm.coordinates().clusterIndex(clm.getFixPoints()[i], 0));
		}
	}
}

void SurfaceMesh::elasticity(DenseMatrix &K, size_t part) const
{
	eslocal nK = Point::size() * _coordinates.localSize(part);
	eslocal eSize = _partPtrs[part + 1] - _partPtrs[part];
	K.resize(nK, nK);
	std::vector<double> nodes(nK);
	std::vector<eslocal> elems(3 * eSize);

	for (size_t i = 0; i < _coordinates.localSize(part); i++) {
		&nodes[i * Point::size()] << _coordinates.get(i, part);
	}
	for (size_t i = _partPtrs[part], index = 0; i < _partPtrs[part + 1];
			i++, index++) {
		// TODO: various data types int32_t and int64_t
		// _elements[i]->fillNodes(&elems[3 * i]); CANNOT be used
		for (size_t j = 0; j < _elements[i]->size(); j++) {
			elems[3 * index + j] = _elements[i]->node(j);
		}
	}

	bem4i::getLameSteklovPoincare(
			K.values(),
			_coordinates.localSize(part),
			&nodes[0],
			eSize,
			&elems[0],
			0.3,			// nu
			2.1e5,			// E
			3,				// order near
			4,				// order far
			false			// verbose
			);
}

void SurfaceMesh::integrateUpperFaces(std::vector<double> &f, size_t part) const
{
	double hight_z = 29.99999999;
	Point p0, p1, p2, v10, v20;
	double Area_h;

	for (size_t i = _partPtrs[part]; i < _partPtrs[part + 1]; i++) {
		bool flag_edgeOnTop = true;
		for (size_t j = 0; j < _elements[i]->size(); j++) {
			if (_coordinates.get(_elements[i]->node(j), part).z < hight_z) {
				flag_edgeOnTop = false;
				continue;
			}
		}
		if (flag_edgeOnTop) {
			p0 = _coordinates.get(_elements[i]->node(0), part);
			p1 = _coordinates.get(_elements[i]->node(1), part);
			p2 = _coordinates.get(_elements[i]->node(2), part);
			v10 = p1 - p0;
			v20 = p2 - p0;

			Area_h = 0.5
					* (v10.y * v20.z - v20.y * v10.z + v20.x * v10.z
					-  v10.x * v20.z + v10.x * v20.y - v20.x * v10.y);

			for (size_t k = 0; k < 3; k++) {
				f[3 * _elements[i]->node(k) + 2] += (1. / 3.) * Area_h;
			}
		}
	}
}

std::ostream& mesh::operator<<(std::ostream& os, const Mesh &m)
{
	for (size_t i = 0; i < m._elements.size(); i++) {
		os << *(m._elements[i]) << "\n";
	}
	return os;
}
<|MERGE_RESOLUTION|>--- conflicted
+++ resolved
@@ -479,7 +479,11 @@
 	// The solution is increase the size of 'nodesCount' and keep the default numbering
 	//options[METIS_OPTION_NUMBERING] = coordinates.getNumbering();
 	METIS_SetDefaultOptions(options);
-	options[METIS_OPTION_CONTIG] = 1;
+	//TODO:
+	options[METIS_OPTION_CONTIG]  = 1;
+	options[METIS_OPTION_MINCONN] = 1;
+	options[METIS_OPTION_NITER]   = 20;
+	options[METIS_PTYPE_KWAY]     = 1;
 
 	eSize = last - first;
 	nSize = _coordinates.clusterSize();
@@ -698,410 +702,6 @@
 	}
 }
 
-<<<<<<< HEAD
-=======
-void Mesh::saveBasis(
-		std::ofstream &vtk,
-		std::vector<std::vector<eslocal> > &l2g_vec,
-		const Boundaries &lBoundaries,
-		const Boundaries &gBoundaries,
-		double subDomainShrinking,
-		double clusterShrinking) const
-{
-	vtk << "# vtk DataFile Version 3.0\n";
-	vtk << "Test\n";
-	vtk << "ASCII\n\n";
-	vtk << "DATASET UNSTRUCTURED_GRID\n";
-	size_t nSubClst = l2g_vec.size();
-	size_t cnt = 0;
-
-	size_t n_points = 0;
-	for (size_t d = 0; d < l2g_vec.size(); d++) {
-		n_points += l2g_vec[d].size();
-	}
-
-	Point cCenter;
-	for (size_t i = 0; i < _coordinates.size(); i++) {
-		cCenter += _coordinates[i];
-	}
-	cCenter /= _coordinates.size();
-
-	vtk << "POINTS " << n_points << " float\n";
-	for (size_t d = 0; d < nSubClst; d++) {
-		Point sCenter;
-		for (size_t c = 0; c < l2g_vec[d].size(); c++) {
-			sCenter += _coordinates[l2g_vec[d][c]];
-		}
-		sCenter /= l2g_vec[d].size();
-
-		for (size_t i = 0; i < l2g_vec[d].size(); i++) {
-			Point x = _coordinates[l2g_vec[d][i]];
-			x = sCenter + (x - sCenter) * subDomainShrinking;
-			x = cCenter + (x - cCenter) * clusterShrinking;
-			vtk << x << "\n";
-		}
-	}
-
-	size_t size = 0;
-	for (size_t i = 0; i < _elements.size(); i++) {
-		size += _elements[i]->size() + 1;
-	}
-
-	if (getFixPointsCount()) {
-		size += parts() + _fixPoints.size();
-		vtk << "CELLS " << _elements.size() + parts() << " " << size << "\n";
-	} else {
-		vtk << "CELLS " << _elements.size() << " " << size << "\n";
-	}
-
-	size_t i = 0;
-	for (size_t part = 0; part + 1 < _partPtrs.size(); part++) {
-		for (eslocal ii = 0; ii < _partPtrs[part + 1] - _partPtrs[part]; ii++) {
-			vtk << _elements[i]->size();
-			for (size_t j = 0; j < _elements[i]->size(); j++) {
-				vtk << " " << _elements[i]->node(j) + cnt;
-			}
-			vtk << "\n";
-			i++;
-		}
-		cnt += l2g_vec[part].size();
-	}
-	if (getFixPointsCount()) {
-		cnt = 0;
-		for (size_t part = 0; part < parts(); part++) {
-			vtk << getFixPointsCount();
-			for (size_t i = 0; i < getFixPointsCount(); i++) {
-				vtk << " " << _fixPoints[part * getFixPointsCount() + i] + cnt;
-			}
-			vtk << "\n";
-			cnt += l2g_vec[part].size();
-		}
-	}
-
-	vtk << "\n";
-	if (getFixPointsCount()) {
-		vtk << "CELL_TYPES " << _elements.size() + parts() << "\n";
-	} else {
-		vtk << "CELL_TYPES " << _elements.size() << "\n";
-	}
-	for (size_t i = 0; i < _elements.size(); i++) {
-		vtk << _elements[i]->vtkCode() << "\n";
-	}
-	if (getFixPointsCount()) {
-		for (size_t p = 0; p + 1 < _partPtrs.size(); p++) {
-			vtk << "2\n";
-		}
-	}
-
-	vtk << "\n";
-	if (getFixPointsCount()) {
-		vtk << "CELL_DATA " << _elements.size() + parts() << "\n";
-	} else {
-		vtk << "CELL_DATA " << _elements.size() << "\n";
-	}
-	vtk << "SCALARS decomposition int 1\n";
-	vtk << "LOOKUP_TABLE decomposition\n";
-	for (size_t part = 0; part + 1 < _partPtrs.size(); part++) {
-		for (eslocal i = 0; i < _partPtrs[part + 1] - _partPtrs[part]; i++) {
-			vtk << part << "\n";
-		}
-	}
-	if (getFixPointsCount()) {
-		for (size_t part = 0; part + 1 < _partPtrs.size(); part++) {
-			vtk << parts() << "\n";
-		}
-	}
-}
-
-void Mesh::saveVTK(
-		const char* filename,
-		std::vector<std::vector<double> > &displacement,
-		std::vector<std::vector<eslocal> > &l2g_vec,
-		const Boundaries &lBoundaries,
-		const Boundaries &gBoundaries,
-		double subDomainShrinking,
-		double clusterShrinking) const
-{
-	std::ofstream vtk(filename, std::ios::out | std::ios::trunc);
-	saveBasis(vtk, l2g_vec, lBoundaries, gBoundaries, subDomainShrinking, clusterShrinking);
-
-	size_t n_points = 0;
-	for (size_t d = 0; d < l2g_vec.size(); d++) {
-		n_points += l2g_vec[d].size();
-	}
-
-//	vtk << "\n";
-//	vtk << "POINT_DATA " << n_points << "\n";
-//	vtk << "SCALARS displacements float 3\n";
-//	vtk << "LOOKUP_TABLE default\n";
-//	for (size_t i = 0; i < displacement.size(); i++) {
-//		for (size_t j = 0; j < displacement[i].size() / 3; j++) {
-//			vtk << displacement[i][3 * j + 0] << " ";
-//			vtk << displacement[i][3 * j + 1] << " ";
-//			vtk << displacement[i][3 * j + 2] << "\n";
-//		}
-//
-//	}
-
-//TODO:
-	vtk << "\n";
-	vtk << "POINT_DATA " << n_points << "\n";
-  if (displacement[0].size()==l2g_vec[0].size()){
-	  vtk << "SCALARS displacements float 1\n";
-	  vtk << "LOOKUP_TABLE default\n";
-	  for (size_t i = 0; i < displacement.size(); i++) {
-	  	for (size_t j = 0; j < displacement[i].size(); j++) {
-	  		vtk << displacement[i][j] << "\n";
-	  	}
-	  }
-  }
-  else {
-	  vtk << "SCALARS displacements float 3\n";
-	  vtk << "LOOKUP_TABLE default\n";
-	  for (size_t i = 0; i < displacement.size(); i++) {
-	  	for (size_t j = 0; j < displacement[i].size() / 3; j++) {
-	  		vtk << displacement[i][3 * j + 0] << " ";
-	  		vtk << displacement[i][3 * j + 1] << " ";
-	  		vtk << displacement[i][3 * j + 2] << "\n";
-	  	}
-	  }
-  }
-
-	vtk.close();
-}
-
-void Mesh::saveVTK(
-		const char* filename,
-		const Boundaries &localBoundaries,
-		double subDomainShrinking,
-		double clusterShrinking) const
-{
-	std::ofstream vtk;
-
-	size_t cSize = 0;
-	for (size_t p = 0; p < parts(); p++) {
-		cSize += _coordinates.localToCluster(p).size();
-	}
-
-	vtk.open(filename, std::ios::out | std::ios::trunc);
-	vtk << "# vtk DataFile Version 3.0\n";
-	vtk << "Test\n";
-	vtk << "ASCII\n\n";
-	vtk << "DATASET UNSTRUCTURED_GRID\n";
-	vtk << "POINTS " << cSize << " float\n";
-
-	Point cCenter;
-	for (size_t i = 0; i < _coordinates.size(); i++) {
-		cCenter += _coordinates[i];
-	}
-	cCenter /= _coordinates.size();
-
-	for (size_t p = 0; p < parts(); p++) {
-
-		Point sCenter;
-		for (size_t i = 0; i < _coordinates.localSize(p); i++) {
-			sCenter += _coordinates.get(i, p);
-		}
-		sCenter /= _coordinates.localSize(p);
-
-		for (size_t i = 0; i < _coordinates.localSize(p); i++) {
-			Point x = _coordinates.get(i, p);
-			x = sCenter + (x - sCenter) * subDomainShrinking;
-			x = cCenter + (x - cCenter) * clusterShrinking;
-			vtk << x << "\n";
-		}
-	}
-	vtk << "\n";
-
-	size_t size = 0;
-	for (size_t i = 0; i < _elements.size(); i++) {
-		size += _elements[i]->size() + 1;
-	}
-
-	size_t corners = 0;
-	for (size_t i = 0; i < localBoundaries.size(); i++) {
-		if (localBoundaries.isCorner(i)) {
-			corners += localBoundaries[i].size();
-		}
-	}
-
-	vtk << "CELLS " << _elements.size() + 1 << " " << size + corners  + 1 << "\n";
-
-	size_t offset = 0;
-	for (size_t p = 0; p < parts(); p++) {
-		for (size_t i = _partPtrs[p]; i < _partPtrs[p + 1]; i++) {
-			vtk << _elements[i]->size();
-			for (size_t j = 0; j < _elements[i]->size(); j++) {
-				vtk << " " << _elements[i]->node(j) + offset;
-			}
-			vtk << "\n";
-		}
-		offset += _coordinates.localToCluster(p).size();
-	}
-
-	offset = 0;
-	vtk << corners;
-	for (size_t p = 0; p < parts(); p++) {
-		for (size_t i = 0; i < localBoundaries.size(); i++) {
-			if (localBoundaries.isCorner(i) && localBoundaries[i].count(p)) {
-				vtk << " " << _coordinates.localIndex(i, p) + offset;
-			}
-		}
-		offset += _coordinates.localSize(p);
-	}
-
-	vtk << "\n";
-	vtk << "CELL_TYPES " << _elements.size() + 1 << "\n";
-
-	for (size_t i = 0; i < _elements.size(); i++) {
-		vtk << _elements[i]->vtkCode() << "\n";
-	}
-	vtk << "2\n";
-
-	vtk << "\n";
-	vtk << "CELL_DATA " << _elements.size() + 1 << "\n";
-
-	vtk << "SCALARS decomposition int 1\n";
-	vtk << "LOOKUP_TABLE decomposition\n";
-	for (size_t part = 0; part + 1 < _partPtrs.size(); part++) {
-		for (eslocal i = 0; i < _partPtrs[part + 1] - _partPtrs[part]; i++) {
-			vtk << part << "\n";
-		}
-	}
-	vtk << parts() << "\n";
-
-	vtk.close();
-}
-
-void Mesh::saveVTK(
-		const char* filename,
-		double subDomainShrinking,
-		double clusterShrinking) const
-{
-	std::ofstream vtk;
-
-	size_t cSize = 0;
-	for (size_t p = 0; p < parts(); p++) {
-		cSize += _coordinates.localToCluster(p).size();
-	}
-
-	vtk.open(filename, std::ios::out | std::ios::trunc);
-	vtk << "# vtk DataFile Version 3.0\n";
-	vtk << "Test\n";
-	vtk << "ASCII\n\n";
-	vtk << "DATASET UNSTRUCTURED_GRID\n";
-	vtk << "POINTS " << cSize << " float\n";
-
-	Point cCenter;
-	for (size_t i = 0; i < _coordinates.size(); i++) {
-		cCenter += _coordinates[i];
-	}
-	cCenter /= _coordinates.size();
-
-
-	for (size_t p = 0; p + 1 < _partPtrs.size(); p++) {
-
-		Point sCenter;
-		for (size_t i = 0; i < _coordinates.localSize(p); i++) {
-			sCenter += _coordinates.get(i, p);
-		}
-		sCenter /= _coordinates.localSize(p);
-
-		for (size_t i = 0; i < _coordinates.localSize(p); i++) {
-			Point x = _coordinates.get(i, p);
-			x = sCenter + (x - sCenter) * subDomainShrinking;
-			x = cCenter + (x - cCenter) * clusterShrinking;
-			vtk << x << "\n";
-			// TODO: Catalyst
-			// Grid::Points x contains all three coordinates (x, y and z)
-			// std::vector<double> Points;
-			// pointArray->SetArray(grid.GetPointsArray(), static_cast<vtkIdType>(grid.GetNumberOfPoints()*3), 1); in FEAdaptor.cxx line 28
-		}
-	}
-	vtk << "\n";
-
-	size_t size = 0;
-	for (size_t i = 0; i < _elements.size(); i++) {
-		size += _elements[i]->size() + 1;
-	}
-
-	if (getFixPointsCount()) {
-		size += parts() + _fixPoints.size();
-		vtk << "CELLS " << _elements.size() + parts() << " " << size << "\n";
-	} else {
-		vtk << "CELLS " << _elements.size() << " " << size << "\n";
-	}
-	size_t offset = 0;
-	for (size_t p = 0; p + 1 < _partPtrs.size(); p++) {
-	// TODO: Catalyst : create the cells
-	// create the cells
-	// size_t numCells = _elements->size();
-	// VTKGrid->Allocate(static_cast<vtkIdType>(size));
-		for (size_t i = _partPtrs[p]; i < _partPtrs[p + 1]; i++) {
-			vtk << _elements[i]->size();
-			//vtkIdType tmp[_elements[i]->size()];
-			for (size_t j = 0; j < _elements[i]->size(); j++) {
-				vtk << " " << _elements[i]->node(j) + offset;
-				//vtkIdType tmp[j] = _elements[i]->node(j) + offset;
-			}
-			//VTKGrid->InsertNextCell(_elements[i]->vtkCode(), 8, tmp);
-			vtk << "\n";
-		}
-		offset += _coordinates.localToCluster(p).size();
-	}
-
-	if (getFixPointsCount()) {
-		offset = 0;
-		for (size_t p = 0; p < parts(); p++) {
-			vtk << getFixPointsCount();
-			for (size_t i = 0; i < getFixPointsCount(); i++) {
-				vtk << " " << _fixPoints[p * getFixPointsCount() + i] + offset;
-			}
-			vtk << "\n";
-			offset += _coordinates.localToCluster(p).size();
-		}
-	}
-
-	vtk << "\n";
-	if (getFixPointsCount()) {
-		vtk << "CELL_TYPES " << _elements.size() + parts() << "\n";
-	} else {
-		vtk << "CELL_TYPES " << _elements.size() << "\n";
-	}
-	for (size_t i = 0; i < _elements.size(); i++) {
-		vtk << _elements[i]->vtkCode() << "\n";
-	}
-	if (getFixPointsCount()) {
-		for (size_t p = 0; p + 1 < _partPtrs.size(); p++) {
-			vtk << "2\n";
-		}
-	}
-
-	vtk << "\n";
-	if (getFixPointsCount()) {
-		vtk << "CELL_DATA " << _elements.size() + parts() << "\n";
-	} else {
-		vtk << "CELL_DATA " << _elements.size() << "\n";
-	}
-
-	vtk << "SCALARS decomposition int 1\n";
-	vtk << "LOOKUP_TABLE decomposition\n";
-	for (size_t part = 0; part + 1 < _partPtrs.size(); part++) {
-		for (eslocal i = 0; i < _partPtrs[part + 1] - _partPtrs[part]; i++) {
-			vtk << part << "\n";
-		}
-	}
-	if (getFixPointsCount()) {
-		for (size_t part = 0; part + 1 < _partPtrs.size(); part++) {
-			vtk << parts() << "\n";
-		}
-	}
-	vtk << "\n";
-
-	vtk.close();
-}
-
->>>>>>> 336ecb4f
 bool isOuterFace(
 		std::vector<std::vector<eslocal> > &nodesElements,
 		std::vector<eslocal> &face)
