--- conflicted
+++ resolved
@@ -843,7 +843,20 @@
 		n_points += l2g_vec[d].size();
 	}
 
-<<<<<<< HEAD
+//	vtk << "\n";
+//	vtk << "POINT_DATA " << n_points << "\n";
+//	vtk << "SCALARS displacements float 3\n";
+//	vtk << "LOOKUP_TABLE default\n";
+//	for (size_t i = 0; i < displacement.size(); i++) {
+//		for (size_t j = 0; j < displacement[i].size() / 3; j++) {
+//			vtk << displacement[i][3 * j + 0] << " ";
+//			vtk << displacement[i][3 * j + 1] << " ";
+//			vtk << displacement[i][3 * j + 2] << "\n";
+//		}
+//
+//	}
+
+//TODO:
 	vtk << "\n";
 	vtk << "POINT_DATA " << n_points << "\n";
   if (displacement[0].size()==l2g_vec[0].size()){
@@ -866,33 +879,6 @@
 	  	}
 	  }
   }
-=======
-
-//TODO:
-	vtk << "\n";
-	vtk << "POINT_DATA " << n_points << "\n";
-	vtk << "SCALARS displacements float 3\n";
-	vtk << "LOOKUP_TABLE default\n";
-	for (size_t i = 0; i < displacement.size(); i++) {
-		for (size_t j = 0; j < displacement[i].size() / 3; j++) {
-			vtk << displacement[i][3 * j + 0] << " ";
-			vtk << displacement[i][3 * j + 1] << " ";
-			vtk << displacement[i][3 * j + 2] << "\n";
-		}
-
-	}
->>>>>>> c9b087c8
-
-//	vtk << "\n";
-//	vtk << "POINT_DATA " << n_points << "\n";
-//	vtk << "SCALARS displacements float 1\n";
-//	vtk << "LOOKUP_TABLE default\n";
-//	for (size_t i = 0; i < displacement.size(); i++) {
-//		for (size_t j = 0; j < displacement[i].size(); j++) {
-//			vtk << displacement[i][j] << "\n";
-//		}
-//
-//	}
 
 	vtk.close();
 }
