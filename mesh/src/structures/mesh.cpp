#include "mesh.h"

#include "esinput.h"
#include "esoutput.h"

using namespace mesh;

Mesh::Mesh(int rank, int size):_elements(0), _fixPoints(0), _rank(rank), _size(size)
{
	_partPtrs.resize(2);
	_partPtrs[0] = 0;
	_partPtrs[1] = 0;
}

void Mesh::load(Input input, int argc, char** argv)
{
	switch (input) {
	case ANSYS: {
		esinput::Loader<esinput::Ansys> loader(argc, argv, _rank, _size);
		loader.load(*this);
		break;
	}
	case ESPRESO_INPUT: {
		esinput::Loader<esinput::Esdata> loader(argc, argv, _rank, _size);
		loader.load(*this);
		break;
	}
	case MESH_GENERATOR: {
		esinput::Loader<esinput::MeshGenerator> loader(argc, argv, _rank, _size);
		loader.load(*this);
		break;
	}
	case OPENFOAM: {
		esinput::Loader<esinput::OpenFOAM> loader(argc, argv, _rank, _size);
		loader.load(*this);
		break;
	}
	default: {
		std::cerr << "Unknown input type.\n";
		exit(EXIT_FAILURE);
	}
	}
}

void Mesh::store(Output output, const std::string &path, std::vector<std::vector<double> > &displacement, double shrinkSubdomain, double shringCluster)
{
	switch (output) {
	case ESPRESO_OUTPUT: {
		esoutput::Store<esoutput::Esdata> s(path, _rank, _size);
		s.store(*this, shrinkSubdomain, shringCluster);
		std::cout << "Warning: ESPRESO output format does not support the displacement.\n";
		break;
	}
	case VTK: {
		esoutput::Store<esoutput::VTK> s(path, _rank, _size);
		s.store(*this, displacement, shrinkSubdomain, shringCluster);
		break;
	}
	default: {
		std::cerr << "Unknown output type.\n";
		exit(EXIT_FAILURE);
	}
	}
}

void Mesh::store(Output output, const std::string &path, double shrinkSubdomain, double shringCluster)
{
	switch (output) {
	case ESPRESO_OUTPUT: {
		esoutput::Store<esoutput::Esdata> s(path, _rank, _size);
		s.store(*this, shrinkSubdomain, shringCluster);
		break;
	}
	case VTK: {
		esoutput::Store<esoutput::VTK> s(path, _rank, _size);
		s.store(*this, shrinkSubdomain, shringCluster);
		break;
	}
	default: {
		std::cerr << "Unknown output type.\n";
		exit(EXIT_FAILURE);
	}
	}
}

void Mesh::_elasticity(
		SparseVVPMatrix<eslocal> &K,
		SparseVVPMatrix<eslocal> &M,
		std::vector<double> &f,
		eslocal part,
		bool dynamic) const
{
	eslocal nK = _coordinates.localSize(part) * Point::size();
	K.resize(nK, nK);
	if (dynamic) {
		M.resize(nK, nK);
	}
	f.resize(nK);

	DenseMatrix Ke, Me;
	std::vector<double> fe;

	std::vector<double> inertia(3, 0.0);
	inertia[2] = 9810.0 * 7.85e-9;
	double ex = 2.1e5;
	double mi = 0.3;
	double E = ex / ((1 + mi) * (1 - 2 * mi));
	DenseMatrix C(6, 6);

	C(0, 1) = C(0, 2) = C(1, 0) = C(1, 2) = C(2, 0) = C(2, 1) = E * mi;
	C(0, 0) = C(1, 1) = C(2, 2) = E * (1.0 - mi);
	C(3, 3) = C(4, 4) = C(5, 5) = E * (0.5 - mi);

	for (eslocal i = _partPtrs[part]; i < _partPtrs[part + 1]; i++) {
		_assembleElesticity(_elements[i], part, Ke, Me, fe, inertia, C, dynamic);
		_integrateElasticity(_elements[i], K, M, f, Ke, Me, fe, dynamic);
	}
}

inline double determinant3x3(DenseMatrix &m)
{
	const double *values = m.values();
	return fabs(
			values[0] * values[4] * values[8]
					+ values[1] * values[5] * values[6]
					+ values[2] * values[3] * values[7]
					- values[2] * values[4] * values[6]
					- values[1] * values[3] * values[8]
					- values[0] * values[5] * values[7]);
}

inline void inverse(const DenseMatrix &m, DenseMatrix &inv, double det)
{
	const double *values = m.values();
	inv.resize(m.rows(), m.columns());
	double *invj = inv.values();
	double detJx = 1 / det;
	invj[0] = detJx * (values[8] * values[4] - values[7] * values[5]);
	invj[1] = detJx * (-values[8] * values[1] + values[7] * values[2]);
	invj[2] = detJx * (values[5] * values[1] - values[4] * values[2]);
	invj[3] = detJx * (-values[8] * values[3] + values[6] * values[5]);
	invj[4] = detJx * (values[8] * values[0] - values[6] * values[2]);
	invj[5] = detJx * (-values[5] * values[0] + values[3] * values[2]);
	invj[6] = detJx * (values[7] * values[3] - values[6] * values[4]);
	invj[7] = detJx * (-values[7] * values[0] + values[6] * values[1]);
	invj[8] = detJx * (values[4] * values[0] - values[3] * values[1]);
}

// B =
// dX   0   0
//  0  dY   0
//  0   0  dZ
// dY  dX   0
//  0  dZ  dY
// dZ   0  dX
inline void distribute(DenseMatrix &B, DenseMatrix &dND)
{
	// TODO: block ordering inside B
	eslocal columns = dND.rows() * dND.columns();
	const double *dNDx = dND.values();
	const double *dNDy = dND.values() + dND.columns();
	const double *dNDz = dND.values() + 2 * dND.columns();

	double *v = B.values();

	memcpy(&v[0], dNDx,                               sizeof(double) * dND.columns());
	memcpy(&v[3 * columns + dND.columns()],     dNDx, sizeof(double) * dND.columns());
	memcpy(&v[5 * columns + 2 * dND.columns()], dNDx, sizeof(double) * dND.columns());

	memcpy(&v[1 * columns + dND.columns()],     dNDy, sizeof(double) * dND.columns());
	memcpy(&v[3 * columns],                     dNDy, sizeof(double) * dND.columns());
	memcpy(&v[4 * columns + 2 * dND.columns()], dNDy, sizeof(double) * dND.columns());

	memcpy(&v[2 * columns + 2 * dND.columns()], dNDz, sizeof(double) * dND.columns());
	memcpy(&v[4 * columns + dND.columns()],     dNDz, sizeof(double) * dND.columns());
	memcpy(&v[5 * columns],                     dNDz, sizeof(double) * dND.columns());
}


void Mesh::_assembleElesticity(
		const Element *e,
		size_t part,
		DenseMatrix &Ke,
		DenseMatrix &Me,
		std::vector<double> &fe,
		std::vector<double> &inertia,
		DenseMatrix &C,
		bool dynamic) const
{
	const std::vector<DenseMatrix> &dN = e->dN();
	const std::vector<DenseMatrix> &N = e->N();
	const std::vector<double> &weighFactor = e->weighFactor();

	DenseMatrix coordinates(e->size(), Point::size());
	for (size_t i = 0; i < e->size(); i++) {
		coordinates.values() + i * Point::size() << _coordinates.get(e->node(i), part);
	}

	eslocal Ksize = Point::size() * e->size();
	double detJ;
	DenseMatrix J, invJ, dND, B(C.rows(), Ksize);

	Ke.resize(Ksize, Ksize);
	Ke = 0;
	fe.resize(Ksize);
	fill(fe.begin(), fe.end(), 0);
	if (dynamic) {
		Me.resize(e->size(), e->size());
		Me = 0;
	}

	for (eslocal gp = 0; gp < e->gpSize(); gp++) {
		J.multiply(dN[gp], coordinates);
		detJ = determinant3x3(J);
		inverse(J, invJ, detJ);

		dND.multiply(invJ, dN[gp]);
		distribute(B, dND);

		Ke.multiply(B, C * B, detJ * weighFactor[gp], 1, true);

		for (eslocal i = 0; i < Ksize; i++) {
			fe[i] += detJ * weighFactor[gp] * N[gp](0, i % e->size()) * inertia[i / e->size()];
		}

		if (dynamic) {
			// Me = Me + WF * (DENS * dJ) * (N' * N);
			Me.multiply(N[gp], N[gp], 7.85e-9 * detJ * weighFactor[gp], 1, true);
		}
	}
}

void Mesh::_heat(SparseVVPMatrix<eslocal> &K, SparseVVPMatrix<eslocal> &M, std::vector<double> &f, eslocal part, bool dynamic) const
{
//TODO nK various DOFs per nodes (may be)
	eslocal nK = _coordinates.localSize(part);
	K.resize(nK, nK);
	if (dynamic) {
		M.resize(nK, nK);
	}
	f.resize(nK);

	DenseMatrix Ke, Me;
	std::vector<double> fe;

//	std::vector<double> inertia(3, 0.0);
//	inertia[2] = 9810.0 * 7.85e-9;
//	double ex = 2.1e5;
//	double mi = 0.3;
//	double E = ex / ((1 + mi) * (1 - 2 * mi));
//	DenseMatrix C(6, 6);

//	C(0, 1) = C(0, 2) = C(1, 0) = C(1, 2) = C(2, 0) = C(2, 1) = E * mi;
//	C(0, 0) = C(1, 1) = C(2, 2) = E * (1.0 - mi);
//	C(3, 3) = C(4, 4) = C(5, 5) = E * (0.5 - mi);
	DenseMatrix C(3, 3);
  double kxx = 1.0;
  C(0,0) = kxx;
  C(1,1) = kxx;
  C(2,2) = kxx;

	for (eslocal i = _partPtrs[part]; i < _partPtrs[part + 1]; i++) {
		_assembleHeat(_elements[i], part, Ke, Me, fe, C, dynamic);
		_integrateHeat(_elements[i], K, M, f, Ke, Me, fe, dynamic);
	}



}

void Mesh::_assembleHeat(
		const Element *e,
		size_t part,
		DenseMatrix &Ke,
		DenseMatrix &Me,
		std::vector<double> &fe,
		DenseMatrix &C,
		bool dynamic) const
{
	const std::vector<DenseMatrix> &dN = e->dN();
	const std::vector<DenseMatrix> &N = e->N();
	const std::vector<double> &weighFactor = e->weighFactor();

	DenseMatrix coordinates(e->size(), Point::size());
	for (size_t i = 0; i < e->size(); i++) {
		coordinates.values() + i * Point::size() << _coordinates.get(e->node(i), part);
	}

  double CP = 1.0, rho = 7.85e-9;
	eslocal Ksize =  e->size();
	double detJ;
	DenseMatrix J, invJ, dND;//, B(C.rows(), Ksize);

	Ke.resize(Ksize, Ksize);
	Ke = 0;
	fe.resize(Ksize);
	fill(fe.begin(), fe.end(), 0);
	if (dynamic) {
		Me.resize(e->size(), e->size());
		Me = 0;
	}

	for (eslocal gp = 0; gp < e->gpSize(); gp++) {
		J.multiply(dN[gp], coordinates);
		detJ = determinant3x3(J);
		inverse(J, invJ, detJ);

		dND.multiply(invJ, dN[gp]);
		//distribute(B, dND);
    DenseMatrix &B=dND;


		Ke.multiply(B, C * B, detJ * weighFactor[gp], 1, true);

//		for (eslocal i = 0; i < Ksize; i++) {
//			fe[i] += detJ * weighFactor[gp] * N[gp](0, i % e->size()) * inertia[i / e->size()];
//		}

		if (dynamic) {
			// Me = Me + WF * (DENS * dJ) * (N' * N);
			Me.multiply(N[gp], N[gp], rho * detJ * weighFactor[gp] * CP, 1, true);
		}
	}
}

void Mesh::_integrateHeat(
		const Element *e,
		SparseVVPMatrix<eslocal> &K,
		SparseVVPMatrix<eslocal> &M,
		std::vector<double> &f,
		const DenseMatrix &Ke,
		const DenseMatrix &Me,
		const std::vector<double> &fe,
		bool dynamic
	) const
{
  //
	size_t row, column;
	size_t s = 1;

	for (size_t i = 0; i < s * e->size(); i++) {
		row = s * (e->node(i % e->size())) + i / e->size();
		for (size_t j = 0; j < s * e->size(); j++) {
			column = s * (e->node(j % e->size())) + j / e->size();
			K(row, column) = Ke(i, j);
		}
		//f[row] += fe[i];
	}
	if (!dynamic) {
		return;
	}
	for (size_t i = 0; i < e->size(); i++) {
		row = s * (e->node(i));
		for (size_t j = 0; j < e->size(); j++) {
			column = s * (e->node(j)); //i
			for (size_t k = 0; k < s; k++) {
				M(row + k, column + k) += Me(i, j);
			}
		}
	}
}


void Mesh::_integrateElasticity(
		const Element *e,
		SparseVVPMatrix<eslocal> &K,
		SparseVVPMatrix<eslocal> &M,
		std::vector<double> &f,
		const DenseMatrix &Ke,
		const DenseMatrix &Me,
		const std::vector<double> &fe,
		bool dynamic) const
{
	// Element ordering: xxxx, yyyy, zzzz,...
	// Global ordering:  xyz, xyz, xyz, xyz, ...
	size_t row, column;
	size_t s = Point::size();

	for (size_t i = 0; i < s * e->size(); i++) {
		row = s * (e->node(i % e->size())) + i / e->size();
		for (size_t j = 0; j < s * e->size(); j++) {
			column = s * (e->node(j % e->size())) + j / e->size();
			K(row, column) = Ke(i, j);
		}
		f[row] += fe[i];
	}
	if (!dynamic) {
		return;
	}
	for (size_t i = 0; i < e->size(); i++) {
		row = s * (e->node(i));
		for (size_t j = 0; j < e->size(); j++) {
			column = s * (e->node(j)); //i
			for (size_t k = 0; k < s; k++) {
				M(row + k, column + k) += Me(i, j);
			}
		}
	}
}

void Mesh::partitiate(eslocal parts, eslocal fixPoints)
{
	_partPtrs.resize(parts + 1);
	_coordinates.localClear();
	_coordinates.localResize(parts);

	// Call METIS to get partition of a whole mesh
	eslocal *elementPartition = getPartition(0, _elements.size(), parts);

	// Rearrange mesh's elements
	partitiate(elementPartition);

	delete[] elementPartition;

	if (fixPoints > 0) {
		computeFixPoints(fixPoints);
	}

	computeBoundaries();
}

void Mesh::computeBoundaries()
{
	_subdomainBoundaries.clear();
	_subdomainBoundaries.resize(_coordinates.size());

	for (size_t p = 0; p < parts(); p++) {
		for (eslocal e = _partPtrs[p]; e < _partPtrs[p + 1]; e++) {
			for (size_t n = 0; n < _elements[e]->size(); n++) {
				_subdomainBoundaries[_coordinates.clusterIndex(_elements[e]->node(n), p)].insert(p);
			}
		}
	}
}

void Mesh::computeFixPoints(eslocal fixPoints)
{
	_fixPoints.resize(parts() * fixPoints);

#ifndef DEBUG
	cilk_for (eslocal i = 0; i < parts(); i++) {
#else
	for (eslocal i = 0; i < parts(); i++) {
#endif
		eslocal *eSubPartition = getPartition(_partPtrs[i], _partPtrs[i + 1], fixPoints);

		for (eslocal j = 0; j < fixPoints; j++) {
			_fixPoints[i * fixPoints + j] = getCentralNode(_partPtrs[i], _partPtrs[i + 1], eSubPartition, i, j);
		}

		delete[] eSubPartition;
	}
}

eslocal* Mesh::getPartition(eslocal first, eslocal last, eslocal parts) const
{
	if (parts == 1) {
		eslocal *ePartition = new eslocal[last - first];
		for (eslocal i = first; i < last; i++) {
			ePartition[i] = 0;
		}
		return ePartition;
	}
	// INPUTS
	eslocal ncommon, eSize, nSize, *e, *n, options[METIS_NOPTIONS];

	// OUTPUTS
	eslocal objval, *ePartition, *nPartition;

	// FILL INPUT VARIABLES
	////////////////////////////////////////////////////////////////////////////

	// number of common nodes to be neighbor
	ncommon = 2;

	// There is probably BUG in METIS numbering or I do not understand documentation.
	// The solution is increase the size of 'nodesCount' and keep the default numbering
	//options[METIS_OPTION_NUMBERING] = coordinates.getNumbering();
	METIS_SetDefaultOptions(options);

	eSize = last - first;
	nSize = _coordinates.clusterSize();

	// create array storing pointers to elements' nodes
	e = new eslocal[eSize + 1];
	e[0] = 0;
	for (eslocal i = first, index = 0; i < last; i++, index++) {
		e[index + 1] = e[index] + _elements[i]->size();
	}

	// create array of nodes
	n = new eslocal[e[eSize]];
	for (eslocal i = first, index = 0; i < last; i++, index++) {
		_elements[i]->fillNodes(n + e[index]);
	}

	// PREPARE OUTPUT VARIABLES
	////////////////////////////////////////////////////////////////////////////
	ePartition = new eslocal[eSize];
	nPartition = new eslocal[nSize];

	eslocal result = METIS_PartMeshDual(
			&eSize,
			&nSize,
			e,
			n,
			NULL,		// weights of nodes
			NULL,		// size of nodes
			&ncommon,
			&parts,
			NULL,		// weights of parts
			options,
			&objval,
			ePartition,
			nPartition);
	checkMETISResult(result);

	delete[] e;
	delete[] n;
	delete[] nPartition;

	return ePartition;
}

void Mesh::partitiate(eslocal *ePartition)
{
	_partPtrs[0] = 0;

	Element *e;
	eslocal p;
	for (size_t part = 0; part < _partPtrs.size() - 1; part++) {
		eslocal index = _partPtrs[part];	// index of last ordered element
		for (size_t i = _partPtrs[part]; i < _elements.size(); i++) {
			if (ePartition[i] == part) {
				if (i == index) {
					index++;
				} else {
					e = _elements[i];
					_elements[i] = _elements[index];
					_elements[index] = e;
					p = ePartition[i];
					ePartition[i] = ePartition[index];
					ePartition[index] = p;
					index++;
				}
			}
		}
		_partPtrs[part + 1] = index;
		computeLocalIndices(part);
	}
}

void Mesh::computeLocalIndices(size_t part)
{
	std::vector<eslocal> nodeMap(_coordinates.clusterSize(), -1);

	// Compute mask of nodes
	for (eslocal e = _partPtrs[part]; e < _partPtrs[part + 1]; e++) {
		for (size_t n = 0; n < _elements[e]->size(); n++) {
			nodeMap[_elements[e]->node(n)] = 1;
		}
	}

	// re-index nodes
	eslocal nSize = 0;
	for (eslocal k = 0; k < _coordinates.clusterSize(); k++) {
		if (nodeMap[k] == 1) {
			nodeMap[k] = nSize++;
		}
	}

	for (eslocal e = _partPtrs[part]; e < _partPtrs[part + 1]; e++) {
		_elements[e]->setLocalIndices(nodeMap);
	}

	_coordinates.computeLocal(part, nodeMap, nSize);
}

eslocal Mesh::getCentralNode(
		eslocal first,
		eslocal last,
		eslocal *ePartition,
		eslocal part,
		eslocal subpart) const
{
	// Compute CSR format of symmetric adjacency matrix
	////////////////////////////////////////////////////////////////////////////
	std::vector<std::set<eslocal> > neighbours(_coordinates.localSize(part));
	for (eslocal i = first, index = 0; i < last; i++, index++) {
		if (ePartition[index] == subpart) {
			for (size_t j = 0; j < _elements[i]->size(); j++) {
				std::vector<eslocal> neigh = _elements[i]->getNeighbours(j);
				for (size_t k = 0; k < neigh.size(); k++) {
					if (_elements[i]->node(j) < neigh[k]) {
						neighbours[_elements[i]->node(j)].insert(neigh[k]);
					}
				}
			}
		}
	}
	eslocal nonZeroValues = 0;
	for (size_t i = 0; i < neighbours.size(); i++) {
		nonZeroValues += neighbours[i].size();
	}

	float *a;
	eslocal *ia, *ja;
	a = new float[nonZeroValues];
	ia = new eslocal[_coordinates.localSize(part) + 1];
	ja = new eslocal[nonZeroValues];

	eslocal i = 0;
	std::set<eslocal>::const_iterator it;
	for (size_t n = 0; n < neighbours.size(); n++) {
		std::set<eslocal> &values = neighbours[n];
		ia[n] = i;
		for (it = values.begin(); it != values.end(); ++it, i++) {
			a[i] = 1;
			ja[i] = *it;
		}
	}
	ia[neighbours.size()] = i;

	eslocal nSize = _coordinates.localSize(part);
	float *x, *y, *swap;
	x = new float[nSize];
	y = new float[nSize];

	// Initial vector
	for (eslocal xi = 0; xi < nSize; xi++) {
		x[xi] = 1. / nSize;
	}
	float last_l = nSize, l = 1;
	eslocal incr = 1;

	while (fabs((l - last_l) / l) > 1e-6) {
		mkl_cspblas_scsrsymv("U", &nSize, a, ia, ja, x, y);
		last_l = l;
		l = snrm2(&nSize, y, &incr);
		cblas_sscal(nSize, 1 / l, y, incr);
		swap = x;
		x = y;
		y = swap;
	}
	eslocal result = cblas_isamax(nSize, x, incr);

	delete[] a;
	delete[] ia;
	delete[] ja;
	delete[] x;
	delete[] y;

	return result;
}

void Mesh::checkMETISResult(eslocal result) const
{
	switch (result) {
	case METIS_ERROR_INPUT:
		fprintf(stderr, "An input for METIS procedure is incorrect.\n");
		exit(EXIT_FAILURE);
	case METIS_ERROR_MEMORY:
		fprintf(stderr, "There is not enough memory for compute a partition.\n");
		exit(EXIT_FAILURE);
	case METIS_ERROR:
		fprintf(stderr, "METIS fail computation.\n");
		exit(EXIT_FAILURE);
	}
}

void Mesh::checkMKLResult(eslocal result) const
{
	switch (result) {
	case 0:
		return;
	default:
		std::cerr << "MKL error: " << result << ".\n";
		exit(EXIT_FAILURE);
	}
}

Mesh::~Mesh()
{
	for (size_t i = 0; i < _elements.size(); i++) {
		delete _elements[i];
	}
}

void Mesh::saveNodeArray(eslocal *nodeArray, size_t part)
{
	size_t p = 0;
	for (eslocal i = _partPtrs[part]; i < _partPtrs[part + 1]; i++) {
		_elements[i]->fillNodes(nodeArray + p);
		p += _elements[i]->size();
	}
}

<<<<<<< HEAD
=======
void Mesh::saveBasis(
		std::ofstream &vtk,
		std::vector<std::vector<eslocal> > &l2g_vec,
		const Boundaries &lBoundaries,
		const Boundaries &gBoundaries,
		double subDomainShrinking,
		double clusterShrinking) const
{
	vtk << "# vtk DataFile Version 3.0\n";
	vtk << "Test\n";
	vtk << "ASCII\n\n";
	vtk << "DATASET UNSTRUCTURED_GRID\n";
	size_t nSubClst = l2g_vec.size();
	size_t cnt = 0;

	size_t n_points = 0;
	for (size_t d = 0; d < l2g_vec.size(); d++) {
		n_points += l2g_vec[d].size();
	}

	Point cCenter;
	for (size_t i = 0; i < _coordinates.size(); i++) {
		cCenter += _coordinates[i];
	}
	cCenter /= _coordinates.size();

	vtk << "POINTS " << n_points << " float\n";
	for (size_t d = 0; d < nSubClst; d++) {
		Point sCenter;
		for (size_t c = 0; c < l2g_vec[d].size(); c++) {
			sCenter += _coordinates[l2g_vec[d][c]];
		}
		sCenter /= l2g_vec[d].size();

		for (size_t i = 0; i < l2g_vec[d].size(); i++) {
			Point x = _coordinates[l2g_vec[d][i]];
			x = sCenter + (x - sCenter) * subDomainShrinking;
			x = cCenter + (x - cCenter) * clusterShrinking;
			vtk << x << "\n";
		}
	}

	size_t size = 0;
	for (size_t i = 0; i < _elements.size(); i++) {
		size += _elements[i]->size() + 1;
	}

	if (getFixPointsCount()) {
		size += parts() + _fixPoints.size();
		vtk << "CELLS " << _elements.size() + parts() << " " << size << "\n";
	} else {
		vtk << "CELLS " << _elements.size() << " " << size << "\n";
	}

	size_t i = 0;
	for (size_t part = 0; part + 1 < _partPtrs.size(); part++) {
		for (eslocal ii = 0; ii < _partPtrs[part + 1] - _partPtrs[part]; ii++) {
			vtk << _elements[i]->size();
			for (size_t j = 0; j < _elements[i]->size(); j++) {
				vtk << " " << _elements[i]->node(j) + cnt;
			}
			vtk << "\n";
			i++;
		}
		cnt += l2g_vec[part].size();
	}
	if (getFixPointsCount()) {
		cnt = 0;
		for (size_t part = 0; part < parts(); part++) {
			vtk << getFixPointsCount();
			for (size_t i = 0; i < getFixPointsCount(); i++) {
				vtk << " " << _fixPoints[part * getFixPointsCount() + i] + cnt;
			}
			vtk << "\n";
			cnt += l2g_vec[part].size();
		}
	}

	vtk << "\n";
	if (getFixPointsCount()) {
		vtk << "CELL_TYPES " << _elements.size() + parts() << "\n";
	} else {
		vtk << "CELL_TYPES " << _elements.size() << "\n";
	}
	for (size_t i = 0; i < _elements.size(); i++) {
		vtk << _elements[i]->vtkCode() << "\n";
	}
	if (getFixPointsCount()) {
		for (size_t p = 0; p + 1 < _partPtrs.size(); p++) {
			vtk << "2\n";
		}
	}

	vtk << "\n";
	if (getFixPointsCount()) {
		vtk << "CELL_DATA " << _elements.size() + parts() << "\n";
	} else {
		vtk << "CELL_DATA " << _elements.size() << "\n";
	}
	vtk << "SCALARS decomposition int 1\n";
	vtk << "LOOKUP_TABLE decomposition\n";
	for (size_t part = 0; part + 1 < _partPtrs.size(); part++) {
		for (eslocal i = 0; i < _partPtrs[part + 1] - _partPtrs[part]; i++) {
			vtk << part << "\n";
		}
	}
	if (getFixPointsCount()) {
		for (size_t part = 0; part + 1 < _partPtrs.size(); part++) {
			vtk << parts() << "\n";
		}
	}
}

void Mesh::saveVTK(
		const char* filename,
		std::vector<std::vector<double> > &displacement,
		std::vector<std::vector<eslocal> > &l2g_vec,
		const Boundaries &lBoundaries,
		const Boundaries &gBoundaries,
		double subDomainShrinking,
		double clusterShrinking) const
{
	std::ofstream vtk(filename, std::ios::out | std::ios::trunc);
	saveBasis(vtk, l2g_vec, lBoundaries, gBoundaries, subDomainShrinking, clusterShrinking);

	size_t n_points = 0;
	for (size_t d = 0; d < l2g_vec.size(); d++) {
		n_points += l2g_vec[d].size();
	}


//TODO:
	vtk << "\n";
	vtk << "POINT_DATA " << n_points << "\n";
	vtk << "SCALARS displacements float 3\n";
	vtk << "LOOKUP_TABLE default\n";
	for (size_t i = 0; i < displacement.size(); i++) {
		for (size_t j = 0; j < displacement[i].size() / 3; j++) {
			vtk << displacement[i][3 * j + 0] << " ";
			vtk << displacement[i][3 * j + 1] << " ";
			vtk << displacement[i][3 * j + 2] << "\n";
		}

	}

//	vtk << "\n";
//	vtk << "POINT_DATA " << n_points << "\n";
//	vtk << "SCALARS displacements float 1\n";
//	vtk << "LOOKUP_TABLE default\n";
//	for (size_t i = 0; i < displacement.size(); i++) {
//		for (size_t j = 0; j < displacement[i].size(); j++) {
//			vtk << displacement[i][j] << "\n";
//		}
//
//	}

	vtk.close();
}

void Mesh::saveVTK(
		const char* filename,
		const Boundaries &localBoundaries,
		double subDomainShrinking,
		double clusterShrinking) const
{
	std::ofstream vtk;

	size_t cSize = 0;
	for (size_t p = 0; p < parts(); p++) {
		cSize += _coordinates.localToCluster(p).size();
	}

	vtk.open(filename, std::ios::out | std::ios::trunc);
	vtk << "# vtk DataFile Version 3.0\n";
	vtk << "Test\n";
	vtk << "ASCII\n\n";
	vtk << "DATASET UNSTRUCTURED_GRID\n";
	vtk << "POINTS " << cSize << " float\n";

	Point cCenter;
	for (size_t i = 0; i < _coordinates.size(); i++) {
		cCenter += _coordinates[i];
	}
	cCenter /= _coordinates.size();

	for (size_t p = 0; p < parts(); p++) {

		Point sCenter;
		for (size_t i = 0; i < _coordinates.localSize(p); i++) {
			sCenter += _coordinates.get(i, p);
		}
		sCenter /= _coordinates.localSize(p);

		for (size_t i = 0; i < _coordinates.localSize(p); i++) {
			Point x = _coordinates.get(i, p);
			x = sCenter + (x - sCenter) * subDomainShrinking;
			x = cCenter + (x - cCenter) * clusterShrinking;
			vtk << x << "\n";
		}
	}
	vtk << "\n";

	size_t size = 0;
	for (size_t i = 0; i < _elements.size(); i++) {
		size += _elements[i]->size() + 1;
	}

	size_t corners = 0;
	for (size_t i = 0; i < localBoundaries.size(); i++) {
		if (localBoundaries.isCorner(i)) {
			corners += localBoundaries[i].size();
		}
	}

	vtk << "CELLS " << _elements.size() + 1 << " " << size + corners  + 1 << "\n";

	size_t offset = 0;
	for (size_t p = 0; p < parts(); p++) {
		for (size_t i = _partPtrs[p]; i < _partPtrs[p + 1]; i++) {
			vtk << _elements[i]->size();
			for (size_t j = 0; j < _elements[i]->size(); j++) {
				vtk << " " << _elements[i]->node(j) + offset;
			}
			vtk << "\n";
		}
		offset += _coordinates.localToCluster(p).size();
	}

	offset = 0;
	vtk << corners;
	for (size_t p = 0; p < parts(); p++) {
		for (size_t i = 0; i < localBoundaries.size(); i++) {
			if (localBoundaries.isCorner(i) && localBoundaries[i].count(p)) {
				vtk << " " << _coordinates.localIndex(i, p) + offset;
			}
		}
		offset += _coordinates.localSize(p);
	}

	vtk << "\n";
	vtk << "CELL_TYPES " << _elements.size() + 1 << "\n";

	for (size_t i = 0; i < _elements.size(); i++) {
		vtk << _elements[i]->vtkCode() << "\n";
	}
	vtk << "2\n";

	vtk << "\n";
	vtk << "CELL_DATA " << _elements.size() + 1 << "\n";

	vtk << "SCALARS decomposition int 1\n";
	vtk << "LOOKUP_TABLE decomposition\n";
	for (size_t part = 0; part + 1 < _partPtrs.size(); part++) {
		for (eslocal i = 0; i < _partPtrs[part + 1] - _partPtrs[part]; i++) {
			vtk << part << "\n";
		}
	}
	vtk << parts() << "\n";

	vtk.close();
}

void Mesh::saveVTK(
		const char* filename,
		double subDomainShrinking,
		double clusterShrinking) const
{
	std::ofstream vtk;

	size_t cSize = 0;
	for (size_t p = 0; p < parts(); p++) {
		cSize += _coordinates.localToCluster(p).size();
	}

	vtk.open(filename, std::ios::out | std::ios::trunc);
	vtk << "# vtk DataFile Version 3.0\n";
	vtk << "Test\n";
	vtk << "ASCII\n\n";
	vtk << "DATASET UNSTRUCTURED_GRID\n";
	vtk << "POINTS " << cSize << " float\n";

	Point cCenter;
	for (size_t i = 0; i < _coordinates.size(); i++) {
		cCenter += _coordinates[i];
	}
	cCenter /= _coordinates.size();


	for (size_t p = 0; p + 1 < _partPtrs.size(); p++) {

		Point sCenter;
		for (size_t i = 0; i < _coordinates.localSize(p); i++) {
			sCenter += _coordinates.get(i, p);
		}
		sCenter /= _coordinates.localSize(p);

		for (size_t i = 0; i < _coordinates.localSize(p); i++) {
			Point x = _coordinates.get(i, p);
			x = sCenter + (x - sCenter) * subDomainShrinking;
			x = cCenter + (x - cCenter) * clusterShrinking;
			vtk << x << "\n";
			// TODO: Catalyst
			// Grid::Points x contains all three coordinates (x, y and z)
			// std::vector<double> Points;
			// pointArray->SetArray(grid.GetPointsArray(), static_cast<vtkIdType>(grid.GetNumberOfPoints()*3), 1); in FEAdaptor.cxx line 28
		}
	}
	vtk << "\n";

	size_t size = 0;
	for (size_t i = 0; i < _elements.size(); i++) {
		size += _elements[i]->size() + 1;
	}

	if (getFixPointsCount()) {
		size += parts() + _fixPoints.size();
		vtk << "CELLS " << _elements.size() + parts() << " " << size << "\n";
	} else {
		vtk << "CELLS " << _elements.size() << " " << size << "\n";
	}
	size_t offset = 0;
	for (size_t p = 0; p + 1 < _partPtrs.size(); p++) {
	// TODO: Catalyst : create the cells
	// create the cells
	// size_t numCells = _elements->size();
	// VTKGrid->Allocate(static_cast<vtkIdType>(size));
		for (size_t i = _partPtrs[p]; i < _partPtrs[p + 1]; i++) {
			vtk << _elements[i]->size();
			//vtkIdType tmp[_elements[i]->size()];
			for (size_t j = 0; j < _elements[i]->size(); j++) {
				vtk << " " << _elements[i]->node(j) + offset;
				//vtkIdType tmp[j] = _elements[i]->node(j) + offset;
			}
			//VTKGrid->InsertNextCell(_elements[i]->vtkCode(), 8, tmp);
			vtk << "\n";
		}
		offset += _coordinates.localToCluster(p).size();
	}

	if (getFixPointsCount()) {
		offset = 0;
		for (size_t p = 0; p < parts(); p++) {
			vtk << getFixPointsCount();
			for (size_t i = 0; i < getFixPointsCount(); i++) {
				vtk << " " << _fixPoints[p * getFixPointsCount() + i] + offset;
			}
			vtk << "\n";
			offset += _coordinates.localToCluster(p).size();
		}
	}

	vtk << "\n";
	if (getFixPointsCount()) {
		vtk << "CELL_TYPES " << _elements.size() + parts() << "\n";
	} else {
		vtk << "CELL_TYPES " << _elements.size() << "\n";
	}
	for (size_t i = 0; i < _elements.size(); i++) {
		vtk << _elements[i]->vtkCode() << "\n";
	}
	if (getFixPointsCount()) {
		for (size_t p = 0; p + 1 < _partPtrs.size(); p++) {
			vtk << "2\n";
		}
	}

	vtk << "\n";
	if (getFixPointsCount()) {
		vtk << "CELL_DATA " << _elements.size() + parts() << "\n";
	} else {
		vtk << "CELL_DATA " << _elements.size() << "\n";
	}

	vtk << "SCALARS decomposition int 1\n";
	vtk << "LOOKUP_TABLE decomposition\n";
	for (size_t part = 0; part + 1 < _partPtrs.size(); part++) {
		for (eslocal i = 0; i < _partPtrs[part + 1] - _partPtrs[part]; i++) {
			vtk << part << "\n";
		}
	}
	if (getFixPointsCount()) {
		for (size_t part = 0; part + 1 < _partPtrs.size(); part++) {
			vtk << parts() << "\n";
		}
	}
	vtk << "\n";

	vtk.close();
}

>>>>>>> c9b087c8
bool isOuterFace(
		std::vector<std::vector<eslocal> > &nodesElements,
		std::vector<eslocal> &face)
{
	std::vector<eslocal> result(nodesElements[face[0]]);
	std::vector<eslocal>::iterator it = result.end();

	for (size_t i = 1; i < face.size(); i++) {
		std::vector<eslocal> tmp(result.begin(), it);
		it = std::set_intersection(tmp.begin(), tmp.end(),
				nodesElements[face[i]].begin(), nodesElements[face[i]].end(),
				result.begin());
		if (it - result.begin() == 1) {
			return true;
		}
	}
	return false;
}

eslocal isOnBoundary(
		std::vector<std::vector<eslocal> > &nodesElements,
		std::vector<eslocal> &face,
		const std::vector<eslocal> &partPtrs,
		eslocal differentParts)
{
	eslocal NOT_ON_BOUNDARY = -1;
	std::vector<eslocal> result(nodesElements[face[0]]);
	std::vector<eslocal>::iterator it = result.end();

	for (size_t i = 1; i < face.size(); i++) {
		std::vector<eslocal> tmp(result.begin(), it);
		it = std::set_intersection(tmp.begin(), tmp.end(),
				nodesElements[face[i]].begin(), nodesElements[face[i]].end(),
				result.begin());
		if (it - result.begin() == 1) {
			return NOT_ON_BOUNDARY;
		}
	}

	eslocal counter = 0;
	eslocal minPart = result[0];
	for (size_t r = 1; r < it - result.begin(); r++) {
		for (size_t i = 1; i < partPtrs.size() - 1; i++) {
			if (result[r - 1] < partPtrs[i] && partPtrs[i] <= result[r]) {
				if (minPart > result[r]) {
					minPart = result[r];
				}
				counter++;
				break;
			}
		}
	}
	return (counter >= differentParts) ? minPart : NOT_ON_BOUNDARY;
}

void Mesh::getSurface(SurfaceMesh &surface) const
{
	// vector of faces in all parts
	std::vector<std::vector<std::vector<eslocal> > > faces(parts());
	// number of elements in all parts
	std::vector<size_t> elementsCount(parts(), 0);

	if (parts() < 1) {
		std::cerr << "Internal error: _partPtrs.size()\n";
		exit(EXIT_FAILURE);
	}
#ifndef DEBUG
	cilk_for (size_t i = 0; i < parts(); i++) {
#else
	for (size_t i = 0; i < parts(); i++) {
#endif
		// Compute nodes' adjacent elements
		std::vector<std::vector<eslocal> > nodesElements(_coordinates.localSize(i));
		for (eslocal j = _partPtrs[i]; j < _partPtrs[i + 1]; j++) {
			for (size_t k = 0; k < _elements[j]->size(); k++) {
				nodesElements[_elements[j]->node(k)].push_back(j);
			}
		}

		// compute number of elements and fill used nodes
		for (eslocal j = _partPtrs[i]; j < _partPtrs[i + 1]; j++) {
			for (size_t k = 0; k < _elements[j]->faces(); k++) {
				std::vector<eslocal> face = _elements[j]->getFace(k);
				if (isOuterFace(nodesElements, face)) {
					for (size_t f = 0; f < face.size(); f++) {
						face[f] = _coordinates.clusterIndex(face[f], i);
					}
					faces[i].push_back(face);
					if (face.size() == 3) {
						elementsCount[i] += 1;
					}
					if (face.size() == 4) {
						elementsCount[i] += 2;
					}
				}
			}
		}
	}

	surface.coordinates() = _coordinates;

	size_t count = 0;
	for (size_t i = 0; i + 1 < _partPtrs.size(); i++) {
		count += elementsCount[i];
	}

	surface._elements.reserve(count);
	surface._partPtrs.clear();
	surface._partPtrs.reserve(_partPtrs.size());

	// create surface mesh
	surface._partPtrs.push_back(surface._elements.size());
	for (size_t i = 0; i + 1 < _partPtrs.size(); i++) {
		for (size_t j = 0; j < faces[i].size(); j++) {
			std::vector<eslocal> &face = faces[i][j];
			if (face.size() == 3) {
				surface._elements.push_back(new Triangle(&face[0]));
			}
			// divide square to triangles
			if (face.size() == 4) {
				size_t min = 0;
				for (size_t p = 1; p < 4; p++) {
					if (_coordinates[face[p]] < _coordinates[face[min]]) {
						min = p;
					}
				}
				if (min % 2 == 0) {
					surface._elements.push_back(new Triangle(&face[0]));
					face[1] = face[0];
					surface._elements.push_back(new Triangle(&face[1]));
				} else {
					surface._elements.push_back(new Triangle(&face[1]));
					face[2] = face[3];
					surface._elements.push_back(new Triangle(&face[0]));
				}
			}
		}
		surface._partPtrs.push_back(surface._elements.size());
		surface.computeLocalIndices(surface._partPtrs.size() - 1);
	}
}

void Mesh::getCommonFaces(CommonFacesMesh &commonFaces) const
{
	// vector of faces in all parts
	std::vector<std::vector<std::vector<eslocal> > > faces(parts());
	// number of elements in all parts
	std::vector<size_t> elementsCount(parts(), 0);

	if (parts() < 1) {
		std::cerr << "Internal error: _partPtrs.size()\n";
		exit(EXIT_FAILURE);
	}

	std::vector<std::vector<eslocal> > nodesElements(_coordinates.size());
	for (size_t i = 0; i < parts(); i++) {
		// Compute nodes' adjacent elements
		for (eslocal j = _partPtrs[i]; j < _partPtrs[i + 1]; j++) {
			for (size_t k = 0; k < _elements[j]->size(); k++) {
				nodesElements[_coordinates.clusterIndex(_elements[j]->node(k), i)].push_back(j);
			}
		}
	}

#ifndef DEBUG
	cilk_for (size_t i = 0; i < parts(); i++) {
#else
	for (size_t i = 0; i < parts(); i++) {
#endif
		// compute number of elements and fill used nodes
		for (eslocal j = _partPtrs[i]; j < _partPtrs[i + 1]; j++) {
			for (size_t k = 0; k < _elements[j]->faces(); k++) {
				std::vector<eslocal> face = _elements[j]->getFace(k);
				for (size_t f = 0; f < face.size(); f++) {
					face[f] = _coordinates.clusterIndex(face[f], i);
				}
				if (isOnBoundary(nodesElements, face, _partPtrs, 1) >= 0) {
					faces[i].push_back(face);
					elementsCount[i] += 1;
				}
			}
		}
	}

	commonFaces.coordinates() = _coordinates;

	size_t count = 0;
	for (size_t i = 0; i < parts(); i++) {
		count += elementsCount[i];
	}
	commonFaces._elements.reserve(count);
	commonFaces._partPtrs.clear();
	commonFaces._partPtrs.reserve(_partPtrs.size());

	// create surface mesh
	commonFaces._partPtrs.push_back(commonFaces._elements.size());
	for (size_t i = 0; i + 1 < _partPtrs.size(); i++) {
		for (size_t j = 0; j < faces[i].size(); j++) {
			std::vector<eslocal> &face = faces[i][j];
			if (faces[i][j].size() == 3) {
				commonFaces._elements.push_back(new Triangle(&face[0]));
			}
			if (faces[i][j].size() == 4) {
				commonFaces._elements.push_back(new Square(&face[0]));
			}
		}
		commonFaces._partPtrs.push_back(commonFaces._elements.size());
		commonFaces.computeLocalIndices(commonFaces._partPtrs.size() - 1);
	}
}

void Mesh::getCornerLines(CornerLinesMesh &cornerLines) const
{
	if (parts() < 1) {
		std::cerr << "Internal error: _partPtrs.size()\n";
		exit(EXIT_FAILURE);
	}

	std::vector<std::vector<eslocal> > nodesElements(_coordinates.size());
	for (size_t i = 0; i < parts(); i++) {
		// Compute nodes' adjacent elements
		for (eslocal j = _partPtrs[i]; j < _partPtrs[i + 1]; j++) {
			for (size_t k = 0; k < _elements[j]->size(); k++) {
				nodesElements[_coordinates.clusterIndex(_elements[j]->node(k), i)].push_back(j);
			}
		}
	}

	std::vector<std::set<eslocal> > nodeParts(_coordinates.size());

	for (size_t i = 0; i < parts(); i++) {
		for (size_t j = 0; j < _coordinates.localSize(i); j++) {
			nodeParts[_coordinates.clusterIndex(j, i)].insert(i);
		}
	}

	for (size_t i = 0; i < parts(); i++) {
		for (eslocal j = _partPtrs[i]; j < _partPtrs[i + 1]; j++) {
			for (size_t k = 0; k < _elements[j]->faces(); k++) {
				std::vector<eslocal> face = _elements[j]->getFace(k);
				for (size_t f = 0; f < face.size(); f++) {
					face[f] = _coordinates.clusterIndex(face[f], i);
				}
				if (isOuterFace(nodesElements, face)) {
					for (size_t f = 0; f < face.size(); f++) {
						nodeParts[face[f]].insert(parts());
					}
				}
			}
		}
	}

	std::vector<std::set<eslocal> > neighbours(_coordinates.size());
	for (size_t p = 0; p < parts(); p++) {
		for (eslocal j = _partPtrs[p]; j < _partPtrs[p + 1]; j++) {
			for (size_t k = 0; k < _elements[j]->size(); k++) {
				std::vector<eslocal> n = _elements[j]->getNeighbours(k);
				eslocal c1 = _coordinates.clusterIndex(_elements[j]->node(k), p);
				for (size_t i = 0; i < n.size(); i++) {
					eslocal c2 = _coordinates.clusterIndex(n[i], p);
					if (c1 < c2) {
						neighbours[c1].insert(c2);
					}
				}
			}
		}
	}

	cornerLines.coordinates() = _coordinates;

	std::vector<eslocal> result;
	std::vector<eslocal>::iterator end;
	std::vector<eslocal>::iterator pit;
	std::vector<std::vector<eslocal> > pairs(parts());

	std::set<eslocal>::iterator it;
	for (size_t i = 0; i < neighbours.size(); i++) {
		for (it = neighbours[i].begin(); it != neighbours[i].end(); ++it) {
			result.resize(nodeParts[i].size());
			end = std::set_intersection(
				nodeParts[i].begin(), nodeParts[i].end(),
				nodeParts[*it].begin(), nodeParts[*it].end(),
				result.begin());
			if (end - result.begin() >= 3) {
				for (pit = result.begin(); pit != end && *pit < parts(); ++pit) {
					pairs[*pit].push_back(i);
					pairs[*pit].push_back(*it);
				}
			}
		}
	}

	eslocal size = 0;
	for (size_t i = 0; i < parts(); i++) {
		size += pairs[i].size() / 2;
	}

	cornerLines._elements.reserve(size);
	cornerLines._partPtrs.clear();
	cornerLines._partPtrs.reserve(_partPtrs.size());

	cornerLines._partPtrs.push_back(cornerLines._elements.size());
	for (size_t i = 0; i < parts(); i++) {
		for (size_t j = 0; j < pairs[i].size(); j += 2) {
			cornerLines._elements.push_back(new Line(&pairs[i][j]));
		}
		cornerLines._partPtrs.push_back(cornerLines._elements.size());
		cornerLines.computeLocalIndices(cornerLines._partPtrs.size() - 1);
	}

}

void Mesh::computeCorners(Boundaries &boundaries, eslocal number, bool corners, bool edges, bool faces) const
{
	if (parts() < 1) {
		std::cerr << "Internal error: _partPtrs.size()\n";
		exit(EXIT_FAILURE);
	}
	if (!corners && !edges && !faces) {
		return;
	}

	// node to element
	std::vector<std::vector<eslocal> > nodesElements(_coordinates.size());
	// node to neighbors nodes
	std::vector<std::set<eslocal> > neighbours(_coordinates.size());

	for (size_t i = 0; i < parts(); i++) {
		for (eslocal j = _partPtrs[i]; j < _partPtrs[i + 1]; j++) {
			for (size_t k = 0; k < _elements[j]->size(); k++) {
				// add node's adjacent element
				nodesElements[_coordinates.clusterIndex(_elements[j]->node(k), i)].push_back(j);
			}
		}
	}

	// vector of faces
	std::vector<std::vector<eslocal> > commonFaces;

#ifndef DEBUG
	cilk_for (eslocal i = 0; i < parts(); i++) {
#else
	for (eslocal i = 0; i < parts(); i++) {
#endif
		// compute number of elements and fill used nodes
		for (eslocal j = _partPtrs[i]; j < _partPtrs[i + 1]; j++) {
			for (size_t k = 0; k < _elements[j]->faces(); k++) {
				std::vector<eslocal> face = _elements[j]->getFace(k);
				for (size_t f = 0; f < face.size(); f++) {
					face[f] = _coordinates.clusterIndex(face[f], i);
				}
				if (isOnBoundary(nodesElements, face, _partPtrs, 1) == j) {
					commonFaces.push_back(face);
				}
			}
		}
	}

	// create mesh from common faces
	Mesh cfm(_rank, _size);
	Element *e;
	if (faces) {
		cfm.coordinates() = _coordinates;
		cfm._elements.reserve(commonFaces.size());
	}
	std::vector<std::vector<eslocal> > nodesFaces(_coordinates.size());
	for (size_t i = 0; i < commonFaces.size(); i++) {
		if (commonFaces[i].size() == 3) {
			e = new Triangle(&commonFaces[i][0]);
		}
		if (commonFaces[i].size() == 4) {
			e = new Square(&commonFaces[i][0]);
		}
		if (faces) {
			cfm._elements.push_back(e);
		}
		// preparation for corners on edges
		for (size_t j = 0; j < e->size(); j++) {
			std::vector<eslocal> neigh = e->getNeighbours(j);
			eslocal index = e->node(j);
			for (size_t n = 0; n < neigh.size(); n++) {
				if (index < neigh[n]) {
					neighbours[index].insert(neigh[n]);
				}
			}
			nodesFaces[index].push_back(i);
		}
	}
	if (faces) {
		cfm._partPtrs.back() = cfm._elements.size();
		cfm.computeLocalIndices(cfm._partPtrs.size() - 1);
		cfm.computeFixPoints(number);
		for (size_t i = 0; i < cfm.getFixPointsCount(); i++) {
			boundaries.setCorner(cfm.coordinates().clusterIndex(cfm.getFixPoints()[i], 0));
		}
	}

	Mesh clm(_rank, _size);
	if (edges) {
		clm.coordinates() = _coordinates;
	}

	std::vector<eslocal> result;
	std::vector<eslocal>::iterator end;
	std::vector<eslocal> pairs;
	std::vector<eslocal> pair(2);
	std::vector<eslocal> nodeCounter(_coordinates.size(), 0);

	std::set<eslocal>::iterator it;
	for (size_t i = 0; i < neighbours.size(); i++) {
		for (it = neighbours[i].begin(); it != neighbours[i].end(); ++it) {
			pair[0] = i;
			pair[1] = *it;
			result.resize(boundaries[i].size());
			end = std::set_intersection(
				boundaries[i].begin(), boundaries[i].end(),
				boundaries[*it].begin(), boundaries[*it].end(),
				result.begin());
			if (end - result.begin() >= 3 && isOnBoundary(nodesElements, pair, _partPtrs, 2)) {
				pairs.push_back(pair[0]);
				pairs.push_back(pair[1]);
				nodeCounter[pair[0]]++;
				nodeCounter[pair[1]]++;
				continue;
			}
			if (isOuterFace(nodesFaces, pair)) {
				pairs.push_back(pair[0]);
				pairs.push_back(pair[1]);
				nodeCounter[pair[0]]++;
				nodeCounter[pair[1]]++;
			}
		}
	}

	if (edges) {
		clm._elements.reserve(pairs.size() / 2);
	}

	for (size_t j = 0; j < pairs.size(); j += 2) {
		if (corners) {
			if (nodeCounter[pairs[j]] > 3 || nodeCounter[pairs[j + 1]] > 3) {
				if (nodeCounter[pairs[j]] > 3) {
					boundaries.setCorner(pairs[j]);
				}
				if (nodeCounter[pairs[j + 1]] > 3) {
					boundaries.setCorner(pairs[j + 1]);
				}
				continue;
			}
		}
		if (edges) {
			clm._elements.push_back(new Line(&pairs[j]));
		}
	}
	if (edges) {
		clm._partPtrs.back() = clm._elements.size();
		clm.computeLocalIndices(clm._partPtrs.size() - 1);
		clm.computeFixPoints(number);
		for (size_t i = 0; i < clm.getFixPointsCount(); i++) {
			boundaries.setCorner(clm.coordinates().clusterIndex(clm.getFixPoints()[i], 0));
		}
	}
}

void SurfaceMesh::elasticity(DenseMatrix &K, size_t part) const
{
	eslocal nK = Point::size() * _coordinates.localSize(part);
	eslocal eSize = _partPtrs[part + 1] - _partPtrs[part];
	K.resize(nK, nK);
	std::vector<double> nodes(nK);
	std::vector<eslocal> elems(3 * eSize);

	for (size_t i = 0; i < _coordinates.localSize(part); i++) {
		&nodes[i * Point::size()] << _coordinates.get(i, part);
	}
	for (size_t i = _partPtrs[part], index = 0; i < _partPtrs[part + 1];
			i++, index++) {
		// TODO: various data types int32_t and int64_t
		// _elements[i]->fillNodes(&elems[3 * i]); CANNOT be used
		for (size_t j = 0; j < _elements[i]->size(); j++) {
			elems[3 * index + j] = _elements[i]->node(j);
		}
	}

	bem4i::getLameSteklovPoincare(
			K.values(),
			_coordinates.localSize(part),
			&nodes[0],
			eSize,
			&elems[0],
			0.33,			// nu
			1.0e5,			// E
			3,				// order near
			4,				// order far
			false			// verbose
			);
}

void SurfaceMesh::integrateUpperFaces(std::vector<double> &f, size_t part)
{
	double hight_z = 29.99999999;
	Point p0, p1, p2, v10, v20;
	double Area_h;

	for (size_t i = _partPtrs[part]; i < _partPtrs[part + 1]; i++) {
		bool flag_edgeOnTop = true;
		for (size_t j = 0; j < _elements[i]->size(); j++) {
			if (_coordinates.get(_elements[i]->node(j), part).z < hight_z) {
				flag_edgeOnTop = false;
				continue;
			}
		}
		if (flag_edgeOnTop) {
			p0 = _coordinates.get(_elements[i]->node(0), part);
			p1 = _coordinates.get(_elements[i]->node(1), part);
			p2 = _coordinates.get(_elements[i]->node(2), part);
			v10 = p1 - p0;
			v20 = p2 - p0;

			Area_h = 0.5
					* (v10.y * v20.z - v20.y * v10.z + v20.x * v10.z
					-  v10.x * v20.z + v10.x * v20.y - v20.x * v10.y);

			for (size_t k = 0; k < 3; k++) {
				f[3 * _elements[i]->node(k) + 2] += (1. / 3.) * Area_h;
			}
		}
	}
}

std::ostream& mesh::operator<<(std::ostream& os, const Mesh &m)
{
	for (size_t i = 0; i < m._elements.size(); i++) {
		os << *(m._elements[i]) << "\n";
	}
	return os;
}
<|MERGE_RESOLUTION|>--- conflicted
+++ resolved
@@ -695,8 +695,6 @@
 	}
 }
 
-<<<<<<< HEAD
-=======
 void Mesh::saveBasis(
 		std::ofstream &vtk,
 		std::vector<std::vector<eslocal> > &l2g_vec,
@@ -1087,7 +1085,6 @@
 	vtk.close();
 }
 
->>>>>>> c9b087c8
 bool isOuterFace(
 		std::vector<std::vector<eslocal> > &nodesElements,
 		std::vector<eslocal> &face)
