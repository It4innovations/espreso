#include "mesh.h"

#include "esinput.h"
#include "esoutput.h"

using namespace mesh;

Mesh::Mesh():_elements(0), _fixPoints(0)
{
	_partPtrs.resize(2);
	_partPtrs[0] = 0;
	_partPtrs[1] = 0;
}

void Mesh::partitiate(size_t parts)
{
	if (this->parts()) {
		this->remapElementsToCluster();
	}

<<<<<<< HEAD
=======
void Mesh::store(Output output, const std::string &path, double shrinkSubdomain, double shringCluster) const
{
	switch (output) {
	case ESPRESO_OUTPUT: {
		esoutput::Store<esoutput::Esdata> s(*this, path);
		s.store(shrinkSubdomain, shringCluster);
		break;
	}
	case VTK_FULL: {
		esoutput::Store<esoutput::VTK_Full> s(*this, path);
		s.store(shrinkSubdomain, shringCluster);
		break;
	}
	case VTK_SURFACE: {
		esoutput::Store<esoutput::VTK_Surface> s(*this, path);
		s.store(shrinkSubdomain, shringCluster);
		break;
	}
	default: {
		std::cerr << "Unknown output type.\n";
		exit(EXIT_FAILURE);
	}
	}
}

void Mesh::partitiate(eslocal parts, eslocal fixPoints)
{
	if (this->parts()) {
		// reset elements node indices
		for (eslocal p = 0; p < this->parts(); p++) {
			for (eslocal e = _partPtrs[p]; e < _partPtrs[p + 1]; e++) {
				for (eslocal n = 0; n < _elements[e]->size(); n++) {
					_elements[e]->node(n) = _coordinates.clusterIndex(_elements[e]->node(n), p);
				}
			}
		}
	}
>>>>>>> 1faf87ef
	_partPtrs.resize(parts + 1);
	_partPtrs[0] = 0;

	eslocal *ePartition = getPartition(0, _elements.size(), parts);

	Element *e;
	eslocal p;
	for (size_t part = 0; part < parts; part++) {
		eslocal index = _partPtrs[part];	// index of last ordered element
		for (size_t i = _partPtrs[part]; i < _elements.size(); i++) {
			if (ePartition[i] == part) {
				if (i == index) {
					index++;
				} else {
					e = _elements[i];
					_elements[i] = _elements[index];
					_elements[index] = e;
					p = ePartition[i];
					ePartition[i] = ePartition[index];
					ePartition[index] = p;
					index++;
				}
			}
		}
		_partPtrs[part + 1] = index;
	}
	delete[] ePartition;

	remapElementsToSubdomain();
	computeFixPoints(0);
	computeBoundaries();
}

void Mesh::computeBoundaries()
{
	_subdomainBoundaries.clear();
	_subdomainBoundaries.resize(_coordinates.clusterSize());

	// reset corners
	_subdomainBoundaries._averaging.clear();
	std::fill(_subdomainBoundaries._corners.begin(), _subdomainBoundaries._corners.end(), false);

	for (size_t p = 0; p < parts(); p++) {
		for (eslocal e = _partPtrs[p]; e < _partPtrs[p + 1]; e++) {
			for (size_t n = 0; n < _elements[e]->size(); n++) {
				_subdomainBoundaries[_coordinates.clusterIndex(_elements[e]->node(n), p)].insert(p);
			}
		}
	}
}

void Mesh::computeFixPoints(size_t fixPoints)
{
	_fixPoints.clear();
	_fixPoints.resize(parts(), std::vector<eslocal>(fixPoints));

	if (fixPoints == 0) {
		return;
	}

	cilk_for (eslocal i = 0; i < parts(); i++) {
		eslocal *eSubPartition = getPartition(_partPtrs[i], _partPtrs[i + 1], fixPoints);

		for (eslocal j = 0; j < fixPoints; j++) {
			_fixPoints[i][j] = getCentralNode(_partPtrs[i], _partPtrs[i + 1], eSubPartition, i, j);
		}
		std::sort(_fixPoints[i].begin(), _fixPoints[i].end());

		// Remove the same points
		auto it = std::unique(_fixPoints[i].begin(), _fixPoints[i].end());
		_fixPoints[i].resize(it - _fixPoints[i].begin());

		delete[] eSubPartition;
	}
}

static void checkMETISResult(eslocal result)
{
	switch (result) {
	case METIS_ERROR_INPUT:
		eslog::error << "An input for METIS procedure is incorrect.\n";
		exit(EXIT_FAILURE);
	case METIS_ERROR_MEMORY:
		eslog::error << "There is not enough memory for compute a partition.\n";
		exit(EXIT_FAILURE);
	case METIS_ERROR:
		eslog::error << "METIS fail computation.\n";
		exit(EXIT_FAILURE);
	}
}

eslocal* Mesh::getPartition(eslocal first, eslocal last, eslocal parts) const
{
	if (parts == 1) {
		eslocal *ePartition = new eslocal[last - first];
		for (eslocal i = first; i < last; i++) {
			ePartition[i - first] = 0;
		}
		return ePartition;
	}
	// INPUTS
	eslocal ncommon, eSize, nSize, *e, *n, options[METIS_NOPTIONS];

	// OUTPUTS
	eslocal objval, *ePartition, *nPartition;

	// FILL INPUT VARIABLES
	////////////////////////////////////////////////////////////////////////////

	// There is probably BUG in METIS numbering or I do not understand documentation.
	// The solution is increase the size of 'nodesCount' and keep the default numbering
	//options[METIS_OPTION_NUMBERING] = coordinates.getNumbering();
	METIS_SetDefaultOptions(options);
	//TODO:
	options[METIS_OPTION_CONTIG]  = 1;
//	options[METIS_OPTION_MINCONN] = 1;
//	options[METIS_OPTION_NITER]   = 20;
//	options[METIS_PTYPE_KWAY]     = 1;

	eSize = last - first;
	nSize = _coordinates.clusterSize();

	// create array storing pointers to elements' nodes
	e = new eslocal[eSize + 1];
	e[0] = 0;
	for (eslocal i = first, index = 0; i < last; i++, index++) {
		e[index + 1] = e[index] + _elements[i]->size();
	}

	// create array of nodes
	n = new eslocal[e[eSize]];
	// number of common nodes to be neighbor
	ncommon = 4;
	for (eslocal i = first, index = 0; i < last; i++, index++) {
		const Element* el = _elements[i];
		memcpy(n + e[index], el->indices(), el->size() * sizeof(eslocal));
		if (ncommon > _elements[i]->nCommon()) {
			ncommon = _elements[i]->nCommon();
		}
	}

	// PREPARE OUTPUT VARIABLES
	////////////////////////////////////////////////////////////////////////////
	ePartition = new eslocal[eSize];
	nPartition = new eslocal[nSize];

	eslocal result = METIS_PartMeshDual(
			&eSize,
			&nSize,
			e,
			n,
			NULL,		// weights of nodes
			NULL,		// size of nodes
			&ncommon,
			&parts,
			NULL,		// weights of parts
			options,
			&objval,
			ePartition,
			nPartition);
	checkMETISResult(result);

	delete[] e;
	delete[] n;
	delete[] nPartition;

	return ePartition;
}

<<<<<<< HEAD
=======
void Mesh::partitiate(eslocal *ePartition)
{
	_partPtrs[0] = 0;

	Element *e;
	eslocal p;
	for (size_t part = 0; part < _partPtrs.size() - 1; part++) {
		eslocal index = _partPtrs[part];	// index of last ordered element
		for (size_t i = _partPtrs[part]; i < _elements.size(); i++) {
			if (ePartition[i] == part) {
				if (i == index) {
					index++;
				} else {
					e = _elements[i];
					_elements[i] = _elements[index];
					_elements[index] = e;
					p = ePartition[i];
					ePartition[i] = ePartition[index];
					ePartition[index] = p;
					index++;
				}
			}
		}
		_partPtrs[part + 1] = index;
		computeLocalIndices(part);
	}
}

void Mesh::computeLocalIndices(size_t part)
{
	std::vector<eslocal> nodeMap(_coordinates.clusterSize(), -1);

	// Compute mask of nodes
	for (eslocal e = _partPtrs[part]; e < _partPtrs[part + 1]; e++) {
		for (size_t n = 0; n < _elements[e]->size(); n++) {
			nodeMap[_elements[e]->node(n)] = 1;
		}
	}

	// re-index nodes
	eslocal nSize = 0;
	for (eslocal k = 0; k < _coordinates.clusterSize(); k++) {
		if (nodeMap[k] == 1) {
			nodeMap[k] = nSize++;
		}
	}

	for (eslocal e = _partPtrs[part]; e < _partPtrs[part + 1]; e++) {
		for (eslocal n = 0; n < _elements[e]->size(); n++) {
			_elements[e]->node(n) = nodeMap[_elements[e]->node(n)];
		}
	}

	_coordinates.computeLocal(part, nodeMap, nSize);
}
>>>>>>> 1faf87ef

eslocal Mesh::getCentralNode(
		eslocal first,
		eslocal last,
		eslocal *ePartition,
		eslocal part,
		eslocal subpart) const
{
	// Compute CSR format of symmetric adjacency matrix
	////////////////////////////////////////////////////////////////////////////
	std::vector<std::set<eslocal> > neighbours(_coordinates.localSize(part));
	for (eslocal i = first, index = 0; i < last; i++, index++) {
		if (ePartition[index] == subpart) {
			for (size_t j = 0; j < _elements[i]->size(); j++) {
				std::vector<eslocal> neigh = _elements[i]->getNeighbours(j);
				for (size_t k = 0; k < neigh.size(); k++) {
					if (_elements[i]->node(j) < neigh[k]) {
						neighbours[_elements[i]->node(j)].insert(neigh[k]);
					}
				}
			}
		}
	}
	eslocal nonZeroValues = 0;
	for (size_t i = 0; i < neighbours.size(); i++) {
		nonZeroValues += neighbours[i].size();
	}

	float *a;
	eslocal *ia, *ja;
	a = new float[nonZeroValues];
	ia = new eslocal[_coordinates.localSize(part) + 1];
	ja = new eslocal[nonZeroValues];

	eslocal i = 0;
	std::set<eslocal>::const_iterator it;
	for (size_t n = 0; n < neighbours.size(); n++) {
		std::set<eslocal> &values = neighbours[n];
		ia[n] = i;
		for (it = values.begin(); it != values.end(); ++it, i++) {
			a[i] = 1;
			ja[i] = *it;
		}
	}
	ia[neighbours.size()] = i;

	eslocal nSize = _coordinates.localSize(part);
	float *x, *y, *swap;
	x = new float[nSize];
	y = new float[nSize];

	// Initial vector
	for (eslocal xi = 0; xi < nSize; xi++) {
		x[xi] = 1. / nSize;
	}
	float last_l = nSize, l = 1;
	eslocal incr = 1;

	while (fabs((l - last_l) / l) > 1e-6) {
		mkl_cspblas_scsrsymv("U", &nSize, a, ia, ja, x, y);
		last_l = l;
		l = snrm2(&nSize, y, &incr);
		cblas_sscal(nSize, 1 / l, y, incr);
		swap = x;
		x = y;
		y = swap;
	}
	eslocal result = cblas_isamax(nSize, x, incr);

	delete[] a;
	delete[] ia;
	delete[] ja;
	delete[] x;
	delete[] y;

	return result;
}

Mesh::~Mesh()
{
	for (size_t i = 0; i < _elements.size(); i++) {
		delete _elements[i];
	}
}

void Mesh::saveNodeArray(eslocal *nodeArray, size_t part) const
{
	for (eslocal i = _partPtrs[part]; i < _partPtrs[part + 1]; i++) {
		const Element* e = _elements[i];
		memcpy(nodeArray + i * e->size(), e->indices(), e->size() * sizeof(eslocal));
	}
}

static bool isOuterFace(
		std::vector<std::vector<eslocal> > &nodesElements,
		std::vector<eslocal> &face)
{
	std::vector<eslocal> result(nodesElements[face[0]]);
	std::vector<eslocal>::iterator it = result.end();

	for (size_t i = 1; i < face.size(); i++) {
		std::vector<eslocal> tmp(result.begin(), it);
		it = std::set_intersection(tmp.begin(), tmp.end(),
				nodesElements[face[i]].begin(), nodesElements[face[i]].end(),
				result.begin());
		if (it - result.begin() == 1) {
			return true;
		}
	}

	return false;
}

static eslocal findSubdomains(
		std::vector<std::vector<eslocal> > &nodesElements,
		std::vector<eslocal> &face,
		const std::vector<eslocal> &partPtrs,
		eslocal differentParts,
		std::vector<eslocal> &subdomains)
{
	subdomains.clear();
	eslocal NOT_ON_BOUNDARY = -1;
	std::vector<eslocal> result(nodesElements[face[0]]);
	std::vector<eslocal>::iterator it = result.end();

	for (size_t i = 1; i < face.size(); i++) {
		std::vector<eslocal> tmp(result.begin(), it);
		it = std::set_intersection(tmp.begin(), tmp.end(),
				nodesElements[face[i]].begin(), nodesElements[face[i]].end(),
				result.begin());
		if (it - result.begin() == 1) {
			return NOT_ON_BOUNDARY;
		}
	}

	size_t r = 0;
	for (size_t p = 1; p < partPtrs.size(); p++) {
		for ( ; r < it - result.begin() && result[r] < partPtrs[p]; r++) {
			if (!subdomains.size() || subdomains.back() != p - 1) {
				subdomains.push_back(p - 1);
			}
		}
	}

	return (subdomains.size() > differentParts) ? result[0] : NOT_ON_BOUNDARY;
}

void Mesh::getSurface(Mesh &surface) const
{
	// vector of faces in all parts
	std::vector<std::vector<std::vector<eslocal> > > faces(parts());
	// number of elements in all parts
	std::vector<size_t> elementsCount(parts(), 0);

	if (parts() < 1) {
		std::cerr << "Internal error: _partPtrs.size()\n";
		exit(EXIT_FAILURE);
	}

	cilk_for (size_t i = 0; i < parts(); i++) {
		// Compute nodes' adjacent elements
		std::vector<std::vector<eslocal> > nodesElements(_coordinates.localSize(i));
		for (eslocal j = _partPtrs[i]; j < _partPtrs[i + 1]; j++) {
			for (size_t k = 0; k < _elements[j]->size(); k++) {
				nodesElements[_elements[j]->node(k)].push_back(j);
			}
		}

		// compute number of elements and fill used nodes
		for (eslocal j = _partPtrs[i]; j < _partPtrs[i + 1]; j++) {
			for (size_t k = 0; k < _elements[j]->faces(); k++) {
				std::vector<eslocal> face = _elements[j]->getFace(k);
				if (isOuterFace(nodesElements, face)) {
					for (size_t f = 0; f < face.size(); f++) {
						face[f] = _coordinates.clusterIndex(face[f], i);
					}
					faces[i].push_back(face);
					if (face.size() == 3) {
						elementsCount[i] += 1;
					}
					if (face.size() == 4) {
						elementsCount[i] += 2;
					}
				}
			}
		}
	}

	surface.coordinates() = _coordinates;

	size_t count = 0;
	for (size_t i = 0; i + 1 < _partPtrs.size(); i++) {
		count += elementsCount[i];
	}

	surface._elements.reserve(count);
	surface._partPtrs.clear();
	surface._partPtrs.reserve(_partPtrs.size());

	// create surface mesh
	surface._partPtrs.push_back(0); //(surface._elements.size());
	for (size_t i = 0; i + 1 < _partPtrs.size(); i++) {
		for (size_t j = 0; j < faces[i].size(); j++) {
			std::vector<eslocal> &face = faces[i][j];
			if (face.size() == 3) {
				surface._elements.push_back(new Triangle(&face[0]));
			}
			// divide square to triangles
			if (face.size() == 4) {
				size_t min = 0;
				for (size_t p = 1; p < 4; p++) {
					if (_coordinates[face[p]] < _coordinates[face[min]]) {
						min = p;
					}
				}
				if (min % 2 == 0) {
					surface._elements.push_back(new Triangle(&face[0]));
					face[1] = face[0];
					surface._elements.push_back(new Triangle(&face[1]));
				} else {
					surface._elements.push_back(new Triangle(&face[1]));
					face[2] = face[3];
					surface._elements.push_back(new Triangle(&face[0]));
				}
			}
		}
		surface._partPtrs.push_back(surface._elements.size());
	}

	surface.remapElementsToSubdomain();
	surface.computeFixPoints(0);
	surface.computeBoundaries();
}

void Mesh::computeCorners(eslocal number, bool vertex, bool edges, bool faces, bool averaging)
{
	if (parts() < 1) {
		std::cerr << "Internal error: _partPtrs.size()\n";
		exit(EXIT_FAILURE);
	}
	if (parts() == 1 || (!vertex && !edges && !faces && !averaging)) {
		return;
	}

	// node to element
	std::vector<std::vector<eslocal> > nodesElements(_coordinates.clusterSize());

	for (size_t i = 0; i < parts(); i++) {
		for (eslocal j = _partPtrs[i]; j < _partPtrs[i + 1]; j++) {
			for (size_t k = 0; k < _elements[j]->size(); k++) {
				// add node's adjacent element
				nodesElements[_coordinates.clusterIndex(_elements[j]->node(k), i)].push_back(j);
			}
		}
	}

	// vector of faces
	std::vector<std::vector<eslocal> > commonFaces;
	std::vector<eslocal> eSub;
	std::vector<bool> subdomains;
	std::vector<eslocal> projection(_coordinates.clusterSize(), 0);

	for (eslocal i = 0; i < parts(); i++) {
		// compute number of elements and fill used nodes
		for (eslocal j = _partPtrs[i]; j < _partPtrs[i + 1]; j++) {
			for (size_t k = 0; k < _elements[j]->faces(); k++) {
				std::vector<eslocal> face = _elements[j]->getFace(k);
				for (size_t f = 0; f < face.size(); f++) {
					face[f] = _coordinates.clusterIndex(face[f], i);
				}
				if (findSubdomains(nodesElements, face, _partPtrs, 1, eSub) == j) {
					subdomains.resize(subdomains.size() + parts(), false);
					subdomains[subdomains.size() - parts() + eSub[0]] = true;
					subdomains[subdomains.size() - parts() + eSub[1]] = true;
					commonFaces.push_back(face);
					for (size_t f = 0; f < face.size(); f++) {
						projection[face[f]] = 1;
					}
				}
			}
		}
	}

	// create mesh from common faces
	Mesh cfm;
	Element *el;
	eslocal index = 0;
	for (size_t i = 0; i < _coordinates.clusterSize(); i++) {
		if (projection[i] == 1) {
			cfm.coordinates().add(_coordinates[i], index, i);
			projection[i] = index++;
		}
	}
	for (size_t i = 0; i < commonFaces.size(); i++) {
		for (size_t j = 0; j < commonFaces[i].size(); j++) {
			commonFaces[i][j] = projection[commonFaces[i][j]];
		}
	}
	cfm._elements.reserve(commonFaces.size());

	// create mesh
	cfm._partPtrs.clear();
	cfm._partPtrs.push_back(0);
	for (size_t i = 0; i < parts(); i++) {
		for (size_t j = i + 1; j < parts(); j++) {
			for (size_t e = 0; e < commonFaces.size(); e++) {
				if (subdomains[e * parts() + i] && subdomains[e * parts() + j]) {
					if (commonFaces[e].size() == 3) {
						el = new Triangle(commonFaces[e].data());
					}
					if (commonFaces[e].size() == 4) {
						el = new Square(commonFaces[e].data());
					}
					cfm._elements.push_back(el);
				}
			}
			if (cfm._elements.size() > cfm._partPtrs.back()) {
				cfm._partPtrs.push_back(cfm._elements.size());
			}
		}
	}
	cfm.remapElementsToSubdomain();

	if (faces) {
		cfm.computeFixPoints(number);
		for (size_t p = 0; p < cfm.parts(); p++) {
			for (size_t i = 0; i < cfm.getFixPoints()[p].size(); i++) {
				_subdomainBoundaries.setCorner(cfm.coordinates().globalIndex(cfm.getFixPoints()[p][i], p));
			}
		}
	}

	if (!edges && !vertex && !averaging) {
		return;
	}

	Mesh clm;
	std::vector<std::vector<std::vector<eslocal> > > nodesFaces(cfm.parts());
	for (size_t p = 0; p < cfm.parts(); p++) {
		nodesFaces[p].resize(cfm._coordinates.localSize(p));
		for (eslocal e = cfm._partPtrs[p]; e < cfm._partPtrs[p + 1]; e++) {
			for (size_t n = 0; n < cfm._elements[e]->size(); n++) {
				// add node's adjacent element
				nodesFaces[p][cfm._elements[e]->node(n)].push_back(e);
			}
		}
	}

	std::vector<std::pair<eslocal, eslocal> > outerFaces;
	std::vector<char> nSubdomains(cfm.coordinates().clusterSize() * cfm.parts(), 0);
	std::vector<eslocal> points(cfm.coordinates().clusterSize(), 0);
	clm._partPtrs.clear();
	clm._partPtrs.push_back(0);
	for (size_t p = 0; p < cfm.parts(); p++) {
		for (size_t e = cfm._partPtrs[p]; e < cfm._partPtrs[p + 1]; e++) {
			for (size_t f = 0; f < cfm._elements[e]->faces(); f++) {
				std::vector<eslocal> face = cfm._elements[e]->getFace(f);
				if (isOuterFace(nodesFaces[p], face)) {
					face[0] = cfm.coordinates().clusterIndex(face[0], p);
					face[1] = cfm.coordinates().clusterIndex(face[1], p);
					if (face[0] < face[1]) {
						outerFaces.push_back(std::pair<eslocal, eslocal>(face[0], face[1]));
					} else {
						outerFaces.push_back(std::pair<eslocal, eslocal>(face[1], face[0]));
					}
					nSubdomains[face[0] * cfm.parts() + p] = 1;
					nSubdomains[face[1] * cfm.parts() + p] = 1;
					points[face[0]] = 1;
					points[face[1]] = 1;
				}
			}
		}
	}
	std::sort(outerFaces.begin(), outerFaces.end());
	auto it = std::unique(outerFaces.begin(), outerFaces.end());
	outerFaces.resize(std::distance(outerFaces.begin(), it));

	eslocal linePoints = 0;
	for (size_t i = 0; i < cfm._coordinates.clusterSize(); i++) {
		if (points[i] == 1) {
			clm.coordinates().add(cfm._coordinates[i], linePoints, i);
			points[i] = linePoints++;
		}
	}

	std::vector<bool> mask(cfm.coordinates().clusterSize(), false);
	size_t maskCounter = 0;
	for (size_t i = 0; i < mask.size(); i++) {
		char *s = nSubdomains.data() + i * cfm.parts();
		char *e = nSubdomains.data() + (i + 1) * cfm.parts();
		if (std::all_of(s, e, [](char flag) { return flag == 0; })) {
			mask[i] = true;
			maskCounter++;
		}
	}

	size_t begin = 0;
	std::vector<eslocal> tmpPair(2);
	while (maskCounter < cfm.coordinates().clusterSize()) {
		while (mask[begin]) {
			begin++;
		}
		mask[begin] = true;
		char *s = nSubdomains.data() + begin * cfm.parts();
		char *e = nSubdomains.data() + (begin + 1) * cfm.parts();
		for (size_t i = begin; i < mask.size(); i++) {
			char *t = nSubdomains.data() + i * cfm.parts();
			if (std::equal(s, e, t)) {
				mask[i] = true;
				maskCounter++;
			}
		}
		bool innerLine = std::count(s, e, 1) > 1;
		std::set<eslocal> vertices;
		bool flag = true;
		for (size_t i = 0; i < outerFaces.size(); i++) {
			char *p0s = nSubdomains.data() + outerFaces[i].first * cfm.parts();
			char *p1s = nSubdomains.data() + outerFaces[i].second * cfm.parts();
			char *p0e = nSubdomains.data() + (outerFaces[i].first + 1) * cfm.parts();
			char *p1e = nSubdomains.data() + (outerFaces[i].second + 1) * cfm.parts();
			if (std::equal(s, e, p0s) && std::equal(s, e, p1s)) {
				tmpPair[0] = clm.coordinates().clusterIndex(outerFaces[i].first);
				tmpPair[1] = clm.coordinates().clusterIndex(outerFaces[i].second);
				clm._elements.push_back(new Line(tmpPair.data()));
			}
			if (std::equal(s, e, p0s) != std::equal(s, e, p1s)) {
				if (std::count(p0s, p0e, 1) > std::count(p1s, p1e, 1)) {
					vertices.insert(clm.coordinates().clusterIndex(outerFaces[i].first));
				} else {
					vertices.insert(clm.coordinates().clusterIndex(outerFaces[i].second));
				}
			}
		}
		for (eslocal e = clm._elements.size() - 1; e >= clm._partPtrs.back(); e--) {
			if (vertices.find(clm._elements[e]->node(0)) != vertices.end()
					|| vertices.find(clm._elements[e]->node(1)) != vertices.end()) {

				// erase elements with vertex corners
				clm._elements.erase(clm._elements.begin() + e);
			}
		}
		if (vertices.size() > 2) {
			// non-continuous edge -> separate it
			std::vector<std::pair<eslocal, eslocal> > neigh(clm.coordinates().clusterSize(), std::pair<eslocal, eslocal>(-1, -1));
			std::vector<int> color(clm._elements.size() - clm._partPtrs.back());
			auto next = [&] (eslocal node) {
				if (neigh[node].first != -1 && color[neigh[node].first - clm._partPtrs.back()] == 0) {
					return neigh[node].first;
				};
				if (neigh[node].second != -1 && color[neigh[node].second - clm._partPtrs.back()] == 0) {
					return neigh[node].second;
				};
				return -1;
			};
			std::function<void(eslocal, int)> traverse = [&] (eslocal element, int lColor) {
				color[element - clm._partPtrs.back()] = lColor;
				eslocal e = next(clm._elements[element]->node(0));
				if (e != -1 && color[e - clm._partPtrs.back()] == 0) {
					traverse(e, lColor);
				}
				e = next(clm._elements[element]->node(1));
				if (e != -1 && color[e - clm._partPtrs.back()] == 0) {
					traverse(e, lColor);
				}
			};

			for (eslocal e = clm._partPtrs.back(); e < clm._elements.size(); e++) {
				if (neigh[clm._elements[e]->node(0)].first == -1) {
					neigh[clm._elements[e]->node(0)].first = e;
				} else {
					neigh[clm._elements[e]->node(0)].second = e;
				}
				if (neigh[clm._elements[e]->node(1)].first == -1) {
					neigh[clm._elements[e]->node(1)].first = e;
				} else {
					neigh[clm._elements[e]->node(1)].second = e;
				}
			}

			int colors = 0;
			for (eslocal e = clm._partPtrs.back(), i = 0; e < clm._elements.size(); e++, i++) {
				if (color[i] == 0) {
					traverse(e, ++colors);
				}
			}
			std::vector<Element*> tmp(clm._elements.begin() + clm._partPtrs.back(), clm._elements.end());
			clm._elements.resize(clm._partPtrs.back());
			for (int c = 1; c <= colors; c++) {
				for (size_t i = 0; i < color.size(); i++) {
					if (color[i] == c) {
						clm._elements.push_back(tmp[i]);
					}
				}
				clm._partPtrs.push_back(clm._elements.size());
			}
		}
		if (clm._partPtrs.back() < clm._elements.size()) {
			clm._partPtrs.push_back(clm._elements.size());
		}
		if (vertex) {
			for (auto it = vertices.begin(); it != vertices.end(); ++it) {
				eslocal fPoint = clm.coordinates().globalIndex(*it);
				_subdomainBoundaries.setCorner(cfm.coordinates().globalIndex(fPoint));
			}
		}
	}

	clm.remapElementsToSubdomain();
	if (averaging) {
		clm.computeFixPoints(1);
		for (size_t p = 0; p < clm.parts(); p++) {
			for (size_t i = 0; i < clm.getFixPoints()[p].size(); i++) {
				eslocal corner = clm.coordinates().globalIndex(clm.getFixPoints()[p][i], p);
				_subdomainBoundaries.setCorner(cfm.coordinates().globalIndex(corner));
				std::set<eslocal> aPoints;
				for (size_t e = clm._partPtrs[p]; e < clm._partPtrs[p + 1]; e++) {
					aPoints.insert(clm._elements[e]->node(0));
					aPoints.insert(clm._elements[e]->node(1));
				}
				std::vector<eslocal>& averaging = _subdomainBoundaries.averaging(cfm.coordinates().globalIndex(corner));
				averaging.insert(averaging.begin(), aPoints.begin(), aPoints.end());
				for (size_t j = 0; j < averaging.size(); j++) {
					eslocal av = clm.coordinates().globalIndex(averaging[j], p);
					averaging[j] = cfm.coordinates().globalIndex(av);
				}
			}
		}
		return;
	}
	if (edges) {
		clm.computeFixPoints(number);
		for (size_t p = 0; p < clm.parts(); p++) {
			for (size_t i = 0; i < clm.getFixPoints()[p].size(); i++) {
				eslocal fPoint = clm.coordinates().globalIndex(clm.getFixPoints()[p][i], p);
				_subdomainBoundaries.setCorner(cfm.coordinates().globalIndex(fPoint));
			}
		}
	}
}

void Mesh::remapElementsToSubdomain()
{
	std::vector<eslocal> nodeMap(_coordinates.clusterSize(), -1);
	_coordinates._clusterIndex.clear();
	_coordinates._clusterIndex.resize(parts());

	for (size_t p = 0; p < parts(); p++) {
		std::fill(nodeMap.begin(), nodeMap.end(), -1);

		// Compute mask of nodes
		for (eslocal e = _partPtrs[p]; e < _partPtrs[p + 1]; e++) {
			for (size_t n = 0; n < _elements[e]->size(); n++) {
				nodeMap[_elements[e]->node(n)] = 1;
			}
		}

		// re-index nodes
		eslocal nSize = 0;
		for (size_t c = 0; c < _coordinates.clusterSize(); c++) {
			if (nodeMap[c] == 1) {
				nodeMap[c] = nSize++;
			}
		}

		for (eslocal e = _partPtrs[p]; e < _partPtrs[p + 1]; e++) {
			for (eslocal n = 0; n < _elements[e]->size(); n++) {
				_elements[e]->node(n) = nodeMap[_elements[e]->node(n)];
			}
		}

		_coordinates._clusterIndex[p].reserve(nSize);
		for (size_t c = 0; c < _coordinates.clusterSize(); c++) {
			if (nodeMap[c] >= 0) {
				_coordinates._clusterIndex[p].push_back(c);
			}
		}
	}
}

void Mesh::remapElementsToCluster()
{
	for (eslocal p = 0; p < this->parts(); p++) {
		for (eslocal e = _partPtrs[p]; e < _partPtrs[p + 1]; e++) {
			for (eslocal n = 0; n < _elements[e]->size(); n++) {
				_elements[e]->node(n) = _coordinates.clusterIndex(_elements[e]->node(n), p);
			}
		}
	}
}

std::ostream& mesh::operator<<(std::ostream& os, const Mesh &m)
{
	for (size_t i = 0; i < m._elements.size(); i++) {
		os << *(m._elements[i]) << "\n";
	}
	return os;
}

<|MERGE_RESOLUTION|>--- conflicted
+++ resolved
@@ -18,46 +18,6 @@
 		this->remapElementsToCluster();
 	}
 
-<<<<<<< HEAD
-=======
-void Mesh::store(Output output, const std::string &path, double shrinkSubdomain, double shringCluster) const
-{
-	switch (output) {
-	case ESPRESO_OUTPUT: {
-		esoutput::Store<esoutput::Esdata> s(*this, path);
-		s.store(shrinkSubdomain, shringCluster);
-		break;
-	}
-	case VTK_FULL: {
-		esoutput::Store<esoutput::VTK_Full> s(*this, path);
-		s.store(shrinkSubdomain, shringCluster);
-		break;
-	}
-	case VTK_SURFACE: {
-		esoutput::Store<esoutput::VTK_Surface> s(*this, path);
-		s.store(shrinkSubdomain, shringCluster);
-		break;
-	}
-	default: {
-		std::cerr << "Unknown output type.\n";
-		exit(EXIT_FAILURE);
-	}
-	}
-}
-
-void Mesh::partitiate(eslocal parts, eslocal fixPoints)
-{
-	if (this->parts()) {
-		// reset elements node indices
-		for (eslocal p = 0; p < this->parts(); p++) {
-			for (eslocal e = _partPtrs[p]; e < _partPtrs[p + 1]; e++) {
-				for (eslocal n = 0; n < _elements[e]->size(); n++) {
-					_elements[e]->node(n) = _coordinates.clusterIndex(_elements[e]->node(n), p);
-				}
-			}
-		}
-	}
->>>>>>> 1faf87ef
 	_partPtrs.resize(parts + 1);
 	_partPtrs[0] = 0;
 
@@ -226,65 +186,6 @@
 
 	return ePartition;
 }
-
-<<<<<<< HEAD
-=======
-void Mesh::partitiate(eslocal *ePartition)
-{
-	_partPtrs[0] = 0;
-
-	Element *e;
-	eslocal p;
-	for (size_t part = 0; part < _partPtrs.size() - 1; part++) {
-		eslocal index = _partPtrs[part];	// index of last ordered element
-		for (size_t i = _partPtrs[part]; i < _elements.size(); i++) {
-			if (ePartition[i] == part) {
-				if (i == index) {
-					index++;
-				} else {
-					e = _elements[i];
-					_elements[i] = _elements[index];
-					_elements[index] = e;
-					p = ePartition[i];
-					ePartition[i] = ePartition[index];
-					ePartition[index] = p;
-					index++;
-				}
-			}
-		}
-		_partPtrs[part + 1] = index;
-		computeLocalIndices(part);
-	}
-}
-
-void Mesh::computeLocalIndices(size_t part)
-{
-	std::vector<eslocal> nodeMap(_coordinates.clusterSize(), -1);
-
-	// Compute mask of nodes
-	for (eslocal e = _partPtrs[part]; e < _partPtrs[part + 1]; e++) {
-		for (size_t n = 0; n < _elements[e]->size(); n++) {
-			nodeMap[_elements[e]->node(n)] = 1;
-		}
-	}
-
-	// re-index nodes
-	eslocal nSize = 0;
-	for (eslocal k = 0; k < _coordinates.clusterSize(); k++) {
-		if (nodeMap[k] == 1) {
-			nodeMap[k] = nSize++;
-		}
-	}
-
-	for (eslocal e = _partPtrs[part]; e < _partPtrs[part + 1]; e++) {
-		for (eslocal n = 0; n < _elements[e]->size(); n++) {
-			_elements[e]->node(n) = nodeMap[_elements[e]->node(n)];
-		}
-	}
-
-	_coordinates.computeLocal(part, nodeMap, nSize);
-}
->>>>>>> 1faf87ef
 
 eslocal Mesh::getCentralNode(
 		eslocal first,
