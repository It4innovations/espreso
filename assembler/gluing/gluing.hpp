
#include "gluing.h"

namespace assembler {

template <class TInput>
Gluing<TInput>::Gluing(TInput &input): Assembler<TInput>(input) {
	_localB.resize(this->subdomains());
	_globalB.resize(this->subdomains());
	_B0.resize(this->subdomains());
	_B1.resize(this->subdomains());

	_lambda_map_sub_B1.resize(this->subdomains());
	_lambda_map_sub_B0.resize(this->subdomains());
	_B1_duplicity.resize(this->subdomains());
	_vec_c.resize(this->subdomains());
};

template <>
void Gluing<API>::computeSubdomainGluing()
{
	eslocal index_offset = _input.indexing;

	std::map <eslocal, eslocal> g2l;
	for (eslocal i = 0; i < _input.size; i++)
		g2l.insert(std::make_pair(_input.l2g[i], i));

	std::map<eslocal, eslocal> :: iterator map_it;

	std::vector<SparseDOKMatrix<eslocal> > gB(this->subdomains());
	std::vector<SparseDOKMatrix<eslocal> > lB(this->subdomains());

	eslocal lambda_count_B0 = 0, lambda_count_B1 = 0;

	//std::vector<eslocal> local_prim_numbering_d(this->subdomains(), 0);
	for (eslocal i = 0; i < _input.dirichlet_size; i++) {

		eslocal loc_DOF_num = -1;
		map_it = g2l.find(_input.dirichlet_indices[i]);
		if (  map_it != g2l.end() ) {
			loc_DOF_num = map_it->second;

			gB[0](lambda_count_B1, loc_DOF_num) =  1.0;

			_lambda_map_sub_clst.push_back(std::vector<eslocal>({ lambda_count_B1, 0 }));
			_lambda_map_sub_B1[0].push_back(lambda_count_B1);
			_B1_duplicity[0].push_back(1.0);
			_vec_c[0].push_back(_input.dirichlet_values[i]);

			lambda_count_B1++;
		}
	}

	for (eslocal d = 0; d < this->subdomains(); d++) {
		gB[d].resize(lambda_count_B1, _input.size); //TODO: _K.rows or _K.cols
		_B1[d] = gB[d];

		lB[d].resize(lambda_count_B0, _input.size); //TODO: _K.rows or _K.cols
		_B0[d] = lB[d];
	}
}

template <>
void Gluing<API>::computeClusterGluing(std::vector<size_t> &rows)
{

	eslocal index_offset = _input.indexing;

	local_B1_global_resize();

	for (eslocal i = 0; i < _input.neighbours_size; i++)
		_neighClusters.push_back(_input.neighbours[i]);// - index_offset);

	_myBorderDOFs.resize(_input.size);
	for (eslocal i = 0; i < _input.size; i++)
		_myBorderDOFs[i] = _input.l2g[i];

	std::map <eslocal, eslocal> g2l;
	for (eslocal i = 0; i < _input.size; i++)
		g2l.insert(std::make_pair(_input.l2g[i],i));

	std::map<eslocal, eslocal> :: iterator map_it;

	int MPIrank = esconfig::MPIrank;
	int MPIsize = esconfig::MPIsize;
	std::vector<SparseIJVMatrix<eslocal> > &B1 = _B1;
	std::vector<SparseIJVMatrix<eslocal> > &B0 = _B0;

	bool flag_redund_lagr_mult = true;

	std::vector < SparseDOKMatrix<eslocal> > B1_DOK_tmp(this->subdomains());
	MPI_Request   mpi_req;
	MPI_Status 	  mpi_stat;
	std::set<eslocal>::const_iterator it_set;
	std::set<eslocal>::const_iterator it_set_l;


	// Total number of neighboring clusters
	eslocal neighClustNum;	// number of neighboring sub-domains for current sub-domainG
	neighClustNum = _neighClusters.size();

    if (MPIrank == 0) { 
      std::cout << " Global B - myNeighDOFs arrays are transfered to neighbors                "; 
//      system("date +%T.%6N"); 
    }

    MPI_Request * mpi_send_req  = new MPI_Request [_neighClusters.size()];
	MPI_Request * mpi_recv_req  = new MPI_Request [_neighClusters.size()];
	MPI_Status  * mpi_recv_stat = new MPI_Status  [_neighClusters.size()];

	std::vector < std::vector < esglobal > > neighBorderDofs;   // 2D vector for DOFs on borders of neighboring sub-domains
	neighBorderDofs.resize( _neighClusters.size(), std::vector< esglobal >( 0 , 0 ) );

	// sending my border DOFs to all neighboring clusters
	for (eslocal i = 0; i < _neighClusters.size(); i++) {
		MPI_Isend(&_myBorderDOFs[0], _myBorderDOFs.size(), esglobal_mpi, _neighClusters[i], 0, MPI_COMM_WORLD, &mpi_send_req[i]);
	}

	// receiving all border DOFs from all neighboring sub-domains
	eslocal messages_received_bd = 0;
	while ( messages_received_bd < _neighClusters.size() ) {
		for (eslocal i = 0; i < _neighClusters.size(); i++) {

			int flag;
			MPI_Iprobe( _neighClusters[i], 0, MPI_COMM_WORLD, &flag, &mpi_stat );

			if (flag) {
				int recv_msg_size = 0;

				MPI_Get_count(&mpi_stat, esglobal_mpi, &recv_msg_size);

				neighBorderDofs[i].resize(recv_msg_size);
				if (recv_msg_size < 0)
					std::cout << "error in msg size !";
				MPI_Recv(&neighBorderDofs[i][0], recv_msg_size, esglobal_mpi, _neighClusters[i], 0, MPI_COMM_WORLD, &mpi_stat);

				messages_received_bd++;
			}
		}
	}

	MPI_Barrier(MPI_COMM_WORLD);


	if (MPIrank == 0) { 
    std::cout << " Global B - Local preprocessing done                                      "; 
//    system("date +%T.%6N"); 
  }


	// NOW :
	// my neighboring clusters are in :     	_neighClusters
	// my border DOFs are in : 					myBorderDOFs
	// neighboring clusters border DOFs are in:	neighBorderDofs[i]

 	std::vector < std::vector < esglobal > > myNeighsSparse;
	myNeighsSparse.resize( _myBorderDOFs.size() );

	for (eslocal j = 0; j < _myBorderDOFs.size(); j++) {
		myNeighsSparse[j].reserve(5);
		myNeighsSparse[j].push_back(_myBorderDOFs[j]);
	}

	for (eslocal i = 0; i < _neighClusters.size(); i++) {
		int d = _neighClusters[i];
		int mydofs_index = 0;
		int nedofs_index = 0;

		if ( i == 0 && MPIrank < _neighClusters[i] ) {
			for (eslocal j = 0; j < _myBorderDOFs.size(); j++)
				myNeighsSparse[j].push_back(MPIrank);
		}

		do {

			if ( neighBorderDofs[i][nedofs_index] == _myBorderDOFs[mydofs_index] ) {
				myNeighsSparse[mydofs_index].push_back(d);
				mydofs_index++;
				nedofs_index++;
			} else {
				if ( neighBorderDofs[i][nedofs_index] > _myBorderDOFs[mydofs_index] ) {
					mydofs_index++;
				} else {
					nedofs_index++;
				}
			}

		} while (mydofs_index < _myBorderDOFs.size() && nedofs_index < neighBorderDofs[i].size() );


		if ( i < _neighClusters.size() - 1)
			if ( MPIrank > _neighClusters[i] && MPIrank < _neighClusters[i+1] )
				for (eslocal j = 0; j < _myBorderDOFs.size(); j++)
					myNeighsSparse[j].push_back(MPIrank);



		if ( i == _neighClusters.size() -1 && MPIrank > _neighClusters[i] )
			for (eslocal j = 0; j < _myBorderDOFs.size(); j++)
				myNeighsSparse[j].push_back(MPIrank);

	}

	for (eslocal i = 0; i < myNeighsSparse.size(); i++)
		if (myNeighsSparse[i].size() < 3)
			myNeighsSparse[i].clear();

	if (MPIrank == 0) { 
    std::cout << " Global B - myNeighSparse assembled                                       "; 
//    system("date +%T.%6N"); 
  }

	std::vector < std::vector < esglobal > > myLambdas;

	esglobal lambdaCount = 0;

	for (eslocal i = 0; i < myNeighsSparse.size(); i++) {
		bool add = false;
		if (myNeighsSparse[i].size() > 0) {
			esglobal dof = myNeighsSparse[i][0];

			eslocal cnt_tmp = myNeighsSparse[i].size() - 1; // pocet uzlu ucastnicich se duplicitnich vazeb

			for (eslocal j = 1; j < myNeighsSparse[i].size(); j++) {
				esglobal neighSD = myNeighsSparse[i][j];

				if ( add ) {

					myLambdas.push_back ( std::vector < esglobal > () );
					myLambdas[lambdaCount].reserve(6);
					myLambdas[lambdaCount].resize(5);
					myLambdas[lambdaCount][0] = lambdaCount;			// at this point local index of this lambda - needs to be updated after MPIgather and MPIscatter
					myLambdas[lambdaCount][1] = dof;					// dof in global numbering
					myLambdas[lambdaCount][2] = (esglobal)MPIrank;		// my sub-domainG
					myLambdas[lambdaCount][3] = neighSD;				// neigh. sub-domainG
					myLambdas[lambdaCount][4] = (esglobal)cnt_tmp;		// delitel lambdy pri zapisu do B matice - odpovida poctu duplicitnich vazeb
					lambdaCount++;

					if (!flag_redund_lagr_mult)
						break;
				}

				if (neighSD == (esglobal)MPIrank)
					add = true;
			}
		}
	}

	if (MPIrank == 0) { std::cout << " Global B - Create global lambda numbering                                "; 
   // system("date +%T.%6N"); 
  }

	esglobal lambdaGlobalCount = 0;

	MPI_Exscan(&lambdaCount, &lambdaGlobalCount, 1, esglobal_mpi, MPI_SUM, MPI_COMM_WORLD);

	if (MPIrank == 0) lambdaGlobalCount = 0;
	esglobal lambdaNum = lambdaCount + lambdaGlobalCount;
	MPI_Bcast(&lambdaNum, 1, esglobal_mpi, MPIsize-1, MPI_COMM_WORLD);
	esglobal total_number_of_global_B1_lambdas = lambdaNum;

	if (myLambdas.size() > 0)
		//cilk_
		for (eslocal i = 0; i < myLambdas.size(); i++)
			myLambdas[i][0] = myLambdas[i][0]  + lambdaGlobalCount + total_number_of_B1_l_rows; // create global lambda numbering <=> increment lambda numbering by number of lambdas created by all subdomains with smaller index


	if (MPIrank == 0) { 
    std::cout << " Global B - Assembling messages with lambdas for MPI                      "; 
    //system("date +%T.%6N"); 
  }


	std::vector < std::vector < esglobal > > mpi_send_buff;
	mpi_send_buff.resize( _neighClusters.size(), std::vector< esglobal >( 0 , 0 ) );
//#ifdef DEBUG
//	for (int i = 0; i < _neighClusters.size(); i++) {
//#else
	cilk_for (int i = 0; i < _neighClusters.size(); i++) {
//#endif
		int index = 0;
		if ( myLambdas.size() > 0 )
		{
			for (int j = 0; j < myLambdas.size(); j++) {
				if( myLambdas[j][3] == _neighClusters[i] ) {
					mpi_send_buff[i].push_back(myLambdas[j][0]);
					mpi_send_buff[i].push_back(myLambdas[j][1]);
					mpi_send_buff[i].push_back(myLambdas[j][2]);
					mpi_send_buff[i].push_back(myLambdas[j][3]);
					mpi_send_buff[i].push_back(myLambdas[j][4]);
					index++;
				}
			}
			if (index == 0)
				mpi_send_buff[i].push_back(0);
		}
		else
		{
			mpi_send_buff[i].push_back(0);
		}
	}

	if (MPIrank == 0) { 
    std::cout << " Global B - Isend                                                         "; 
    //system("date +%T.%6N"); 
  }

	for (int i = 0; i < _neighClusters.size(); i++)
		MPI_Isend(&mpi_send_buff[i][0], mpi_send_buff[i].size(), esglobal_mpi, _neighClusters[i], 0, MPI_COMM_WORLD, &mpi_send_req[i]);


	if (MPIrank == 0) { 
    std::cout << " Global B - Iprobe and MPIrecv                                            "; 
    //system("date +%T.%6N"); 
  }

	std::vector < std::vector < esglobal > > mpi_recv_buff;
	mpi_recv_buff.resize( _neighClusters.size(), std::vector< esglobal >( 0 , 0 ) );
	//delete [] mpi_send_req;


	// receiving all border DOFs from all neighboring sub-domains
	eslocal messages_received = 0;
	while ( messages_received < _neighClusters.size() ) {
		for (eslocal i = 0; i < _neighClusters.size(); i++) {

			//MPI_Probe( myNeighSubDomains[i], 0, MPI_COMM_WORLD, &mpi_stat);
			int flag;
			MPI_Iprobe( _neighClusters[i], 0, MPI_COMM_WORLD, &flag, &mpi_stat );

			if (flag) {
				int recv_msg_size = 0;

				MPI_Get_count(&mpi_stat, esglobal_mpi, &recv_msg_size);
				esglobal* mpi_tmp_recv_buff = (esglobal*)malloc(sizeof(esglobal) * recv_msg_size);

				MPI_Recv(mpi_tmp_recv_buff, recv_msg_size, esglobal_mpi, _neighClusters[i], 0, MPI_COMM_WORLD, &mpi_stat);
				mpi_recv_buff[i].insert(mpi_recv_buff[i].begin(), mpi_tmp_recv_buff, mpi_tmp_recv_buff + recv_msg_size);

				free(mpi_tmp_recv_buff);
				messages_received++;
			}
		}
	}

	if (MPIrank == 0) { 
    std::cout << " Global B - Decode received lambdas                                       "; 
    //system("date +%T.%6N"); 
  }

	// decode received lambdas
	eslocal recv_lamba_count = 0;
	for (eslocal i = 0; i < _neighClusters.size(); i++)
		if (mpi_recv_buff[i].size() > 1)
			recv_lamba_count += mpi_recv_buff[i].size();

	recv_lamba_count = recv_lamba_count / 5;

	eslocal l_i = myLambdas.size();
	myLambdas.resize( myLambdas.size() + recv_lamba_count, std::vector< esglobal >( 5 , 0 ) );

	for (eslocal i = 0; i < _neighClusters.size(); i++) {
		if (mpi_recv_buff[i].size() > 1) {
			for (int j = 0; j < mpi_recv_buff[i].size() / 5; j++) {
				myLambdas[l_i][0] = mpi_recv_buff[i][5*j + 0];
				myLambdas[l_i][1] = mpi_recv_buff[i][5*j + 1];
				myLambdas[l_i][2] = mpi_recv_buff[i][5*j + 3];
				myLambdas[l_i][3] = mpi_recv_buff[i][5*j + 2];
				myLambdas[l_i][4] = mpi_recv_buff[i][5*j + 4];
				l_i++;
			}
		}
	}

	if (MPIrank == 0) { 
    std::cout << " Global B - myLambdas - sort or tbb:sort                                  "; 
   // system("date +%T.%6N"); 
  }

	auto comp_vf = [](const std::vector<esglobal> &a, const std::vector<esglobal> &b) {return a[0] < b[0];};

//#ifdef USE_TBB
//	tbb::parallel_sort(myLambdas.begin(), myLambdas.end(), comp_vf);
//#else
	std::sort         (myLambdas.begin(), myLambdas.end(), comp_vf);
//#endif

	if (MPIrank == 0) { 
    std::cout << " Global B - Final B assembling with g2l mapping using std::map            "; 
//    system("date +%T.%6N"); 
  }

	esglobal lambda;
	esglobal DOFNumber;
	eslocal n_myLambdas = myLambdas.size();

//#ifdef USE_TBB
//	tbb::mutex m;
//	cilk_for (int j = 0; j < n_myLambdas; j++)
//#else
	for (eslocal j = 0; j < n_myLambdas; j++)
//#endif
	{

		esglobal lambda         = myLambdas[j][0];
		esglobal DOFNumber      = myLambdas[j][1];

		//esglobal dofNODEnumber = DOFNumber / this->DOFs();
		//eslocal  dofNODEoffset = DOFNumber % this->DOFs();
		//eslocal  clustDofNODENumber = coordinates.clusterIndex( dofNODEnumber );

		//const std::set < eslocal > & subs_with_element = this->_input.mesh.subdomainBoundaries()[clustDofNODENumber]; // mnozina podoblasti na ktery je tento uzel

		eslocal  cnt            = myLambdas[j][4];
		double B_value;
		if (myLambdas[j][2] < myLambdas[j][3])
			B_value = 1.0;
		else
			B_value = -1.0;

		//TODO:Tuto smycku prepsat, aby fungovala jen podoblasti, ve ktery je uzel
		// Pomala a otestovana verze
		for (eslocal d = 0; d < this->subdomains(); d++) {

        //TODO: rychle verze nutno otestovat na realne uloze
		//for (it_set = localBoundaries[clustDofNODENumber].begin(); it_set != localBoundaries[clustDofNODENumber].end(); ++it_set) {
		//	eslocal d = *it_set;

			//eslocal domDofNODENumber = coordinates.localIndex(clustDofNODENumber, d);
			//if ( domDofNODENumber != -1 ) {
				//vychazi z mapovani g2l pro uzly a ne DOFy

			map_it = g2l.find(DOFNumber);

				eslocal domDOFNumber = map_it->second; //this->DOFs() * domDofNODENumber + dofNODEoffset;
//			   #ifdef USE_TBB
//				m.lock();
//			   #endif
				B1_DOK_tmp[d](lambda, domDOFNumber) = B_value;
				myLambdas[j].push_back(d);
				_B1_duplicity[d].push_back(1.0 / cnt);
				_vec_c[d].push_back(0.0);
//			   #ifdef USE_TBB
//				m.unlock();
//			   #endif
			//	break;

			//}
		}
	}

	for (eslocal d = 0; d < this->subdomains(); d++){
		//TODO: lambdaNum muze byt 64bit integer
		//TODO: matice B - pocet radku muze byt 64bit int
		B1_DOK_tmp[d].resize( total_number_of_B1_l_rows + total_number_of_global_B1_lambdas , rows[d]);
		SparseIJVMatrix<eslocal> ijv = B1_DOK_tmp[d];
		B1[d].AppendMatrix(ijv); //    = B1_DOK_tmp[d];
	}


	if (MPIrank == 0) { 
    std::cout << " Creating lambda_map_sub vector of vectors - Global B1                    "; 
 //   system("date +%T.%6N"); 
  }


	// for global B1
	for (int i = 0; i < myLambdas.size(); i++) {
		std::vector < eslocal > tmp_vec (3,0);		//TODO: must be esglobal
		tmp_vec[0] = myLambdas[i][0];
		tmp_vec[1] = myLambdas[i][2];
		tmp_vec[2] = myLambdas[i][3];

		_lambda_map_sub_clst.push_back(tmp_vec);

		eslocal lam_tmp = myLambdas [i][0]; //TODO: esglobal
		_lambda_map_sub_B1[ myLambdas[i][5] ].push_back( lam_tmp );
	}

	if (MPIrank == 0) { std::cout << " Dual size: " <<  total_number_of_B1_l_rows + total_number_of_global_B1_lambdas  << std::endl; }

        MPI_Barrier(MPI_COMM_WORLD);

   	if (MPIrank == 0) { 
      std::cout << " Global B - END                                                           "; 
     // system("date +%T.%6N"); 
     }



	for (int i = 0; i < _vec_c.size(); i++) {
		 _vec_c[i].resize(_B1_duplicity[i].size(), 0.0);
	}

	for (size_t p = 0; p < this->subdomains(); p++) {
		_localB[p] = _B0[p];
		_globalB[p] = _B1[p];
	}
}

template <class TInput>
void Gluing<TInput>::computeSubdomainGluing()
{

#define PARALLEL
//#define SEQUENTIAL


	const mesh::Boundaries &localBoundaries = this->_input.mesh.subdomainBoundaries();
	// TODO: cluster boundaries on surface
	const mesh::Boundaries &globalBoundaries = this->_input.mesh.clusterBoundaries();



	if (_B1.size() != this->subdomains())
		_B1.resize(this->subdomains());

	if (_B0.size() != this->subdomains())
		_B0.resize(this->subdomains());

	eslocal lambda_count_B0 = 0, lambda_count_B1 = 0;

	// TODO: make it more general
	std::vector<size_t> properties;
	properties.resize(this->DOFs());
	if (this->DOFs() == 1) {
		properties[0] = mesh::DIRICHLET_X;
	}
	if (this->DOFs() == 3) {
		properties[0] = mesh::DIRICHLET_X;
		properties[1] = mesh::DIRICHLET_Y;
		properties[2] = mesh::DIRICHLET_Z;
	}

#ifdef PARALLEL

	/* Numbers of processors, value of PAR_NUM_THREADS */
	int threads;
	char * var = getenv("PAR_NUM_THREADS");
    if(var != NULL)
    	sscanf( var, "%d", &threads );
	else {
    	printf("Parallel generator of B matrix - Please set environment PAR_NUM_THREADS to 1");
        exit(1);
	}

	std::vector < std::vector < std::vector < eslocal > > > mat_B_dir 				 (threads);
	std::vector < std::vector<eslocal> > 					local_prim_numbering_d_l (threads);
	std::vector<eslocal> 									lambda_count_B1_l 		 (threads, 0);
	std::vector<eslocal> 									lambda_count_B1_sum 	 (threads, 0);




	std::vector < std::vector < std::vector < double > > > 	vec_c_l ( threads );

#pragma omp parallel num_threads(threads)
	{
		int this_thread = omp_get_thread_num();
		int num_threads = omp_get_num_threads();


		std::vector<size_t>::const_iterator vi_l;
		std::set<eslocal>::const_iterator si1_l, si2_l;

		mat_B_dir[this_thread].			  	  resize( this->subdomains()    );
		local_prim_numbering_d_l[this_thread].resize( this->subdomains(), 0 );
		vec_c_l[this_thread].                 resize( this->subdomains()    );

		int chunk_size; 
                if (num_threads > 1) 
                    chunk_size = localBoundaries.size() / (num_threads-1);
                else 
                    chunk_size = localBoundaries.size(); 
                    
                for (int d = 0; d < this->subdomains(); d++) {
			mat_B_dir[this_thread][d].reserve(chunk_size);
			vec_c_l[this_thread][d].reserve(chunk_size);
		}

//#pragma omp for schedule (static, chunk_size)
//		for (size_t i = 0; i < localBoundaries.size(); i++) {

		size_t lo =  this_thread      * chunk_size;
		size_t hi = (this_thread + 1) * chunk_size;

		if (hi > localBoundaries.size())    hi = localBoundaries.size();
		if (this_thread == num_threads - 1) hi = localBoundaries.size();

		for (size_t i = lo; i < hi; i++) {

			std::vector<bool> is_dirichlet(this->DOFs(), false);
			for (si1_l = localBoundaries[i].begin(); si1_l != localBoundaries[i].end(); ++si1_l) {
				for (vi_l = properties.begin(); vi_l != properties.end(); ++vi_l) {
					const std::map<eslocal, double> &property = this->_input.mesh.coordinates().property(*vi_l).values();
					if (property.find(i) != property.end()) {

						double dirichlet_value = property.at(i);

						//is_dirichlet[0] = true;

						mat_B_dir[this_thread][*si1_l].push_back( lambda_count_B1_l[this_thread] );
						mat_B_dir[this_thread][*si1_l].push_back( local_prim_numbering_d_l[this_thread][*si1_l] + (vi_l - properties.begin()) );
						mat_B_dir[this_thread][*si1_l].push_back( 1 );

						vec_c_l   [this_thread][*si1_l].push_back( dirichlet_value );

						//gB[*si1](lambda_count_B1, local_prim_numbering_d[*si1] + (vi - properties.begin())) =  1.0;

						//_lambda_map_sub_clst.		push_back(std::vector<eslocal>({ lambda_count_B1, 0 }));
						//_lambda_map_sub_B1[*si1].	push_back(lambda_count_B1);
						//_B1_duplicity[*si1].		push_back(1.0);
						//_vec_c[*si1].				push_back(dirichlet_value);

						lambda_count_B1_l[this_thread]++;
					}
				}
			}

			for (si1_l = localBoundaries[i].begin(); si1_l != localBoundaries[i].end(); ++si1_l) {
				local_prim_numbering_d_l[this_thread][*si1_l] += this->DOFs();
			}


		}

#pragma omp barrier

#pragma omp master
		{
			lambda_count_B1_sum[0] = lambda_count_B1_l[0];
			for (size_t th = 1; th < threads; th++) {
				lambda_count_B1_sum[th] = lambda_count_B1_sum[th-1] + lambda_count_B1_l[th];
				for (size_t d = 0; d < this->subdomains(); d++) {
					local_prim_numbering_d_l[th][d] += local_prim_numbering_d_l[th - 1][d];
				}
			}
		}


#pragma omp for
		for (size_t d = 0; d < this->subdomains(); d++) {

			for (size_t th = 0; th < threads; th++) {
				eslocal lambda_off = 0;
				eslocal locDOF_off = 0;

				if (th > 0) lambda_off = lambda_count_B1_sum[th-1];

				for (size_t i = 0; i < mat_B_dir[th][d].size(); i = i + 3 ) {
					if (th > 0) locDOF_off = local_prim_numbering_d_l[th-1][d];

					eslocal lambda = mat_B_dir[th][d][i + 0] + lambda_off;
				    eslocal locDOF = mat_B_dir[th][d][i + 1] + locDOF_off;

				    //gB[d]( lambda , locDOF  ) = (double)mat_B_dir[th][d][i + 2];
				    _B1[d].set ( lambda , locDOF, (double)mat_B_dir[th][d][i + 2]);

					_lambda_map_sub_B1[d].	push_back(lambda);
					_B1_duplicity[d]. 		push_back(1.0);

				}

				_vec_c[d].insert( _vec_c[d].end(), vec_c_l[th][d].begin(), vec_c_l[th][d].end() );

			}
		}

#pragma omp master
		{
//			for (eslocal i = 0; i < lambda_count_B1_sum[threads - 1]; i++)
//				_lambda_map_sub_clst.		push_back(std::vector<eslocal>({ i, 0 }));
			lambda_count_B1 = lambda_count_B1_sum[threads - 1];
		}
	}
#endif //PARALLEL

#ifdef SEQUENTIAL

	std::vector<SparseDOKMatrix<eslocal> > gB(this->subdomains());
	std::vector<SparseDOKMatrix<eslocal> > lB(this->subdomains());

	//std::vector<SparseIJVMatrix<eslocal> > gBij(this->subdomains());

 //Dirichelt - seq version
	std::vector<size_t>::const_iterator vi;
	std::set<eslocal>::const_iterator si1, si2;

	std::vector<std::vector<eslocal> > t_lambda_map_sub_clst;
	std::vector<std::vector<eslocal> > t_lambda_map_sub_B1 ( this->subdomains() );
	std::vector<std::vector<double> >  t_B1_duplicity ( this->subdomains() );
	std::vector<std::vector<double> >  t_vec_c ( this->subdomains() );
	std::vector<SparseDOKMatrix<eslocal> > t_gB(this->subdomains());
	int 								t_lambda_count_B1 = 0;

	std::vector<eslocal> t_local_prim_numbering_d(this->subdomains(), 0);
	for (size_t i = 0; i < localBoundaries.size(); i++) {

		std::vector<bool> is_dirichlet(this->DOFs(), false);
		for (si1 = localBoundaries[i].begin(); si1 != localBoundaries[i].end(); ++si1) {
			for (vi = properties.begin(); vi != properties.end(); ++vi) {
				const std::map<eslocal, double> &property = this->_input.mesh.coordinates().property(*vi).values();
				if (property.find(i) != property.end()) {

					double dirichlet_value = property.at(i);

					is_dirichlet[0] = true;

					t_gB[*si1](t_lambda_count_B1, t_local_prim_numbering_d[*si1] + (vi - properties.begin())) =  1.0;

					t_lambda_map_sub_clst.		push_back(std::vector<eslocal>({ t_lambda_count_B1, 0 }));
					t_lambda_map_sub_B1[*si1].	push_back(t_lambda_count_B1);
					t_B1_duplicity[*si1].		push_back(1.0);
					t_vec_c[*si1].				push_back(dirichlet_value);

					t_lambda_count_B1++;
				}
			}
		}

		for (si1 = localBoundaries[i].begin(); si1 != localBoundaries[i].end(); ++si1) {
			t_local_prim_numbering_d[*si1] += this->DOFs();
		}

	}
#endif //SEQUENTIAL

#ifdef PARALLEL

	std::vector < std::vector < std::vector < eslocal > > > mat_B0 				 	 (threads);
	std::vector<eslocal> 									lambda_count_B0_l 		 (threads, 0);

#pragma omp parallel num_threads(threads)
	{
		int this_thread = omp_get_thread_num();
		int num_threads = omp_get_num_threads();

		std::vector<size_t>::const_iterator vi_l;
		std::set<eslocal>::const_iterator si1_l, si2_l;

		mat_B_dir[this_thread].			  	  clear();
		local_prim_numbering_d_l[this_thread].clear();

		mat_B_dir[this_thread].			  resize( this->subdomains() );
                mat_B0   [this_thread].                   resize( this->subdomains()  );
		local_prim_numbering_d_l[this_thread].resize( this->subdomains(),0 );

		int chunk_size; 
                if (num_threads > 1) 
                    chunk_size = localBoundaries.size() / (num_threads-1);
                else 
                    chunk_size = localBoundaries.size(); 
                    
		for (int d = 0; d < this->subdomains(); d++) {
			mat_B_dir[this_thread][d].reserve(chunk_size);
		}

//#pragma omp for schedule (static, chunk_size)
//		for (size_t i = 0; i < localBoundaries.size(); i++) {

		size_t lo =  this_thread      * chunk_size;
		size_t hi = (this_thread + 1) * chunk_size;

		if (hi > localBoundaries.size())    hi = localBoundaries.size();
		if (this_thread == num_threads - 1) hi = localBoundaries.size();

		for (size_t i = lo; i < hi; i++) {

			std::vector<bool> is_dirichlet(this->DOFs(), false);
			for (si1_l = localBoundaries[i].begin(); si1_l != localBoundaries[i].end(); ++si1_l) {
				for (vi_l = properties.begin(); vi_l != properties.end(); ++vi_l) {
					const std::map<eslocal, double> &property = this->_input.mesh.coordinates().property(*vi_l).values();
					if (property.find(i) != property.end()) {
						is_dirichlet[0] = true;
					}
				}
			}

			if (localBoundaries[i].size() > 1) {

				if ( globalBoundaries[i].size() == 1
					 && ( !localBoundaries.isCorner(i) || esconfig::solver::FETI_METHOD != 1 )
					 ) {	//TODO: Pozor Cornery nejdou do B1
					for (si1_l = localBoundaries[i].begin(); si1_l != localBoundaries[i].end(); ++si1_l) {
						for (si2_l = si1_l,++si2_l; si2_l != localBoundaries[i].end(); ++si2_l) {
							for (eslocal d = 0; d < this->DOFs(); d++) {
								if (is_dirichlet[d]) {
									continue;
								}

								mat_B_dir[this_thread][*si1_l].push_back( lambda_count_B1_l[this_thread] );
								mat_B_dir[this_thread][*si1_l].push_back( local_prim_numbering_d_l[this_thread][*si1_l] + d );
								mat_B_dir[this_thread][*si1_l].push_back( 1 * localBoundaries[i].size() );

								mat_B_dir[this_thread][*si2_l].push_back( lambda_count_B1_l[this_thread] );
								mat_B_dir[this_thread][*si2_l].push_back( local_prim_numbering_d_l[this_thread][*si2_l] + d );
								mat_B_dir[this_thread][*si2_l].push_back( -1 * localBoundaries[i].size() );

								lambda_count_B1_l[this_thread]++;
							}
						}
					}
				}

				//if ( 1 == 1 ) {
				if (localBoundaries.isCorner(i)) {
					for (si1_l = localBoundaries[i].begin(), si2_l = si1_l, ++si1_l; si1_l != localBoundaries[i].end(); ++si1_l) {
						for (eslocal d = 0; d < this->DOFs(); d++) {

							//lB[*si2](lambda_count_B0, local_prim_numbering[*si2] + d) =  1.0;
							//lB[*si1](lambda_count_B0, local_prim_numbering[*si1] + d) = -1.0;
							//_lambda_map_sub_B0[*si2].push_back(lambda_count_B0);
							//_lambda_map_sub_B0[*si1].push_back(lambda_count_B0);
							//lambda_count_B0++;

							mat_B0[this_thread][*si1_l].push_back( lambda_count_B0_l[this_thread] );
							mat_B0[this_thread][*si1_l].push_back( local_prim_numbering_d_l[this_thread][*si1_l] + d );
							mat_B0[this_thread][*si1_l].push_back( 1 );

							mat_B0[this_thread][*si2_l].push_back( lambda_count_B0_l[this_thread] );
							mat_B0[this_thread][*si2_l].push_back( local_prim_numbering_d_l[this_thread][*si2_l] + d );
							mat_B0[this_thread][*si2_l].push_back( -1 );

							lambda_count_B0_l[this_thread]++;

						}
						si2_l = si1_l;
					}
				}



			}

			for (si1_l = localBoundaries[i].begin(); si1_l != localBoundaries[i].end(); ++si1_l) {
				local_prim_numbering_d_l[this_thread][*si1_l] += this->DOFs();
			}

		}

#pragma omp barrier
#pragma omp single
		{
			for (size_t th = 1; th < threads; th++) {
				lambda_count_B1_l[th] += lambda_count_B1_l[th - 1];
				lambda_count_B0_l[th] += lambda_count_B0_l[th - 1];
				//std::cout << lambda_count_B1_l[th] << " ";
				for (size_t d = 0; d < this->subdomains(); d++) {
					local_prim_numbering_d_l[th][d] += local_prim_numbering_d_l[th - 1][d];
				}
			}
		}

#pragma omp for
		for (size_t d = 0; d < this->subdomains(); d++) {
			for (size_t th = 0; th < threads; th++) {
				eslocal lambda_off = 0;
				eslocal locDOF_off = 0;

				if (th > 0) lambda_off = lambda_count_B1_l[th-1];

				for (size_t i = 0; i < mat_B_dir[th][d].size(); i = i + 3 ) {
					if (th > 0)
						locDOF_off = local_prim_numbering_d_l[th-1][d];

					eslocal lambda = mat_B_dir[th][d][i + 0] + lambda_off;
				    eslocal locDOF = mat_B_dir[th][d][i + 1] + locDOF_off;

				    double duplicity;
				    double value;
				    eslocal tmp = mat_B_dir[th][d][i + 2];

				    if (tmp < 0) {
				    	duplicity = -1.0 / (double)tmp;
				    	value 	   = -1.0;
				    } else {
				    	duplicity = 1.0 / (double)tmp;
				    	value 	   = 1.0;
				    }

				    //gB[d]( lambda , locDOF  ) = value;
				    _B1[d].set ( lambda , locDOF, value);

					_lambda_map_sub_B1[d].	push_back(lambda);
					_B1_duplicity[d]. 		push_back(duplicity);
					_vec_c[d]. 				push_back(0.0);

				}

			}
		}


#pragma omp for
		for (size_t d = 0; d < this->subdomains(); d++) {
			for (size_t th = 0; th < threads; th++) {
				eslocal lambda_off = 0;
				eslocal locDOF_off = 0;

				if (th > 0) lambda_off = lambda_count_B0_l[th-1];

				for (size_t i = 0; i < mat_B0[th][d].size(); i = i + 3 ) {

					if (th > 0)
						locDOF_off = local_prim_numbering_d_l[th-1][d];

					eslocal lambda = mat_B0[th][d][i + 0] + lambda_off;
				    eslocal locDOF = mat_B0[th][d][i + 1] + locDOF_off;

				    double duplicity;
				    double value = (double) mat_B0[th][d][i + 2];

				    _B0[d].set ( lambda , locDOF, value);
					_lambda_map_sub_B0[d].	push_back(lambda);

				}
			}
		}

#pragma omp master
		{
			for (eslocal i = 0; i < lambda_count_B1_l[threads - 1]; i++) {
				_lambda_map_sub_clst.		push_back(std::vector<eslocal>({ i, 0 }));
			}
			lambda_count_B1 = lambda_count_B1_l[threads - 1];
			lambda_count_B0 = lambda_count_B0_l[threads - 1];
		}

	}


	for (eslocal d = 0; d < this->subdomains(); d++) {
//		//gB[d].resize(lambda_count_B1, local_prim_numbering_d_l[threads - 1][d]);
//		gBij[d].resize(lambda_count_B1, local_prim_numbering_d_l[threads - 1][d]);
//		//_B1[d] = gB[d];
//		_B1[d] = gBij[d];
////		lB[d].resize(lambda_count_B0, local_prim_numbering[threads - 1][d]);
////		_B0[d] = lB[d];
		_B0[d].resize(lambda_count_B0, local_prim_numbering_d_l[threads - 1][d]);
		_B1[d].resize(lambda_count_B1, local_prim_numbering_d_l[threads - 1][d]);

	}


#endif // PARALLEL


#ifdef SEQUENTIAL
	std::vector<eslocal> local_prim_numbering(this->subdomains(), 0);
	for (size_t i = 0; i < localBoundaries.size(); i++) {

		std::vector<bool> is_dirichlet(this->DOFs(), false);
		for (si1 = localBoundaries[i].begin(); si1 != localBoundaries[i].end(); ++si1) {
			for (vi = properties.begin(); vi != properties.end(); ++vi) {
				const std::map<eslocal, double> &property = this->_input.mesh.coordinates().property(*vi).values();
				if (property.find(i) != property.end()) {
					//TODO: Toto asi neni dobre - jak resit DOFs ?
					is_dirichlet[0] = true;
				}
			}
		}

		if (localBoundaries[i].size() > 1) {

			if ( globalBoundaries[i].size() == 1
				 && ( !localBoundaries.isCorner(i) || esconfig::solver::FETI_METHOD != 1 )
				 ) {	//TODO: Pozor Cornery nejdou do B1
				for (si1 = localBoundaries[i].begin(); si1 != localBoundaries[i].end(); ++si1) {
					for (si2 = si1,++si2; si2 != localBoundaries[i].end(); ++si2) {
						for (eslocal d = 0; d < this->DOFs(); d++) {
							if (is_dirichlet[d]) {
								continue;
							}
							t_gB[*si1](t_lambda_count_B1, local_prim_numbering[*si1] + d) =  1.0;
							t_gB[*si2](t_lambda_count_B1, local_prim_numbering[*si2] + d) = -1.0;

							t_lambda_map_sub_B1[*si1].push_back(t_lambda_count_B1);
							t_lambda_map_sub_B1[*si2].push_back(t_lambda_count_B1);
							t_lambda_map_sub_clst.	 push_back(std::vector<eslocal>({ t_lambda_count_B1, 0 }));
							t_B1_duplicity[*si1].	 push_back( 1.0 / (double) localBoundaries[i].size() );
							t_B1_duplicity[*si2].	 push_back( 1.0 / (double) localBoundaries[i].size() );
							t_vec_c[*si1].			 push_back(0.0);
							t_vec_c[*si2].			 push_back(0.0);

							t_lambda_count_B1++;
						}
					}
				}
			}

			//if ( 1 == 1 ) {
			if (localBoundaries.isCorner(i)) {
				for (si1 = localBoundaries[i].begin(), si2 = si1, ++si1; si1 != localBoundaries[i].end(); ++si1) {
					for (eslocal d = 0; d < this->DOFs(); d++) {
						lB[*si2](lambda_count_B0, local_prim_numbering[*si2] + d) =  1.0;
						lB[*si1](lambda_count_B0, local_prim_numbering[*si1] + d) = -1.0;
						_lambda_map_sub_B0[*si2].push_back(lambda_count_B0);
						_lambda_map_sub_B0[*si1].push_back(lambda_count_B0);
						lambda_count_B0++;
					}
					si2 = si1;
				}
			}

		}

		for (si1 = localBoundaries[i].begin(); si1 != localBoundaries[i].end(); ++si1) {
			local_prim_numbering[*si1] += this->DOFs();
		}

	}

	for (eslocal d = 0; d < this->subdomains(); d++) {
		t_gB[d].resize(t_lambda_count_B1, local_prim_numbering[d]);
		_B1[d] = t_gB[d];

		lB[d].resize(lambda_count_B0, local_prim_numbering[d]);
		_B0[d] = lB[d];
	}

//	for (int i = 0; i < t_lambda_map_sub_B1.size(); i++ )
//	{
//		for (int j = 0; j < t_lambda_map_sub_B1[i].size(); j++)
//		{
//			if ( _lambda_map_sub_B1[i][j] != t_lambda_map_sub_B1[i][j] )
//				cout << i << ":" << j << " - " <<_lambda_map_sub_B1[i][j] << " - " << t_lambda_map_sub_B1[i][j] << std::endl;
//		}
//		//if ( _lambda_map_sub_B1[i].size() == t_lambda_map_sub_B1[i].size() )
//		//	cout << i << ":" <<_lambda_map_sub_B1[i].size() << " - " << t_lambda_map_sub_B1[i].size() << std::endl;
//	}

	_lambda_map_sub_B1 = t_lambda_map_sub_B1;
	_lambda_map_sub_clst = t_lambda_map_sub_clst;
	_B1_duplicity = t_B1_duplicity;
	_vec_c = t_vec_c;
#endif //SEQUENTIAL

	if ( this->rank() == 0) { std::cout << " B0 size: " <<  lambda_count_B0  << std::endl; }


}

template <class TInput>
void Gluing<TInput>::local_B1_global_resize() {

	int MPIrank = esconfig::MPIrank;
	int MPIsize = esconfig::MPIsize;

	std::vector<SparseIJVMatrix<eslocal> > &B1 = _B1;

	// Local B1 - further processing - update row numbering based on all clusters
    if (MPIrank == 0) { 
      std::cout << " Global B - Local preprocessing - start                                   "; 
//      system("date +%T.%6N"); 
    }

	// Create lambda global numbering
	esglobal localB1_l_rows = B1[0].rows(); // number of rows B1 for all domains must be the same

	// Renumbering of the local B1 matrix including Dirichlet BC
	// Create lambda global counting for local B1
	esglobal global_B1_l_rows;
	MPI_Exscan(&localB1_l_rows, &global_B1_l_rows, 1, esglobal_mpi, MPI_SUM, MPI_COMM_WORLD);
	if (MPIrank == 0)
		global_B1_l_rows = 0; //localB1_l_rows;

	global_B1_l_rows = localB1_l_rows + global_B1_l_rows;
	total_number_of_B1_l_rows = global_B1_l_rows;
	MPI_Bcast(&total_number_of_B1_l_rows, 1, esglobal_mpi, MPIsize-1, MPI_COMM_WORLD);

    if (MPIrank == 0) { 
      std::cout << " Global B - Local preprocessing - EXscan and Bcast done                  "; 
//      system("date +%T.%6N"); 
    }

	cilk_for (eslocal domain_index=0; domain_index < this->subdomains(); domain_index++) {
		//TODO: lambda muze byt esglobal ale IJV matice je jen eslocal
		esglobal row_offset = global_B1_l_rows - localB1_l_rows;
		B1[domain_index].ShiftRowIndex(row_offset);

		eslocal  cols_tmp = B1[domain_index].columns();
		B1[domain_index].resize(total_number_of_B1_l_rows, cols_tmp); // TODO: prvni je esglobal

		for (eslocal i = 0; i < _lambda_map_sub_B1[domain_index].size(); i++) {
			_lambda_map_sub_B1[domain_index][i] += row_offset;
		}

	}

    if (MPIrank == 0) { 
      std::cout << " Global B - Local preprocessing - end of renumbering of rows of local B1   "; 
//      system("date +%T.%6N"); 
    }


	esglobal row_offset = global_B1_l_rows - localB1_l_rows;
	for (eslocal i = 0; i < _lambda_map_sub_clst.size(); i++) {
		_lambda_map_sub_clst[i][0] += row_offset;
		_lambda_map_sub_clst[i][1] = MPIrank;
	}

	// END - Local B1 - further processing - update row numbering based on all clusters

}

template <class TInput>
void Gluing<TInput>::get_myBorderDOFs_from_mesh() {

	int MPIrank = esconfig::MPIrank;
	int MPIsize = esconfig::MPIsize;
	std::vector<SparseIJVMatrix<eslocal> > &B1 = _B1;
	std::vector<SparseIJVMatrix<eslocal> > &B0 = _B0;
	const mesh::Coordinates &coordinates = this->_input.mesh.coordinates();
	// TODO: cluster boundaries in surface
	const mesh::Boundaries &globalBoundaries = this->_input.mesh.clusterBoundaries();
	const mesh::Boundaries &localBoundaries = this->_input.mesh.subdomainBoundaries();


	eslocal borderDofNum; 	// number of DOFs on surface of my cluster
	std::vector< esglobal >::iterator it_vec;

	//std::vector < std::vector < esglobal > > neighBorderDofs;   // 2D vector for DOFs on borders of neighboring sub-domains
	//std::vector < esglobal > myBorderDOFs;  					// my border DOFs are here
	//std::vector < eslocal  > _neighClusters; 					// my neighboring clusters




	// Find all MPIranks of all neighboring clusters in globalBoundaries
	std::vector < eslocal > neigh_tmp  (MPIsize, 0);
	std::set<eslocal>::const_iterator it_set;
	std::set<eslocal>::const_iterator it_set_l;

    if (MPIrank == 0) { 
      std::cout << " Global B - Blobal B1 neighdofs and neigh dofs array building             "; 
      //system("date +%T.%6N"); 
      }

    // Now this loop is used to get my Border DOFs and my neighboring subdomains
    // information about neighnoring DOFS is here, but it is not used
	// neighBorderDofs.resize( MPIsize, std::vector< esglobal >( 0 , 0 ) );
	for (size_t i = 0; i < globalBoundaries.size(); i++) {

		//
		if ( globalBoundaries[i].size() > 1 && localBoundaries[i].size() == 1 ) {
			for (it_set = globalBoundaries[i].begin(); it_set != globalBoundaries[i].end(); ++it_set) {
				if (*it_set == MPIrank) { // if it points to local cluster
					for (int d_i = 0; d_i < this->DOFs(); d_i++ ) {
						_myBorderDOFs.push_back( this->DOFs() * coordinates.globalIndex(i) + d_i ); // mapping local local to global
					}
				} else {
					neigh_tmp[*it_set] = 1;
				}
	        }
		}

		//
		if ( globalBoundaries[i].size() > 1 && localBoundaries[i].size() > 1 ) {
			for (it_set = globalBoundaries[i].begin(); it_set != globalBoundaries[i].end(); ++it_set) {
				if (*it_set == MPIrank) {
					// this loop goes over the nodes that are in multiple domains on this one cluster
					for (it_set_l = localBoundaries[i].begin(); it_set_l != localBoundaries[i].end(); ++it_set_l) {
						for (int d_i = 0; d_i < this->DOFs(); d_i++ ) {
							_myBorderDOFs_sp      .push_back( this->DOFs() * coordinates.globalIndex(i) + d_i ); // mapping local local to global
							//myBorderDOFs_sp_loc_n.push_back( this->DOFs() *                          i + d_i ); // in local numbering
						}
					}
				}
	        }
		}

	}

	// Detecting neighboring clusters
	for (eslocal i = 0; i < neigh_tmp.size(); i++)
		if (neigh_tmp[i] == 1)
			_neighClusters.push_back(i);

	//std::sort (myBorderDOFs.begin(), myBorderDOFs.end());
	// removes the duplicit DOFs from myBorderDofs
	// POZOR
	//std::vector< esglobal >::iterator itx;
    //itx = std::unique (myBorderDOFs.begin(), myBorderDOFs.end());
    //myBorderDOFs.resize( std::distance(myBorderDOFs.begin(), itx) );

	// sort my neigh DOFs sp
	std::sort (_myBorderDOFs_sp.begin(), _myBorderDOFs_sp.end());

}

template <class TInput>
void Gluing<TInput>::computeClusterGluing(std::vector<size_t> &rows)
{
	int MPIrank = esconfig::MPIrank;
	int MPIsize = esconfig::MPIsize;
	std::vector<SparseIJVMatrix<eslocal> > &B1 = _B1;
	std::vector<SparseIJVMatrix<eslocal> > &B0 = _B0;
	const mesh::Coordinates &coordinates = this->_input.mesh.coordinates();
	// TODO: cluster boundaries in surface
	const mesh::Boundaries &globalBoundaries = this->_input.mesh.clusterBoundaries();
	const mesh::Boundaries &localBoundaries = this->_input.mesh.subdomainBoundaries();

	bool flag_redund_lagr_mult = true;

	std::vector < SparseDOKMatrix<eslocal> > B1_DOK_tmp(this->subdomains());
	MPI_Request   mpi_req;
	MPI_Status 	  mpi_stat;
	std::set<eslocal>::const_iterator it_set;
	std::set<eslocal>::const_iterator it_set_l;


	// Update of local B1 matrices into global numbering
	this->local_B1_global_resize();

	// Get myBorderDOFs from mesh
	this->get_myBorderDOFs_from_mesh();



	// Total number of neighboring clusters
	eslocal neighClustNum;	// number of neighboring sub-domains for current sub-domainG
	neighClustNum = _neighClusters.size();

    if (MPIrank == 0) { 
      std::cout << " Global B - myNeighDOFs arrays are transfered to neighbors                "; 
     // system("date +%T.%6N");
    }

    MPI_Request * mpi_send_req  = new MPI_Request [_neighClusters.size()];
	MPI_Request * mpi_recv_req  = new MPI_Request [_neighClusters.size()];
	MPI_Status  * mpi_recv_stat = new MPI_Status  [_neighClusters.size()];

	std::vector < std::vector < esglobal > > neighBorderDofs;   // 2D vector for DOFs on borders of neighboring sub-domains
	neighBorderDofs.resize( _neighClusters.size(), std::vector< esglobal >( 0 , 0 ) );

	// sending my border DOFs to all neighboring clusters
	for (eslocal i = 0; i < _neighClusters.size(); i++) {
		MPI_Isend(&_myBorderDOFs[0], _myBorderDOFs.size(), esglobal_mpi, _neighClusters[i], 0, MPI_COMM_WORLD, &mpi_send_req[i]);
	}

	// receiving all border DOFs from all neighboring sub-domains
	eslocal messages_received_bd = 0;
	while ( messages_received_bd < _neighClusters.size() ) {
		for (eslocal i = 0; i < _neighClusters.size(); i++) {

			int flag;
			MPI_Iprobe( _neighClusters[i], 0, MPI_COMM_WORLD, &flag, &mpi_stat );

			if (flag) {
				int recv_msg_size = 0;

				MPI_Get_count(&mpi_stat, esglobal_mpi, &recv_msg_size);

				neighBorderDofs[i].resize(recv_msg_size);
				if (recv_msg_size < 0)
					std::cout << "error in msg size !";
				MPI_Recv(&neighBorderDofs[i][0], recv_msg_size, esglobal_mpi, _neighClusters[i], 0, MPI_COMM_WORLD, &mpi_stat);

				messages_received_bd++;
			}
		}
	}

	MPI_Barrier(MPI_COMM_WORLD);


	if (MPIrank == 0) { 
    std::cout << " Global B - Local preprocessing done                                      "; 
 //   system("date +%T.%6N"); 
  }


	// NOW :
	// my neighboring clusters are in :     	_neighClusters
	// my border DOFs are in : 					myBorderDOFs
	// neighboring clusters border DOFs are in:	neighBorderDofs[i]

 	std::vector < std::vector < esglobal > > myNeighsSparse;
	myNeighsSparse.resize( _myBorderDOFs.size() );

	for (eslocal j = 0; j < _myBorderDOFs.size(); j++) {
		myNeighsSparse[j].reserve(5);
		myNeighsSparse[j].push_back(_myBorderDOFs[j]);
	}

	for (eslocal i = 0; i < _neighClusters.size(); i++) {
		int d = _neighClusters[i];
		int mydofs_index = 0;
		int nedofs_index = 0;

		if ( i == 0 && MPIrank < _neighClusters[i] ) {
			for (eslocal j = 0; j < _myBorderDOFs.size(); j++)
				myNeighsSparse[j].push_back(MPIrank);
		}

		do {

			if ( neighBorderDofs[i][nedofs_index] == _myBorderDOFs[mydofs_index] ) {
				myNeighsSparse[mydofs_index].push_back(d);
				mydofs_index++;
				nedofs_index++;
			} else {
				if ( neighBorderDofs[i][nedofs_index] > _myBorderDOFs[mydofs_index] ) {
					mydofs_index++;
				} else {
					nedofs_index++;
				}
			}

		} while (mydofs_index < _myBorderDOFs.size() && nedofs_index < neighBorderDofs[i].size() );


		if ( i < _neighClusters.size() - 1)
			if ( MPIrank > _neighClusters[i] && MPIrank < _neighClusters[i+1] )
				for (eslocal j = 0; j < _myBorderDOFs.size(); j++)
					myNeighsSparse[j].push_back(MPIrank);



		if ( i == _neighClusters.size() -1 && MPIrank > _neighClusters[i] )
			for (eslocal j = 0; j < _myBorderDOFs.size(); j++)
				myNeighsSparse[j].push_back(MPIrank);

	}

	for (eslocal i = 0; i < myNeighsSparse.size(); i++)
		if (myNeighsSparse[i].size() < 3)
			myNeighsSparse[i].clear();

	if (MPIrank == 0) { 
    std::cout << " Global B - myNeighSparse assembled                                       "; 
//    system("date +%T.%6N"); 
  }

	std::vector < std::vector < esglobal > > myLambdas;

	esglobal lambdaCount = 0;

	for (eslocal i = 0; i < myNeighsSparse.size(); i++) {
		bool add = false;
		if (myNeighsSparse[i].size() > 0) {
			esglobal dof = myNeighsSparse[i][0];

			eslocal cnt_tmp = myNeighsSparse[i].size() - 1; // pocet uzlu ucastnicich se duplicitnich vazeb

			for (eslocal j = 1; j < myNeighsSparse[i].size(); j++) {
				esglobal neighSD = myNeighsSparse[i][j];

				if ( add ) {

					myLambdas.push_back ( std::vector < esglobal > () );
					myLambdas[lambdaCount].reserve(6);
					myLambdas[lambdaCount].resize(5);
					myLambdas[lambdaCount][0] = lambdaCount;			// at this point local index of this lambda - needs to be updated after MPIgather and MPIscatter
					myLambdas[lambdaCount][1] = dof;					// dof in global numbering
					myLambdas[lambdaCount][2] = (esglobal)MPIrank;		// my sub-domainG
					myLambdas[lambdaCount][3] = neighSD;				// neigh. sub-domainG
					myLambdas[lambdaCount][4] = (esglobal)cnt_tmp;		// delitel lambdy pri zapisu do B matice - odpovida poctu duplicitnich vazeb
					lambdaCount++;

					if (!flag_redund_lagr_mult)
						break;
				}

				if (neighSD == (esglobal)MPIrank)
					add = true;
			}
		}
	}

	if (MPIrank == 0) { 
    std::cout << " Global B - Create global lambda numbering                                "; 
   // system("date +%T.%6N"); 
  }

	esglobal lambdaGlobalCount = 0;

	MPI_Exscan(&lambdaCount, &lambdaGlobalCount, 1, esglobal_mpi, MPI_SUM, MPI_COMM_WORLD);

	if (MPIrank == 0) lambdaGlobalCount = 0;
	esglobal lambdaNum = lambdaCount + lambdaGlobalCount;
	MPI_Bcast(&lambdaNum, 1, esglobal_mpi, MPIsize-1, MPI_COMM_WORLD);
	esglobal total_number_of_global_B1_lambdas = lambdaNum;

	if (myLambdas.size() > 0)
		//cilk_
		for (eslocal i = 0; i < myLambdas.size(); i++)
			myLambdas[i][0] = myLambdas[i][0]  + lambdaGlobalCount + total_number_of_B1_l_rows; // create global lambda numbering <=> increment lambda numbering by number of lambdas created by all subdomains with smaller index


	if (MPIrank == 0) { 
    std::cout << " Global B - Assembling messages with lambdas for MPI                      "; 
 //   system("date +%T.%6N"); 
  }


	std::vector < std::vector < esglobal > > mpi_send_buff;
	mpi_send_buff.resize( _neighClusters.size(), std::vector< esglobal >( 0 , 0 ) );
//#ifdef DEBUG
//	for (int i = 0; i < _neighClusters.size(); i++) {
//#else
	cilk_for (int i = 0; i < _neighClusters.size(); i++) {
//#endif
		int index = 0;
		if ( myLambdas.size() > 0 )
		{
			for (int j = 0; j < myLambdas.size(); j++) {
				if( myLambdas[j][3] == _neighClusters[i] ) {
					mpi_send_buff[i].push_back(myLambdas[j][0]);
					mpi_send_buff[i].push_back(myLambdas[j][1]);
					mpi_send_buff[i].push_back(myLambdas[j][2]);
					mpi_send_buff[i].push_back(myLambdas[j][3]);
					mpi_send_buff[i].push_back(myLambdas[j][4]);
					index++;
				}
			}
			if (index == 0)
				mpi_send_buff[i].push_back(0);
		}
		else
		{
			mpi_send_buff[i].push_back(0);
		}
	}

	if (MPIrank == 0) { 
    std::cout << " Global B - Isend                                                         "; 
 //   system("date +%T.%6N"); 
  }

	for (int i = 0; i < _neighClusters.size(); i++)
		MPI_Isend(&mpi_send_buff[i][0], mpi_send_buff[i].size(), esglobal_mpi, _neighClusters[i], 0, MPI_COMM_WORLD, &mpi_send_req[i]);


	if (MPIrank == 0) { 
    std::cout << " Global B - Iprobe and MPIrecv                                            "; 
 //   system("date +%T.%6N"); 
  }

	std::vector < std::vector < esglobal > > mpi_recv_buff;
	mpi_recv_buff.resize( _neighClusters.size(), std::vector< esglobal >( 0 , 0 ) );
	//delete [] mpi_send_req;


	// receiving all border DOFs from all neighboring sub-domains
	eslocal messages_received = 0;
	while ( messages_received < _neighClusters.size() ) {
		for (eslocal i = 0; i < _neighClusters.size(); i++) {

			//MPI_Probe( myNeighSubDomains[i], 0, MPI_COMM_WORLD, &mpi_stat);
			int flag;
			MPI_Iprobe( _neighClusters[i], 0, MPI_COMM_WORLD, &flag, &mpi_stat );

			if (flag) {
				int recv_msg_size = 0;

				MPI_Get_count(&mpi_stat, esglobal_mpi, &recv_msg_size);
				esglobal* mpi_tmp_recv_buff = (esglobal*)malloc(sizeof(esglobal) * recv_msg_size);

				MPI_Recv(mpi_tmp_recv_buff, recv_msg_size, esglobal_mpi, _neighClusters[i], 0, MPI_COMM_WORLD, &mpi_stat);
				mpi_recv_buff[i].insert(mpi_recv_buff[i].begin(), mpi_tmp_recv_buff, mpi_tmp_recv_buff + recv_msg_size);

				free(mpi_tmp_recv_buff);
				messages_received++;
			}
		}
	}

	if (MPIrank == 0) { 
    std::cout << " Global B - Decode received lambdas                                       ";
//    system("date +%T.%6N"); 
  }

	// decode received lambdas
	eslocal recv_lamba_count = 0;
	for (eslocal i = 0; i < _neighClusters.size(); i++)
		if (mpi_recv_buff[i].size() > 1)
			recv_lamba_count += mpi_recv_buff[i].size();

	recv_lamba_count = recv_lamba_count / 5;

	eslocal l_i = myLambdas.size();
	myLambdas.resize( myLambdas.size() + recv_lamba_count, std::vector< esglobal >( 5 , 0 ) );

	for (eslocal i = 0; i < _neighClusters.size(); i++) {
		if (mpi_recv_buff[i].size() > 1) {
			for (int j = 0; j < mpi_recv_buff[i].size() / 5; j++) {
				myLambdas[l_i][0] = mpi_recv_buff[i][5*j + 0];
				myLambdas[l_i][1] = mpi_recv_buff[i][5*j + 1];
				myLambdas[l_i][2] = mpi_recv_buff[i][5*j + 3];
				myLambdas[l_i][3] = mpi_recv_buff[i][5*j + 2];
				myLambdas[l_i][4] = mpi_recv_buff[i][5*j + 4];
				l_i++;
			}
		}
	}

	if (MPIrank == 0) { 
    std::cout << " Global B - myLambdas - sort or tbb:sort                                  "; 
 //   system("date +%T.%6N"); 
  }

	auto comp_vf = [](const std::vector<esglobal> &a, const std::vector<esglobal> &b) {return a[0] < b[0];};
//#define USE_TBB
#ifdef USE_TBB
	tbb::parallel_sort(myLambdas.begin(), myLambdas.end(), comp_vf);
#else
	std::sort         (myLambdas.begin(), myLambdas.end(), comp_vf);
#endif

	if (MPIrank == 0) { 
    std::cout << " Global B - Final B assembling with g2l mapping using std::map            "; 
    //system("date +%T.%6N"); 
    }

	esglobal lambda;
	esglobal DOFNumber;
	eslocal n_myLambdas = myLambdas.size();

#ifdef USE_TBB
	tbb::mutex m;
	cilk_for (int j = 0; j < n_myLambdas; j++)
#else
	for (eslocal j = 0; j < n_myLambdas; j++)
#endif
	{

		esglobal lambda         = myLambdas[j][0];
		esglobal DOFNumber      = myLambdas[j][1];

		esglobal dofNODEnumber = DOFNumber / this->DOFs();
		eslocal  dofNODEoffset = DOFNumber % this->DOFs();
		eslocal  clustDofNODENumber = coordinates.clusterIndex( dofNODEnumber );

		const std::set < eslocal > & subs_with_element = this->_input.mesh.subdomainBoundaries()[clustDofNODENumber]; // mnozina podoblasti na ktery je tento uzel

		eslocal  cnt            = myLambdas[j][4];
		double B_value;
		if (myLambdas[j][2] < myLambdas[j][3])
			B_value = 1.0;
		else
			B_value = -1.0;

		//TODO:Tuto smycku prepsat, aby fungovala jen podoblasti, ve ktery je uzel
		// Pomala a otestovana verze
		//for (eslocal d = 0; d < this->subdomains(); d++) {
 
        //TODO: rychle verze nutno otestovat na realne uloze
		for (it_set = localBoundaries[clustDofNODENumber].begin(); it_set != localBoundaries[clustDofNODENumber].end(); ++it_set) {
			eslocal d = *it_set;

			eslocal domDofNODENumber = coordinates.localIndex(clustDofNODENumber, d);
			if ( domDofNODENumber != -1 ) {
				//vychazi z mapovani g2l pro uzly a ne DOFy
				eslocal domDOFNumber = this->DOFs() * domDofNODENumber + dofNODEoffset;
			   #ifdef USE_TBB
				m.lock();
			   #endif
				B1_DOK_tmp[d](lambda, domDOFNumber) = B_value;
				myLambdas[j].push_back(d);
				_B1_duplicity[d].push_back(1.0 / cnt);
				_vec_c[d].push_back(0.0);
			   #ifdef USE_TBB
				m.unlock();
			   #endif
				break;

			}
		}
	}

	cilk_for (eslocal d = 0; d < this->subdomains(); d++){
		//TODO: lambdaNum muze byt 64bit integer
		//TODO: matice B - pocet radku muze byt 64bit int
		B1_DOK_tmp[d].resize( total_number_of_B1_l_rows + total_number_of_global_B1_lambdas , rows[d]);
		SparseIJVMatrix<eslocal> ijv = B1_DOK_tmp[d];
		B1[d].AppendMatrix(ijv); //    = B1_DOK_tmp[d];
	}


	if (MPIrank == 0) { 
    std::cout << " Creating lambda_map_sub vector of vectors - Global B1                    "; 
//    system("date +%T.%6N"); 
  }


	// for global B1
	for (int i = 0; i < myLambdas.size(); i++) {
		std::vector < eslocal > tmp_vec (3,0);		//TODO: must be esglobal
		tmp_vec[0] = myLambdas[i][0];
		tmp_vec[1] = myLambdas[i][2];
		tmp_vec[2] = myLambdas[i][3];

		_lambda_map_sub_clst.push_back(tmp_vec);

		eslocal lam_tmp = myLambdas [i][0]; //TODO: esglobal
		_lambda_map_sub_B1[ myLambdas[i][5] ].push_back( lam_tmp );
	}

	if (MPIrank == 0) { std::cout << " Dual size: " <<  total_number_of_B1_l_rows + total_number_of_global_B1_lambdas  << std::endl; }

        MPI_Barrier(MPI_COMM_WORLD);

   	if (MPIrank == 0) { 
      std::cout << " Global B - END                                                           "; 
      system("date +%T.%6N"); 
    }


// *****************************************************************************************************************************************************
// Creating B on corners of clusters and domains


    	flag_redund_lagr_mult = true;
    	eslocal neighClustNum_sp = 0;	// number of neighboring sub-domains for current sub-domainG
    	eslocal borderDofNum_sp  = 0; 	// number of DOFs on surface on my cluster

    	std::vector < std::vector < esglobal > > neighBorderDofs_sp;    // 2D vector for DOFs on borders of neighboring sub-domains
    	//std::vector < esglobal > 				 myBorderDOFs_sp;  	    // my border DOFs are here - in global numbering
        std::vector < esglobal > 				 myBorderDOFs_sp_nr;  	// my border DOFs are here - in global numbering
        std::vector < esglobal > 				 myBorderDOFs_sp_loc_n; // my border DOFs are here - in local numbering


<<<<<<< HEAD
    	// Find all MPIranks of all neighboring clusters in globalBoundaries
    	//std::vector < eslocal > neigh_tmp_sp  (MPIsize, 0);
    	//std::set<eslocal>::const_iterator it_set;
    	//std::set<eslocal>::const_iterator it_set_l;

        if (MPIrank == 0) { 
          std::cout << " Global B SP - Blobal B1 neighdofs and neigh dofs array building          "; 
      //    system("date +%T.%6N");
        }

        // Now this loop is used to get my Border DOFs and my neighboring subdomains
        // information about neighnoring DOFS is here, but it is not used
    	// neighBorderDofs.resize( MPIsize, std::vector< esglobal >( 0 , 0 ) );
    	for (size_t i = 0; i < globalBoundaries.size(); i++) {
    		if ( globalBoundaries[i].size() > 1 && localBoundaries[i].size() > 1 ) {
    			for (it_set = globalBoundaries[i].begin(); it_set != globalBoundaries[i].end(); ++it_set) {
    				if (*it_set == MPIrank) {
    					// this loop goes over the nodes that are in multiple domains on this one cluster
    					for (it_set_l = localBoundaries[i].begin(); it_set_l != localBoundaries[i].end(); ++it_set_l) {
    						for (int d_i = 0; d_i < this->DOFs(); d_i++ ) {
    							myBorderDOFs_sp      .push_back( this->DOFs() * coordinates.globalIndex(i) + d_i ); // mapping local local to global
    							myBorderDOFs_sp_loc_n.push_back( this->DOFs() *                          i + d_i ); // in local numbering
    						}
    					}
    				}
    	        }
    		}
    	}
=======
        myBorderDOFs_sp_nr = _myBorderDOFs_sp;
    	neighClustNum 	   = _neighClusters.size();
>>>>>>> 1faf87ef

        // removes the duplicit DOFs from myBorderDofs
    	std::vector< esglobal >::iterator itx;
        itx = std::unique (myBorderDOFs_sp_nr.begin(), myBorderDOFs_sp_nr.end());
        myBorderDOFs_sp_nr.resize( std::distance(myBorderDOFs_sp_nr.begin(), itx) );

<<<<<<< HEAD

    	//for (eslocal i = 0; i < neigh_tmp.size(); i++)
    	//	if (neigh_tmp[i] == 1)
    	//		_neighClusters.push_back(i);

    	// I have neigh clusters from previous work with Global B
    	neighClustNum = _neighClusters.size();

    	//  if (MPIrank == 0) { std::cout << " Global B - neighDOFs array swapping based neigh cluster indexes          "; system("date +%T.%6N"); }
    	//	for (int i = 0; i < _neighClusters.size(); i++) {
    	//		neighBorderDofs[_neighClusters[i]].swap(neighBorderDofs[i]);
    	//	}
    	//	neighBorderDofs.resize(neighClustNum);

        if (MPIrank == 0) { 
          std::cout << " Global B - myNeighDOFs arrays are transfered to neighbors                "; 
      //    system("date +%T.%6N"); 
        }
=======
        if (MPIrank == 0) { std::cout << " Global B - myNeighDOFs arrays are transfered to neighbors                "; system("date +%T.%6N"); }
>>>>>>> 1faf87ef

       	neighBorderDofs_sp.resize( neighClustNum, std::vector< esglobal >( 0 , 0 ) );

    	// sending my DOFs on border to all neighboring sub-domains
    	for (eslocal i = 0; i < _neighClusters.size(); i++) {
    		MPI_Isend(&_myBorderDOFs_sp[0], _myBorderDOFs_sp.size(), esglobal_mpi, _neighClusters[i], 0, MPI_COMM_WORLD, &mpi_send_req[i]);
    	}

    	// receiving all border DOFs from all neighboring sub-domains
    	eslocal messages_received_spp = 0;
    	while ( messages_received_spp < _neighClusters.size() ) {
    		for (eslocal i = 0; i < _neighClusters.size(); i++) {

    			int flag;
    			MPI_Iprobe( _neighClusters[i], 0, MPI_COMM_WORLD, &flag, &mpi_stat );

    			if (flag) {
    				int recv_msg_size = 0;

    				MPI_Get_count(&mpi_stat, esglobal_mpi, &recv_msg_size);

    				neighBorderDofs_sp[i].resize(recv_msg_size);

    				MPI_Recv(&neighBorderDofs_sp[i][0], recv_msg_size,esglobal_mpi, _neighClusters[i], 0, MPI_COMM_WORLD, &mpi_stat);

    				messages_received_spp++;
    			}
    		}
    	}

    	MPI_Barrier(MPI_COMM_WORLD);

    	// END - Find all MPIranks of all neighboring clusters in globalBoundaries

    	if (MPIrank == 0) { 
        std::cout << " Global B - Local preprocessing done                                      "; 
     //   system("date +%T.%6N"); 
      }

    	// NOW :
    	// my neighboring sub-domains are in : 	_neighClusters
    	// my border DOFs are in : 				myBorderDOFs
    	// neighboring sub-domains border DOFs are in neighBorderDofs[i]

    	// removes the duplicit DOFs from myBorderDofs
    	//std::vector< esglobal >::iterator it;
        //it = std::unique (myBorderDOFs.begin(), myBorderDOFs.end());
        //myBorderDOFs.resize( std::distance(myBorderDOFs.begin(), it) );

     	std::vector < std::vector < esglobal > > myNeighsSparse_sp;
    	myNeighsSparse_sp.resize( myBorderDOFs_sp_nr.size() );

    	for (eslocal j = 0; j < myBorderDOFs_sp_nr.size(); j++) {
   			myNeighsSparse_sp[j].reserve(5);
   			myNeighsSparse_sp[j].push_back(myBorderDOFs_sp_nr[j]);
    	}


    	//////////////////

    	std::vector < std::vector < eslocal  > > neighBorderDofs_sp_cnt;    	// number of duplicity in each element
    	std::vector < std::vector < esglobal > > neighBorderDofs_sp_red;    	// neigh DOFs wo duplicity

    	neighBorderDofs_sp_cnt.resize( neighClustNum, std::vector< eslocal >( 0 , 0 ) );
    	neighBorderDofs_sp_red.resize( neighClustNum, std::vector< esglobal >( 0 , 0 ) );

    	std::vector               < eslocal  > 	myBorderDOFs_sp_cnt;    	// the same but for neigh DOFs
    	std::vector               < esglobal > 	myBorderDOFs_sp_red;    	// my border dofs w/o duplicity

       	eslocal dup_cnt_sp = 1;
       	for (eslocal i = 1; i < _myBorderDOFs_sp.size(); i++) {

       		if (_myBorderDOFs_sp[i-1] != _myBorderDOFs_sp[i]) {
       			myBorderDOFs_sp_cnt.push_back(dup_cnt_sp);
       			myBorderDOFs_sp_red.push_back(_myBorderDOFs_sp[i-1]);
       			dup_cnt_sp = 1;
       		} else {
       			dup_cnt_sp++;
       		}

       	}

       	if (dup_cnt_sp > 1) {
   			myBorderDOFs_sp_cnt.push_back(dup_cnt_sp);
   			myBorderDOFs_sp_red.push_back(_myBorderDOFs_sp[_myBorderDOFs_sp.size() - 1]);
       	}

    	for (eslocal j = 0; j < _neighClusters.size(); j++) {
			dup_cnt_sp = 1;
			for (eslocal i = 1; i < neighBorderDofs_sp[j].size(); i++) {
				if (neighBorderDofs_sp[j][i-1] != neighBorderDofs_sp[j][i]) {
					neighBorderDofs_sp_cnt[j].push_back(dup_cnt_sp);
					neighBorderDofs_sp_red[j].push_back(neighBorderDofs_sp[j][i-1]);
					dup_cnt_sp = 1;
				} else {
					dup_cnt_sp++;
				}
			}

			if (dup_cnt_sp > 1 ){
				neighBorderDofs_sp_cnt[j].push_back(dup_cnt_sp);
                neighBorderDofs_sp_red[j].push_back(neighBorderDofs_sp[j][neighBorderDofs_sp[j].size() - 1]);
			}
    	}


    	for (eslocal i = 0; i < _neighClusters.size(); i++) {

    		int d = _neighClusters[i];
    		int mydofs_index = 0;
    		int nedofs_index = 0;

    		if ( i == 0 && MPIrank < _neighClusters[i] ) {
    			for (eslocal j = 0; j < myBorderDOFs_sp_red.size(); j++)
    				for (eslocal k = 0; k < myBorderDOFs_sp_cnt[j]; k++)
    					myNeighsSparse_sp[j].push_back(MPIrank);
    		}

    		do {
    			if ( neighBorderDofs_sp_red[i].size() > 0 && myBorderDOFs_sp_red.size() > 0 )
    				if ( neighBorderDofs_sp_red[i][nedofs_index] == myBorderDOFs_sp_red[mydofs_index] ) {
    					for (eslocal j = 0; j < neighBorderDofs_sp_cnt[i][nedofs_index]; j++)
    						myNeighsSparse_sp[mydofs_index].push_back(d);
    					mydofs_index++;
    					nedofs_index++;
    				} else {
    					if ( neighBorderDofs_sp_red[i][nedofs_index] > myBorderDOFs_sp_red[mydofs_index] ) {
    						mydofs_index++;
    					} else {
    						nedofs_index++;
    					}
    				}

    		} while (mydofs_index < myBorderDOFs_sp_red.size() && nedofs_index < neighBorderDofs_sp_red[i].size() );

    		if ( i < _neighClusters.size() - 1)
    			if ( MPIrank > _neighClusters[i] && MPIrank < _neighClusters[i+1] )
    				for (eslocal j = 0; j < myBorderDOFs_sp_red.size(); j++)
    					for (eslocal k = 0; k < myBorderDOFs_sp_cnt[j]; k++)
    						myNeighsSparse_sp[j].push_back(MPIrank);


    		if ( i == _neighClusters.size() -1 && MPIrank > _neighClusters[i] )
    			for (eslocal j = 0; j < myBorderDOFs_sp_red.size(); j++)
    				for (eslocal k = 0; k < myBorderDOFs_sp_cnt[j]; k++)
    					myNeighsSparse_sp[j].push_back(MPIrank);
    	}


    	for (eslocal i = 0; i < myNeighsSparse_sp.size(); i++)
    		if (myNeighsSparse_sp[i].size() < 3)
    			myNeighsSparse_sp[i].clear();


    	if (MPIrank == 0) { 
        std::cout << " Global B - myNeighSparse assembled                                       "; 
     //   system("date +%T.%6N"); 
      }

    	std::vector < std::vector < esglobal > > myLambdas_sp;

    	esglobal lambdaCount_sp = 0;

    	for (eslocal i = 0; i < myNeighsSparse_sp.size(); i++) {
    		bool add = false;
    		if (myNeighsSparse_sp[i].size() > 0) {

    			esglobal dof = myNeighsSparse_sp[i][0];
    			eslocal  cnt_tmp = myNeighsSparse_sp[i].size() - 1; // pocet uzlu ucastnicich se duplicitnich vazeb

    			int min_index = 1;
    			int max_index = myNeighsSparse_sp[i].size();

    			for (eslocal i_t = 1; i_t < myNeighsSparse_sp[i].size(); i_t++) {
    				if ( myNeighsSparse_sp[i][i_t] == esglobal(MPIrank) ) {
    					min_index = i_t;
    					break;
    				}
    			}

    			for (eslocal i_t = 1; i_t < myNeighsSparse_sp[i].size(); i_t++) {
    				if ( myNeighsSparse_sp[i][i_t] > esglobal(MPIrank) ) {
    					max_index = i_t;
    					break;
    				}
    			}


    			for (eslocal k = min_index; k < max_index; k++) {
    				int tmp_cl = k-min_index;
					for (eslocal j = k + 1; j < myNeighsSparse_sp[i].size(); j++) {

						tmp_cl++;
						if (myNeighsSparse_sp[i][j] != myNeighsSparse_sp[i][j-1])
							tmp_cl = 0;

						esglobal neighSD = myNeighsSparse_sp[i][j];

						//if ( add ) {

							myLambdas_sp.push_back ( std::vector < esglobal > () );
							myLambdas_sp[lambdaCount_sp].reserve(7);
							myLambdas_sp[lambdaCount_sp].resize(7);
							myLambdas_sp[lambdaCount_sp][0] = lambdaCount_sp;	// at this point local index of this lambda - needs to be updated after MPIgather and MPIscatter
							myLambdas_sp[lambdaCount_sp][1] = dof;			// dof in global numbering
							myLambdas_sp[lambdaCount_sp][2] = (esglobal)MPIrank;		// my sub-domainG
							myLambdas_sp[lambdaCount_sp][3] = neighSD;		// neigh. sub-domainG
							myLambdas_sp[lambdaCount_sp][4] = (esglobal)cnt_tmp;		// delitel lambdy pri zapisu do B matice - odpovida poctu duplicitnich vazeb
							myLambdas_sp[lambdaCount_sp][5] = (esglobal)(k - min_index);
							myLambdas_sp[lambdaCount_sp][6] = (esglobal)tmp_cl;
							lambdaCount_sp++;

							//if (!flag_redund_lagr_mult)
							//	break;
						//}

						//if (neighSD == (esglobal)MPIrank)
						//	add = true;
					}
					//add = false;
    			}
    		}
    	}

    	if (MPIrank == 0) { 
        std::cout << " Global B - Create global lambda numbering                                "; 
        system("date +%T.%6N"); 
      }

    	esglobal lambdaGlobalCount_sp = 0;

    	MPI_Exscan(&lambdaCount_sp, &lambdaGlobalCount_sp, 1, esglobal_mpi, MPI_SUM, MPI_COMM_WORLD);

    	if (MPIrank == 0) lambdaGlobalCount_sp = 0;
    	esglobal lambdaNum_sp = lambdaCount_sp + lambdaGlobalCount_sp;
    	MPI_Bcast(&lambdaNum_sp, 1, esglobal_mpi, MPIsize-1, MPI_COMM_WORLD);
    	esglobal total_number_of_global_B1_lambdas_sp = lambdaNum_sp;

    	if (myLambdas_sp.size() > 0)
    		//cilk_
    		for (eslocal i = 0; i < myLambdas_sp.size(); i++)
    			myLambdas_sp[i][0] = myLambdas_sp[i][0]  + lambdaGlobalCount_sp + total_number_of_global_B1_lambdas + total_number_of_B1_l_rows; // create global lambda numbering <=> increment lambda numbering by number of lambdas created by all subdomains with smaller index

    	if (MPIrank == 0) { 
        std::cout << " Global B - Assembling messages with lambdas for MPI                      "; 
     //   system("date +%T.%6N"); 
      }

    	mpi_send_buff.clear();
    	mpi_send_buff.resize( _neighClusters.size(), std::vector< esglobal >( 0 , 0 ) );

    	cilk_for (int i = 0; i < _neighClusters.size(); i++) {
    		int index = 0;
    		if ( myLambdas_sp.size() > 0 )
    		{
    			for (int j = 0; j < myLambdas_sp.size(); j++) {
    				if( myLambdas_sp[j][3] == _neighClusters[i] ) {
    					mpi_send_buff[i].push_back(myLambdas_sp[j][0]);
    					mpi_send_buff[i].push_back(myLambdas_sp[j][1]);
    					mpi_send_buff[i].push_back(myLambdas_sp[j][2]);
    					mpi_send_buff[i].push_back(myLambdas_sp[j][3]);
    					mpi_send_buff[i].push_back(myLambdas_sp[j][4]);
    					mpi_send_buff[i].push_back(myLambdas_sp[j][5]);
    					mpi_send_buff[i].push_back(myLambdas_sp[j][6]);
    					index++;
    				}
    			}
    			if (index == 0)
    				mpi_send_buff[i].push_back(0);
    		}
    		else
    		{
    			mpi_send_buff[i].push_back(0);
    		}
    	}

    	if (MPIrank == 0) { 
        std::cout << " Global B - Isend                                                         "; 
     //   system("date +%T.%6N"); 
      }

    	for (int i = 0; i < _neighClusters.size(); i++)
    		MPI_Isend(&mpi_send_buff[i][0], mpi_send_buff[i].size(), esglobal_mpi, _neighClusters[i], 0, MPI_COMM_WORLD, &mpi_send_req[i]);


    	if (MPIrank == 0) {
        std::cout << " Global B - Iprobe and MPIrecv                                            "; 
      //  system("date +%T.%6N"); 
      }

    	mpi_recv_buff.clear();
        mpi_recv_buff.resize( _neighClusters.size(), std::vector< esglobal >( 0 , 0 ) );
    	delete [] mpi_send_req;


    	// receiving all border DOFs from all neighboring sub-domains
    	eslocal messages_received_sp = 0;
    	while ( messages_received_sp < _neighClusters.size() ) {
    		for (eslocal i = 0; i < _neighClusters.size(); i++) {

    			//MPI_Probe( myNeighSubDomains[i], 0, MPI_COMM_WORLD, &mpi_stat);
    			int flag;
    			MPI_Iprobe( _neighClusters[i], 0, MPI_COMM_WORLD, &flag, &mpi_stat );

    			if (flag) {
    				int recv_msg_size = 0;

    				MPI_Get_count(&mpi_stat, esglobal_mpi, &recv_msg_size);
    				esglobal* mpi_tmp_recv_buff = (esglobal*)malloc(sizeof(esglobal) * recv_msg_size);

    				MPI_Recv(mpi_tmp_recv_buff, recv_msg_size, esglobal_mpi, _neighClusters[i], 0, MPI_COMM_WORLD, &mpi_stat);
    				mpi_recv_buff[i].insert(mpi_recv_buff[i].begin(), mpi_tmp_recv_buff, mpi_tmp_recv_buff + recv_msg_size);

    				free(mpi_tmp_recv_buff);
    				messages_received_sp++;
    			}
    		}
    	}

    	if (MPIrank == 0) { 
        std::cout << " Global B - Decode received lambdas                                       "; 
       // system("date +%T.%6N"); 
       }

    	// decode received lambdas
    	eslocal recv_lamba_count_sp = 0;
    	for (eslocal i = 0; i < _neighClusters.size(); i++)
    		if (mpi_recv_buff[i].size() > 1)
    			recv_lamba_count_sp += mpi_recv_buff[i].size();

    	recv_lamba_count_sp = recv_lamba_count_sp / 7;

    	eslocal l_i_sp = myLambdas_sp.size();
    	myLambdas_sp.resize( myLambdas_sp.size() + recv_lamba_count_sp, std::vector< esglobal >( 7 , 0 ) );

    	for (eslocal i = 0; i < _neighClusters.size(); i++) {
    		if (mpi_recv_buff[i].size() > 1) {
    			for (int j = 0; j < mpi_recv_buff[i].size() / 7; j++) {
    				myLambdas_sp[l_i_sp][0] = mpi_recv_buff[i][7*j + 0];
    				myLambdas_sp[l_i_sp][1] = mpi_recv_buff[i][7*j + 1];
    				myLambdas_sp[l_i_sp][2] = mpi_recv_buff[i][7*j + 3];
    				myLambdas_sp[l_i_sp][3] = mpi_recv_buff[i][7*j + 2];
    				myLambdas_sp[l_i_sp][4] = mpi_recv_buff[i][7*j + 4];
    				myLambdas_sp[l_i_sp][5] = mpi_recv_buff[i][7*j + 6];
    				myLambdas_sp[l_i_sp][6] = mpi_recv_buff[i][7*j + 5];
    				l_i_sp++;
    			}
    		}
    	}

    	if (MPIrank == 0) { 
        std::cout << " Global B - myLambdas - sort or tbb:sort                                  "; 
     //   system("date +%T.%6N"); 
      }

    //	auto comp_vf = [](const std::vector<esglobal> &a, const std::vector<esglobal> &b) {return a[0] < b[0];};

    //#ifdef USE_TBB
    //	tbb::parallel_sort(myLambdas.begin(), myLambdas.end(), comp_vf);
    //#else
    	std::sort         (myLambdas_sp.begin(), myLambdas_sp.end(), comp_vf);
    //#endif

    	if (MPIrank == 0) { 
        std::cout << " Global B - Final B assembling with g2l mapping using std::map            "; 
        system("date +%T.%6N"); 
      }

    	esglobal lambda_sp;
    	esglobal DOFNumber_sp;
    	eslocal  n_myLambdas_sp = myLambdas_sp.size();

    	std::vector < SparseDOKMatrix<eslocal> > B1_DOK_sp(this->subdomains());

    //#ifdef USE_TBB
    //	tbb::mutex m;
    //	cilk_for (int j = 0; j < n_myLambdas; j++)
    //#else
    	for (eslocal j = 0; j < n_myLambdas_sp; j++)
    //#endif
    	{

    		esglobal lambda_sp         = myLambdas_sp[j][0];
    		esglobal DOFNumber_sp      = myLambdas_sp[j][1];

    		//vychazi z mapovani g2l pro uzly a ne DOFy
    		esglobal dofNODEnumber      = DOFNumber_sp / this->DOFs();
    		eslocal  dofNODEoffset      = DOFNumber_sp % this->DOFs();

    		if ( myLambdas_sp[j][2] == myLambdas_sp[j][3] ) { // resim vazby mezi domenama uvnitr clusteru

    			eslocal  clustDofNODENumber = coordinates.clusterIndex( dofNODEnumber );
				const std::set    < eslocal >  & subs_with_element = localBoundaries[clustDofNODENumber]; // mnozina podoblasti na ktery je tento uzel
				std::vector < eslocal >    subs_with_elem;
				for (it_set = subs_with_element.begin(); it_set != subs_with_element.end(); ++it_set)
					subs_with_elem.push_back( *it_set );

				eslocal d1                = subs_with_elem[ myLambdas_sp[j][5] ];
				eslocal d2                = subs_with_elem[ myLambdas_sp[j][6] ];

				eslocal domDofNODENumber1 =coordinates.localIndex(clustDofNODENumber, d1);
				eslocal domDofNODENumber2 =coordinates.localIndex(clustDofNODENumber, d2);

				eslocal domDOFNumber1     = this->DOFs() * domDofNODENumber1 + dofNODEoffset;
				eslocal domDOFNumber2     = this->DOFs() * domDofNODENumber2 + dofNODEoffset;

				B1_DOK_sp[d1](lambda_sp, domDOFNumber1) =  1.0;
				B1_DOK_sp[d2](lambda_sp, domDOFNumber2) = -1.0;

				myLambdas_sp[j].push_back(d1);
				myLambdas_sp[j].push_back(d2);

				eslocal  cnt            = myLambdas_sp[j][4];
				_B1_duplicity[d1].push_back(1.0 / cnt);
				_B1_duplicity[d2].push_back(1.0 / cnt);

				_vec_c[d1].push_back(0.0);
				_vec_c[d2].push_back(0.0);

	    		std::vector < eslocal > tmp_vec1 (2,0);		//TODO: must be esglobal
	    		tmp_vec1[0] = myLambdas_sp[j][0];
	    		tmp_vec1[1] = myLambdas_sp[j][2];

	    		_lambda_map_sub_clst.push_back(tmp_vec1);

	    		std::vector < eslocal > tmp_vec2 (2,0);		//TODO: must be esglobal
	    		tmp_vec2[0] = myLambdas_sp[j][0];
	    		tmp_vec2[1] = myLambdas_sp[j][3];

	    		_lambda_map_sub_clst.push_back(tmp_vec2);

	    		eslocal lam_tmp = myLambdas_sp [j][0]; 		//TODO: esglobal
	    		_lambda_map_sub_B1[ d1 ].push_back( lam_tmp );
	        	_lambda_map_sub_B1[ d2 ].push_back( lam_tmp );


    		} else { // resim vazby mezi clustery

    			eslocal  clustDofNODENumber = coordinates.clusterIndex( dofNODEnumber );
				const std::set    < eslocal >  & subs_with_element = localBoundaries[clustDofNODENumber]; //globalBoundaries[clustDofNODENumber]; // mnozina podoblasti na ktery je tento uzel
				std::vector < eslocal >    subs_with_elem;
				for (it_set = subs_with_element.begin(); it_set != subs_with_element.end(); ++it_set)
					subs_with_elem.push_back( *it_set );


				eslocal  cnt            = myLambdas_sp[j][4];
				double B_value;
				if (myLambdas_sp[j][2] < myLambdas_sp[j][3])
					B_value = 1.0;
				else
					B_value = -1.0;

				eslocal d                = subs_with_elem[ myLambdas_sp[j][5] ];
				//eslocal domDofNODENumber = coordinates.localIndex(clustDofNODENumber, d);
				eslocal domDofNODENumber = coordinates.localIndex(clustDofNODENumber, d);
				eslocal domDOFNumber     = this->DOFs() * domDofNODENumber + dofNODEoffset;
				// #ifdef USE_TBB
				// m.lock();
				// #endif
				B1_DOK_sp[d](lambda_sp, domDOFNumber) = B_value;
				myLambdas_sp[j].push_back(d);
				_B1_duplicity[d].push_back(1.0 / cnt);
				_vec_c[d].push_back(0.0);
				// #ifdef USE_TBB
				// m.unlock();
				// #endif

	    		std::vector < eslocal > tmp_vec (3,0);		//TODO: must be esglobal
	    		tmp_vec[0] = myLambdas_sp[j][0];
	    		tmp_vec[1] = myLambdas_sp[j][2];
	    		tmp_vec[2] = myLambdas_sp[j][3];

	    		_lambda_map_sub_clst.push_back(tmp_vec);

	    		eslocal lam_tmp = myLambdas_sp [j][0]; 		//TODO: esglobal
	    		_lambda_map_sub_B1[ d ].push_back( lam_tmp );

    		}


    	}


    	for (eslocal d = 0; d < this->subdomains(); d++){
    		//TODO: lambdaNum muze byt 64bit integer
    		//TODO: matice B - pocet radku muze byt 64bit int
    		B1_DOK_sp[d].resize( total_number_of_B1_l_rows + total_number_of_global_B1_lambdas + total_number_of_global_B1_lambdas_sp , rows[d]);
    		SparseIJVMatrix<eslocal> ijv = B1_DOK_sp[d];
    		B1[d].AppendMatrix(ijv); //    = B1_DOK_tmp[d];
    	}

    	if (MPIrank == 0) { 
        std::cout << " Global B - END                                                           "; 
     //   system("date +%T.%6N"); 
      }

<<<<<<< HEAD
    	if (MPIrank == 0) {
        std::cout << " Creating lambda_map_sub vector of vectors - Global B1                    "; 
     //   system("date +%T.%6N"); 
      }


//    	// for global B1
//    	for (int i = 0; i < myLambdas_sp.size(); i++) {
//
//    		std::vector < eslocal > tmp_vec (2,0);		//TODO: must be esglobal
//    		tmp_vec[0] = myLambdas_sp[i][0];
//    		tmp_vec[1] = myLambdas_sp[i][2];
//
//    		if ( myLambdas_sp[i][2] != myLambdas_sp[i][3])
//    			tmp_vec.push_back(myLambdas_sp[i][3]);
//
//    		_lambda_map_sub_clst.push_back(tmp_vec);
//
//    		eslocal lam_tmp = myLambdas_sp [i][0]; //TODO: esglobal
//    		lambda_map_sub_B1[ myLambdas_sp[i][7] ].push_back( lam_tmp );
//
//    		if ( myLambdas_sp[i].size() == 9 )
//        		lambda_map_sub_B1[ myLambdas_sp[i][8] ].push_back( lam_tmp );
//
//    	}


    	if (MPIrank == 0) { 
        std::cout << " END - Creating lambda_map_sub vector of vectors - Global B1              "; 
     //   system("date +%T.%6N"); 
      }
=======
    	if (MPIrank == 0) { std::cout << " Creating lambda_map_sub vector of vectors - Global B1                    "; system("date +%T.%6N"); }
    	if (MPIrank == 0) { std::cout << " END - Creating lambda_map_sub vector of vectors - Global B1              "; system("date +%T.%6N"); }
>>>>>>> 1faf87ef

    	MPI_Barrier(MPI_COMM_WORLD);

        if (MPIrank == 0) { std::cout << " Dual size: " <<  total_number_of_B1_l_rows + total_number_of_global_B1_lambdas + total_number_of_global_B1_lambdas_sp  << std::endl; }

    	cilk_for (int i = 0; i < _vec_c.size(); i++) {
    		 _vec_c[i].resize(_B1_duplicity[i].size(), 0.0);
    	}

    	cilk_for (size_t p = 0; p < this->subdomains(); p++) {
    		_localB[p]  = _B0[p];
    		_globalB[p] = _B1[p];
    	}
}

}<|MERGE_RESOLUTION|>--- conflicted
+++ resolved
@@ -1621,67 +1621,16 @@
         std::vector < esglobal > 				 myBorderDOFs_sp_loc_n; // my border DOFs are here - in local numbering
 
 
-<<<<<<< HEAD
-    	// Find all MPIranks of all neighboring clusters in globalBoundaries
-    	//std::vector < eslocal > neigh_tmp_sp  (MPIsize, 0);
-    	//std::set<eslocal>::const_iterator it_set;
-    	//std::set<eslocal>::const_iterator it_set_l;
-
-        if (MPIrank == 0) { 
-          std::cout << " Global B SP - Blobal B1 neighdofs and neigh dofs array building          "; 
-      //    system("date +%T.%6N");
-        }
-
-        // Now this loop is used to get my Border DOFs and my neighboring subdomains
-        // information about neighnoring DOFS is here, but it is not used
-    	// neighBorderDofs.resize( MPIsize, std::vector< esglobal >( 0 , 0 ) );
-    	for (size_t i = 0; i < globalBoundaries.size(); i++) {
-    		if ( globalBoundaries[i].size() > 1 && localBoundaries[i].size() > 1 ) {
-    			for (it_set = globalBoundaries[i].begin(); it_set != globalBoundaries[i].end(); ++it_set) {
-    				if (*it_set == MPIrank) {
-    					// this loop goes over the nodes that are in multiple domains on this one cluster
-    					for (it_set_l = localBoundaries[i].begin(); it_set_l != localBoundaries[i].end(); ++it_set_l) {
-    						for (int d_i = 0; d_i < this->DOFs(); d_i++ ) {
-    							myBorderDOFs_sp      .push_back( this->DOFs() * coordinates.globalIndex(i) + d_i ); // mapping local local to global
-    							myBorderDOFs_sp_loc_n.push_back( this->DOFs() *                          i + d_i ); // in local numbering
-    						}
-    					}
-    				}
-    	        }
-    		}
-    	}
-=======
         myBorderDOFs_sp_nr = _myBorderDOFs_sp;
     	neighClustNum 	   = _neighClusters.size();
->>>>>>> 1faf87ef
 
         // removes the duplicit DOFs from myBorderDofs
     	std::vector< esglobal >::iterator itx;
         itx = std::unique (myBorderDOFs_sp_nr.begin(), myBorderDOFs_sp_nr.end());
         myBorderDOFs_sp_nr.resize( std::distance(myBorderDOFs_sp_nr.begin(), itx) );
 
-<<<<<<< HEAD
-
-    	//for (eslocal i = 0; i < neigh_tmp.size(); i++)
-    	//	if (neigh_tmp[i] == 1)
-    	//		_neighClusters.push_back(i);
-
-    	// I have neigh clusters from previous work with Global B
-    	neighClustNum = _neighClusters.size();
-
-    	//  if (MPIrank == 0) { std::cout << " Global B - neighDOFs array swapping based neigh cluster indexes          "; system("date +%T.%6N"); }
-    	//	for (int i = 0; i < _neighClusters.size(); i++) {
-    	//		neighBorderDofs[_neighClusters[i]].swap(neighBorderDofs[i]);
-    	//	}
-    	//	neighBorderDofs.resize(neighClustNum);
-
-        if (MPIrank == 0) { 
-          std::cout << " Global B - myNeighDOFs arrays are transfered to neighbors                "; 
-      //    system("date +%T.%6N"); 
-        }
-=======
         if (MPIrank == 0) { std::cout << " Global B - myNeighDOFs arrays are transfered to neighbors                "; system("date +%T.%6N"); }
->>>>>>> 1faf87ef
+
 
        	neighBorderDofs_sp.resize( neighClustNum, std::vector< esglobal >( 0 , 0 ) );
 
@@ -2178,42 +2127,10 @@
      //   system("date +%T.%6N"); 
       }
 
-<<<<<<< HEAD
-    	if (MPIrank == 0) {
-        std::cout << " Creating lambda_map_sub vector of vectors - Global B1                    "; 
-     //   system("date +%T.%6N"); 
-      }
-
-
-//    	// for global B1
-//    	for (int i = 0; i < myLambdas_sp.size(); i++) {
-//
-//    		std::vector < eslocal > tmp_vec (2,0);		//TODO: must be esglobal
-//    		tmp_vec[0] = myLambdas_sp[i][0];
-//    		tmp_vec[1] = myLambdas_sp[i][2];
-//
-//    		if ( myLambdas_sp[i][2] != myLambdas_sp[i][3])
-//    			tmp_vec.push_back(myLambdas_sp[i][3]);
-//
-//    		_lambda_map_sub_clst.push_back(tmp_vec);
-//
-//    		eslocal lam_tmp = myLambdas_sp [i][0]; //TODO: esglobal
-//    		lambda_map_sub_B1[ myLambdas_sp[i][7] ].push_back( lam_tmp );
-//
-//    		if ( myLambdas_sp[i].size() == 9 )
-//        		lambda_map_sub_B1[ myLambdas_sp[i][8] ].push_back( lam_tmp );
-//
-//    	}
-
-
-    	if (MPIrank == 0) { 
-        std::cout << " END - Creating lambda_map_sub vector of vectors - Global B1              "; 
-     //   system("date +%T.%6N"); 
-      }
-=======
+
     	if (MPIrank == 0) { std::cout << " Creating lambda_map_sub vector of vectors - Global B1                    "; system("date +%T.%6N"); }
     	if (MPIrank == 0) { std::cout << " END - Creating lambda_map_sub vector of vectors - Global B1              "; system("date +%T.%6N"); }
->>>>>>> 1faf87ef
+
 
     	MPI_Barrier(MPI_COMM_WORLD);
 
