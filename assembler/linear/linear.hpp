
#include "linear.h"

namespace assembler {

template <class TInput>
void Linear<TInput>::init()
{
	this->_timeStatistics.SetName("Linear Elasticity Solver Overall Timing");
	this->_timeStatistics.totalTime.AddStartWithBarrier();
	std::cout.precision(15);

	TimeEvent timeKasm("Create K and RHS");
	timeKasm.AddStart();

	_K.resize(this->subdomains());
	_T.resize(this->subdomains());
	_M.resize(this->subdomains());
	_f.resize(this->subdomains());

	if (this->_verbose && this->rank() == 0) {
		std::cout << "Assembling matrices : ";
	}
	cilk_for (size_t s = 0; s < this->subdomains(); s++) {
		//std::cout << s << " " ;
		// TODO: set dynamics
		KMf(s, false);
		T(s);

<<<<<<< HEAD
		if (this->_verbose && esconfig::MPIrank == 0) {
			std::cout << s << " " ;
=======
		if (this->_verbose && this->rank() == 0) {
			std::cout << "." ;//<< s << " " ;
>>>>>>> 1faf87ef
		}
	}
	if (this->_verbose && esconfig::MPIrank == 0) {
		std::cout << std::endl;
	}

	timeKasm.AddEndWithBarrier();
	this->_timeStatistics.AddEvent(timeKasm);

	TimeEvent timeLocalB("Create local B");
	timeLocalB.AddStart();

	this->computeSubdomainGluing();

	timeLocalB.AddEndWithBarrier();
	this->_timeStatistics.AddEvent(timeLocalB);

	TimeEvent timeGlobalB("Create global B");
	timeGlobalB.AddStart();

	std::vector<size_t> rows(this->subdomains());
	for (size_t s = 0; s < this->subdomains(); s++) {
		rows[s] = _K[s].rows;
	}

	this->computeClusterGluing(rows);

	timeGlobalB.AddEndWithBarrier();
	this->_timeStatistics.AddEvent(timeGlobalB);

	TimeEvent timeBforces("Fill right hand side");
	timeBforces.AddStart();

	RHS();

	timeBforces.AddEndWithBarrier();
	this->_timeStatistics.AddEvent(timeBforces);

	TimeEvent timeLSconv(string("Linear Solver - preprocessing"));
	timeLSconv.AddStart();

	_lin_solver.DOFS_PER_NODE = this->DOFs();
	_lin_solver.setup(esconfig::MPIrank, esconfig::MPIsize, true);

	initSolver();

	timeLSconv.AddEndWithBarrier();
	this->_timeStatistics.AddEvent(timeLSconv);
}

template <class TInput>
void Linear<TInput>::pre_solve_update()
{

}

template <class TInput>
void Linear<TInput>::post_solve_update()
{
//	TimeEvent timeSaveVTK("Solver - Save VTK");
//	timeSaveVTK.AddStart();
//
//	saveResult();
//
//	timeSaveVTK.AddEndWithBarrier();
//	this->_timeStatistics.AddEvent(timeSaveVTK);
}

template <class TInput>
void Linear<TInput>::solve(std::vector<std::vector<double> > &solution)
{
	TimeEvent timeLSrun("Linear Solver - runtime");
	timeLSrun.AddStart();

	_lin_solver.Solve(_f, solution);

	timeLSrun.AddEndWithBarrier();
	this->_timeStatistics.AddEvent(timeLSrun);
}

template <class TInput>
void Linear<TInput>::finalize()
{
	_lin_solver.finilize();

	this->_timeStatistics.totalTime.AddEndWithBarrier();
	this->_timeStatistics.PrintStatsMPI();
}

template <class TInput>
void Linear<TInput>::T(size_t part)
{
	SparseIJVMatrix<eslocal> _T(1, 1);

	this->_T[part] = _T;
}

template <>
void Linear<API>::fillAPIHolder(APIHolder *holder)
{

}

template <class TInput>
void Linear<TInput>::fillAPIHolder(APIHolder *holder)
{
<<<<<<< HEAD
	eslocal indexing = 0;

	init();

	SparseVVPMatrix<eslocal> vvp(_K[0].rows, _K[0].cols);
	for (size_t i = 0; i < _K[0].rows; i++) {
		for (size_t j = _K[0].CSR_I_row_indices[i]; j < _K[0].CSR_I_row_indices[i + 1]; j++) {
			vvp(i, _K[0].CSR_J_col_indices[j - 1] - 1) = _K[0].CSR_V_values[j - 1];
		}
	}
	holder->K = new SparseCSRMatrix<eslocal>(vvp);

	holder->rhs = new std::vector<double>(_f[0]);

	std::map<eslocal, double> dirichlet;
	const mesh::Coordinates &coo = this->_input.mesh.coordinates();
	const std::map<eslocal, double> &dx = coo.property(mesh::DIRICHLET_X).values();
	const std::map<eslocal, double> &dy = coo.property(mesh::DIRICHLET_X).values();
	const std::map<eslocal, double> &dz = coo.property(mesh::DIRICHLET_X).values();
	std::map<eslocal, double>::const_iterator it;
	for (it = dx.begin(); it != dx.end(); ++it) {
		dirichlet[3 * coo.globalIndex(it->first) + indexing] = it->second;
	}
	for (it = dy.begin(); it != dy.end(); ++it) {
		dirichlet[3 * coo.globalIndex(it->first) + 1 + indexing] = it->second;
	}
	for (it = dz.begin(); it != dz.end(); ++it) {
		dirichlet[3 * coo.globalIndex(it->first) + 2 + indexing] = it->second;
	}

	holder->dirichlet_indices = new std::vector<eslocal>(dirichlet.size());
	holder->dirichlet_values = new std::vector<double>(dirichlet.size());
	eslocal index = 0;
	for (it = dirichlet.begin(); it != dirichlet.end(); ++it, index++) {
		(*holder->dirichlet_indices)[index] = it->first;
		(*holder->dirichlet_values)[index] = it->second;
	}

	holder->l2g = new std::vector<eslocal>(coo.clusterSize() * 3);
	for (size_t i = 0; i < coo.clusterSize(); i++) {
		(*holder->l2g)[3 * i] = 3 * coo.globalIndex(i) + indexing;
		(*holder->l2g)[3 * i + 1] = 3 * coo.globalIndex(i) + 1 + indexing;
		(*holder->l2g)[3 * i + 2] = 3 * coo.globalIndex(i) + 2 + indexing;
	}

	holder->neighbourRanks = new std::vector<eslocal>(this->_neighClusters);

	holder->indexing = indexing;
=======
//TODO: dissabled because of 64bit int
//	eslocal indexing = 1;
//
//	init();
//
//	SparseVVPMatrix<eslocal> vvp(_K[0].rows, _K[0].cols);
//	for (size_t i = 0; i < _K[0].rows; i++) {
//		for (size_t j = _K[0].CSR_I_row_indices[i]; j < _K[0].CSR_I_row_indices[i + 1]; j++) {
//			vvp(i, _K[0].CSR_J_col_indices[j - 1] - 1) = _K[0].CSR_V_values[j - 1];
//		}
//	}
//	holder->K = new SparseCSRMatrix<eslocal>(vvp);
//
//	holder->rhs = new ESPRESOStructDoubleVector();
//	holder->rhs->size = _f[0].size();
//	holder->rhs->values = new double[_f[0].size()];
//	for (size_t i = 0; i < _f[0].size(); i++) {
//		holder->rhs->values[i] = _f[0][i];
//	}
//
//	std::vector<std::pair<esglobal, double> > dir;
//	const mesh::Coordinates &coo = this->_input.mesh.coordinates();
//	const std::map<eslocal, double> &dx = coo.property(mesh::DIRICHLET_X).values();
//	const std::map<eslocal, double> &dy = coo.property(mesh::DIRICHLET_X).values();
//	const std::map<eslocal, double> &dz = coo.property(mesh::DIRICHLET_X).values();
//	for (size_t i = 0; i < coo.size(); i++) {
//		if (dx.find(i) != dx.end()) {
//			dir.push_back(std::pair<esglobal, double>(3 * coo.globalIndex(i) + indexing, dx.find(i)->second));
//		}
//		if (dy.find(i) != dy.end()) {
//			dir.push_back(std::pair<esglobal, double>(3 * coo.globalIndex(i) + 1 + indexing, dy.find(i)->second));
//		}
//		if (dz.find(i) != dz.end()) {
//			dir.push_back(std::pair<esglobal, double>(3 * coo.globalIndex(i) + 2 + indexing, dz.find(i)->second));
//		}
//	}
//	holder->dirichlet = new ESPRESOStructMap();
//	holder->dirichlet->size = dir.size();
//	holder->dirichlet->indices = new eslocal[dir.size()];
//	holder->dirichlet->values = new double[dir.size()];
//	for (size_t i = 0; i < dir.size(); i++) {
//		holder->dirichlet->indices[i] = dir[i].first;
//		holder->dirichlet->values[i] = dir[i].second;
//	}
//
//	holder->l2g = new ESPRESOStructIntVector();
//	holder->l2g->size = coo.size() * 3;
//	holder->l2g->values = new eslocal[coo.size() * 3];
//	for (size_t i = 0; i < coo.size(); i++) {
//		holder->l2g->values[3 * i] = 3 * coo.globalIndex(i) + indexing;
//		holder->l2g->values[3 * i + 1] = 3 * coo.globalIndex(i) + 1 + indexing;
//		holder->l2g->values[3 * i + 2] = 3 * coo.globalIndex(i) + 2 + indexing;
//	}
//
//	holder->neighbourRanks = new ESPRESOStructIntVector();
//	holder->neighbourRanks->size = this->_neighClusters.size();
//	holder->neighbourRanks->values = new eslocal[this->_neighClusters.size()];
//	for (size_t i = 0; i < this->_neighClusters.size(); i++) {
//		holder->neighbourRanks->values[i] = this->_neighClusters[i] + indexing;
//	}
//
//	holder->indexing = indexing;
>>>>>>> 1faf87ef
}


}<|MERGE_RESOLUTION|>--- conflicted
+++ resolved
@@ -27,13 +27,8 @@
 		KMf(s, false);
 		T(s);
 
-<<<<<<< HEAD
-		if (this->_verbose && esconfig::MPIrank == 0) {
-			std::cout << s << " " ;
-=======
 		if (this->_verbose && this->rank() == 0) {
 			std::cout << "." ;//<< s << " " ;
->>>>>>> 1faf87ef
 		}
 	}
 	if (this->_verbose && esconfig::MPIrank == 0) {
@@ -140,58 +135,8 @@
 template <class TInput>
 void Linear<TInput>::fillAPIHolder(APIHolder *holder)
 {
-<<<<<<< HEAD
-	eslocal indexing = 0;
-
-	init();
-
-	SparseVVPMatrix<eslocal> vvp(_K[0].rows, _K[0].cols);
-	for (size_t i = 0; i < _K[0].rows; i++) {
-		for (size_t j = _K[0].CSR_I_row_indices[i]; j < _K[0].CSR_I_row_indices[i + 1]; j++) {
-			vvp(i, _K[0].CSR_J_col_indices[j - 1] - 1) = _K[0].CSR_V_values[j - 1];
-		}
-	}
-	holder->K = new SparseCSRMatrix<eslocal>(vvp);
-
-	holder->rhs = new std::vector<double>(_f[0]);
-
-	std::map<eslocal, double> dirichlet;
-	const mesh::Coordinates &coo = this->_input.mesh.coordinates();
-	const std::map<eslocal, double> &dx = coo.property(mesh::DIRICHLET_X).values();
-	const std::map<eslocal, double> &dy = coo.property(mesh::DIRICHLET_X).values();
-	const std::map<eslocal, double> &dz = coo.property(mesh::DIRICHLET_X).values();
-	std::map<eslocal, double>::const_iterator it;
-	for (it = dx.begin(); it != dx.end(); ++it) {
-		dirichlet[3 * coo.globalIndex(it->first) + indexing] = it->second;
-	}
-	for (it = dy.begin(); it != dy.end(); ++it) {
-		dirichlet[3 * coo.globalIndex(it->first) + 1 + indexing] = it->second;
-	}
-	for (it = dz.begin(); it != dz.end(); ++it) {
-		dirichlet[3 * coo.globalIndex(it->first) + 2 + indexing] = it->second;
-	}
-
-	holder->dirichlet_indices = new std::vector<eslocal>(dirichlet.size());
-	holder->dirichlet_values = new std::vector<double>(dirichlet.size());
-	eslocal index = 0;
-	for (it = dirichlet.begin(); it != dirichlet.end(); ++it, index++) {
-		(*holder->dirichlet_indices)[index] = it->first;
-		(*holder->dirichlet_values)[index] = it->second;
-	}
-
-	holder->l2g = new std::vector<eslocal>(coo.clusterSize() * 3);
-	for (size_t i = 0; i < coo.clusterSize(); i++) {
-		(*holder->l2g)[3 * i] = 3 * coo.globalIndex(i) + indexing;
-		(*holder->l2g)[3 * i + 1] = 3 * coo.globalIndex(i) + 1 + indexing;
-		(*holder->l2g)[3 * i + 2] = 3 * coo.globalIndex(i) + 2 + indexing;
-	}
-
-	holder->neighbourRanks = new std::vector<eslocal>(this->_neighClusters);
-
-	holder->indexing = indexing;
-=======
-//TODO: dissabled because of 64bit int
-//	eslocal indexing = 1;
+	//TODO: dissabled because of 64bit int
+//	eslocal indexing = 0;
 //
 //	init();
 //
@@ -203,56 +148,42 @@
 //	}
 //	holder->K = new SparseCSRMatrix<eslocal>(vvp);
 //
-//	holder->rhs = new ESPRESOStructDoubleVector();
-//	holder->rhs->size = _f[0].size();
-//	holder->rhs->values = new double[_f[0].size()];
-//	for (size_t i = 0; i < _f[0].size(); i++) {
-//		holder->rhs->values[i] = _f[0][i];
-//	}
+//	holder->rhs = new std::vector<double>(_f[0]);
 //
-//	std::vector<std::pair<esglobal, double> > dir;
+//	std::map<eslocal, double> dirichlet;
 //	const mesh::Coordinates &coo = this->_input.mesh.coordinates();
 //	const std::map<eslocal, double> &dx = coo.property(mesh::DIRICHLET_X).values();
 //	const std::map<eslocal, double> &dy = coo.property(mesh::DIRICHLET_X).values();
 //	const std::map<eslocal, double> &dz = coo.property(mesh::DIRICHLET_X).values();
-//	for (size_t i = 0; i < coo.size(); i++) {
-//		if (dx.find(i) != dx.end()) {
-//			dir.push_back(std::pair<esglobal, double>(3 * coo.globalIndex(i) + indexing, dx.find(i)->second));
-//		}
-//		if (dy.find(i) != dy.end()) {
-//			dir.push_back(std::pair<esglobal, double>(3 * coo.globalIndex(i) + 1 + indexing, dy.find(i)->second));
-//		}
-//		if (dz.find(i) != dz.end()) {
-//			dir.push_back(std::pair<esglobal, double>(3 * coo.globalIndex(i) + 2 + indexing, dz.find(i)->second));
-//		}
+//	std::map<eslocal, double>::const_iterator it;
+//	for (it = dx.begin(); it != dx.end(); ++it) {
+//		dirichlet[3 * coo.globalIndex(it->first) + indexing] = it->second;
 //	}
-//	holder->dirichlet = new ESPRESOStructMap();
-//	holder->dirichlet->size = dir.size();
-//	holder->dirichlet->indices = new eslocal[dir.size()];
-//	holder->dirichlet->values = new double[dir.size()];
-//	for (size_t i = 0; i < dir.size(); i++) {
-//		holder->dirichlet->indices[i] = dir[i].first;
-//		holder->dirichlet->values[i] = dir[i].second;
+//	for (it = dy.begin(); it != dy.end(); ++it) {
+//		dirichlet[3 * coo.globalIndex(it->first) + 1 + indexing] = it->second;
+//	}
+//	for (it = dz.begin(); it != dz.end(); ++it) {
+//		dirichlet[3 * coo.globalIndex(it->first) + 2 + indexing] = it->second;
 //	}
 //
-//	holder->l2g = new ESPRESOStructIntVector();
-//	holder->l2g->size = coo.size() * 3;
-//	holder->l2g->values = new eslocal[coo.size() * 3];
-//	for (size_t i = 0; i < coo.size(); i++) {
-//		holder->l2g->values[3 * i] = 3 * coo.globalIndex(i) + indexing;
-//		holder->l2g->values[3 * i + 1] = 3 * coo.globalIndex(i) + 1 + indexing;
-//		holder->l2g->values[3 * i + 2] = 3 * coo.globalIndex(i) + 2 + indexing;
+//	holder->dirichlet_indices = new std::vector<eslocal>(dirichlet.size());
+//	holder->dirichlet_values = new std::vector<double>(dirichlet.size());
+//	eslocal index = 0;
+//	for (it = dirichlet.begin(); it != dirichlet.end(); ++it, index++) {
+//		(*holder->dirichlet_indices)[index] = it->first;
+//		(*holder->dirichlet_values)[index] = it->second;
 //	}
 //
-//	holder->neighbourRanks = new ESPRESOStructIntVector();
-//	holder->neighbourRanks->size = this->_neighClusters.size();
-//	holder->neighbourRanks->values = new eslocal[this->_neighClusters.size()];
-//	for (size_t i = 0; i < this->_neighClusters.size(); i++) {
-//		holder->neighbourRanks->values[i] = this->_neighClusters[i] + indexing;
+//	holder->l2g = new std::vector<eslocal>(coo.clusterSize() * 3);
+//	for (size_t i = 0; i < coo.clusterSize(); i++) {
+//		(*holder->l2g)[3 * i] = 3 * coo.globalIndex(i) + indexing;
+//		(*holder->l2g)[3 * i + 1] = 3 * coo.globalIndex(i) + 1 + indexing;
+//		(*holder->l2g)[3 * i + 2] = 3 * coo.globalIndex(i) + 2 + indexing;
 //	}
 //
+//	holder->neighbourRanks = new std::vector<eslocal>(this->_neighClusters);
+//
 //	holder->indexing = indexing;
->>>>>>> 1faf87ef
 }
 
 
