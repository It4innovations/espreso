--- conflicted
+++ resolved
@@ -203,11 +203,7 @@
     ctx(
         export_includes = "include",
         name            = "espreso_includes",
-<<<<<<< HEAD
-        use             = "incl_basis incl_input incl_output incl_mesh incl_solver incl_bem incl_catalyst incl_composer incl_assembler"
-=======
-        use             = "incl_basis incl_input incl_output incl_mesh incl_solver incl_bem incl_catalyst incl_composer incl_physics incl_cuda"
->>>>>>> efe1a3bf
+        use             = "incl_basis incl_input incl_output incl_mesh incl_solver incl_bem incl_catalyst incl_composer incl_assembler incl_cuda"
     )
 
     ctx.ROOT = ctx.path.abspath()
