--- conflicted
+++ resolved
@@ -7,11 +7,7 @@
 int MPIsize = 1;
 
 namespace mesh {
-<<<<<<< HEAD
 	size_t subdomains = 8;
-=======
-	size_t subdomains = 64;
->>>>>>> b145e06b
 	size_t fixPoints = 8;
 
 	size_t corners = 1;
@@ -32,11 +28,7 @@
 
 	Output output = VTK;
 
-<<<<<<< HEAD
 	bool saveMesh = false;
-=======
-	bool saveMesh = true;
->>>>>>> b145e06b
 	bool saveFixPoints = false;
 	bool saveFaces = false;
 	bool saveLines = false;
@@ -79,11 +71,11 @@
 namespace info {
 	std::string output = "log";
 
-	size_t verboseLevel = 4;
+	size_t verboseLevel = 0;
 	size_t testingLevel = 0;
 	size_t measureLevel = 0;
 
-	bool printMatrices = true;
+	bool printMatrices = false;
 }
 
 }
