--- conflicted
+++ resolved
@@ -7,7 +7,6 @@
 int MPIsize = 1;
 
 namespace mesh {
-<<<<<<< HEAD
 	size_t subdomains = 4;
 	size_t fixPoints = 8;
 
@@ -18,20 +17,11 @@
 	bool averaging = true;
 
 	Input input = ANSYS;
-=======
-	size_t subdomains = 8;
-	size_t fixPoints = 4;
-	Input input = GENERATOR;
->>>>>>> 1faf87ef
 	Output output = VTK_FULL;
 }
 
 namespace assembler {
-<<<<<<< HEAD
 	Discretization discretization = FEM;
-=======
-	Discretization discretization = FEM; //API;
->>>>>>> 1faf87ef
 	Assembler assembler = LinearElasticity;
 }
 namespace solver {
