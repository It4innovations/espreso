
#include "esconfig.h"
#include "esbasis.h"

namespace espreso {
using namespace input;

namespace config {

//////////////////////////// ENVIRONMENT ///////////////////////////////////////

int env::MPIrank = 0;
int env::MPIsize = 1;

size_t env::MKL_NUM_THREADS    = Esutils::getEnv<size_t>("MKL_NUM_THREADS");
size_t env::OMP_NUM_THREADS    = Esutils::getEnv<size_t>("OMP_NUM_THREADS");
size_t env::SOLVER_NUM_THREADS = Esutils::getEnv<size_t>("SOLVER_NUM_THREADS");
size_t env::PAR_NUM_THREADS    = Esutils::getEnv<size_t>("PAR_NUM_THREADS");
size_t env::CILK_NWORKERS      = Esutils::getEnv<size_t>("CILK_NWORKERS");

std::string env::executable;
std::string env::configurationFile = "espreso.config";


///////////////////////////////// MESH /////////////////////////////////////////

std::string mesh::path;
int mesh::input = GENERATOR;

size_t mesh::subdomains = 8;
size_t mesh::fixPoints  = 8;

size_t mesh::corners       = 1;
bool   mesh::vertexCorners = true;
bool   mesh::edgeCorners   = true;
bool   mesh::faceCorners   = false;

bool   mesh::averageEdges  = false;
bool   mesh::averageFaces  = false;

double mesh::materialDifference = 1e0;



/////////////////////////////// SOLVER /////////////////////////////////////////

double   solver::epsilon                = 1e-5;
size_t   solver::maxIterations          = 1000;
size_t   solver::FETI_METHOD            = TOTAL_FETI;
size_t   solver::PRECONDITIONER         = LUMPED;
size_t   solver::CG_SOLVER              = STANDARD;
size_t   solver::REGULARIZATION         = FIX_POINTS;

bool     solver::REDUNDANT_LAGRANGE     = true;
bool     solver::USE_SCHUR_COMPLEMENT   = false;
bool     solver::KEEP_FACTORS           = true;

size_t   solver::KSOLVER                = DIRECT_DOUBLE_PRECISION;
size_t   solver::KSOLVER_SP_iter_steps  = 1000;
double   solver::KSOLVER_SP_iter_norm   = 1e-12;
size_t   solver::F0_SOLVER              = KSOLVER_PRECISION;

<<<<<<< HEAD
size_t   solver::N_MICS                 = 2;
=======
	Assembler assembler = LinearElasticity; // Set by loader !!!
}
namespace solver {

	static std::vector<Description> description = {
			{DOUBLE_PARAMETER,  "EPSILON"              , "Solver requested precision."},
			{INTEGER_PARAMETER, "ITERATIONS"           , "Solver maximum interations."},
			{INTEGER_PARAMETER, "FETI_METHOD"          , "The method used by ESPRESO. 0 - TotalFETI, 1 - Hybrid Total FETI"},
			{BOOLEAN_PARAMETER, "REDUNDANT_LAGRANGE"   , "Set Lagrange multipliers also among HFETI corners."},
			{BOOLEAN_PARAMETER, "USE_SCHUR_COMPLEMENT" , "Use schur complement for stiffnes matrix processing"},
			{INTEGER_PARAMETER, "SCHUR_COMPLEMENT_PREC", "Schur complement precission - 0 double prec; 1 single prec."},
			{INTEGER_PARAMETER, "SCHUR_COMPLEMENT_TYPE", "Schur complement type - 0 - stored as general matrix; 1 = stored as symmetric matrix"},
			{BOOLEAN_PARAMETER, "COMBINE_SC_AND_SPDS"  , "Combine usage of SC for Accelerator and Sparse Direct Solver for CPU."},
			{BOOLEAN_PARAMETER, "KEEP_FACTORS"         , "Keep factors for whole iteration process."},
			{INTEGER_PARAMETER, "PRECONDITIONER"       , "Preconditioner: 0 - NO preconditioner, 1 - Lumped, 2 - weight function, 3 - Dirichlet"},
			{INTEGER_PARAMETER, "CGSOLVER"             , "Conjugate gradients solver: 0 - standard, 1 - pipelined"},
			{INTEGER_PARAMETER, "REGULARIZATION"       , "Regularization of stiffness matrix by: 0 - fix points, 1 - random detection of null pivots"},
			{INTEGER_PARAMETER, "KSOLVER"              , "K is solved: 0 - directly with DP, 1 - iteratively, 2 - directly with SP, 3 - directly with mixed precision"},
			{INTEGER_PARAMETER, "KSOLVER_SP_iter_steps", "Number of reiteration steps for SP direct solver."},
			{INTEGER_PARAMETER, "KSOLVER_SP_iter_norm" , "Number of reiteration steps for SP direct solver."},
			{INTEGER_PARAMETER, "F0SOLVER"             , "F0 is solved: 0 - with the same precision as KSOLVER, 1 - always with DP."},
			{INTEGER_PARAMETER, "N_MICS"               , "Number of MIC accelerators."}
	};

	static Configuration configuration(description, "espreso.config");

	double epsilon               = configuration.value("EPSILON"              , 1e-5);
	size_t maxIterations         = configuration.value("ITERATIONS"           , 1000);
	size_t FETI_METHOD           = configuration.value("FETI_METHOD"          , config::TOTAL_FETI);
	size_t PRECONDITIONER        = configuration.value("PRECONDITIONER"       , config::LUMPED);
	size_t REGULARIZATION        = configuration.value("REGULARIZATION"       , config::FIX_POINTS);
	size_t CG_SOLVER             = configuration.value("CGSOLVER"             , config::STANDARD);
	size_t KSOLVER               = configuration.value("KSOLVER"              , config::DIRECT_DOUBLE_PRECISION);

	bool   REDUNDANT_LAGRANGE    = configuration.value("REDUNDANT_LAGRANGE"   , true);
	bool   USE_SCHUR_COMPLEMENT  = configuration.value("USE_SCHUR_COMPLEMENT" , false);
	size_t SCHUR_COMPLEMENT_PREC = configuration.value("SCHUR_COMPLEMENT_PREC", 0);
	size_t SCHUR_COMPLEMENT_TYPE = configuration.value("SCHUR_COMPLEMENT_TYPE", 0);
	bool   COMBINE_SC_AND_SPDS   = configuration.value("COMBINE_SC_AND_SPDS"  , false);
	bool   KEEP_FACTORS          = configuration.value("KEEP_FACTORS"         , false);

	size_t KSOLVER_SP_iter_steps = configuration.value("KSOLVER_SP_iter_steps", 10);
	double KSOLVER_SP_iter_norm  = configuration.value("KSOLVER_SP_iter_norm" , 1e-12);;
	size_t F0_SOLVER             = configuration.value("F0SOLVER"             , config::KSOLVER_PRECISION);
	size_t N_MICS                = configuration.value("N_MICS"               , 2);
>>>>>>> 2a7acaae


/////////////////////////////// ASSEMBLER //////////////////////////////////////

int assembler::discretization = FEM;
int assembler::physics        = LinearElasticity;

/////////////////////////////// OUTPUT /////////////////////////////////////////

bool output::saveMesh      = false;
bool output::saveFixPoints = false;
bool output::saveFaces     = false;
bool output::saveLines     = false;
bool output::saveCorners   = false;
bool output::saveDirichlet = false;
bool output::saveAveraging = false;
bool output::saveResults   = true;

double output::subdomainShrinkRatio = .95;
double output::clusterShrinkRatio   = .9;

//////////////////////////////// INFO //////////////////////////////////////////

std::string info::output = "log";

size_t info::verboseLevel = 0;
size_t info::testingLevel = 0;
size_t info::measureLevel = 0;

bool info::printMatrices = false;


/////////////////////////////// DESCRIPTION ////////////////////////////////////

std::vector<input::Description> env::description;

std::vector<Description> mesh::description = {
	{ "PATH", mesh::path, "A path to an example.", WRITE_TO_HELP},
	{ "INPUT", mesh::input, "A format of an input.", {
			"matsol",
			"workbench",
			"openfoam",
			"esdata",
			"generator" },  WRITE_TO_HELP},

	{ "SUBDOMAINS", mesh::subdomains, "Number of subdomains in a cluster.", WRITE_TO_HELP },
	{ "FIXPOINTS" , mesh::fixPoints , "Number of fix points in a subdomain." },

	{ "CORNERS"        , mesh::corners      , "Number of corners on an edge or a face." },
	{ "VERTEX_CORNERS" , mesh::vertexCorners, "Set corners to vertices." },
	{ "EDGE_CORNERS"   , mesh::edgeCorners  , "Set corners on edges. The number is defined by parameter CORNERS." },
	{ "FACE_CORNERS"   , mesh::faceCorners  , "Set corners on faces. The number is defined by parameter CORNERS." },

	{ "AVERAGE_EDGES"  , mesh::averageEdges, "Average nodes on edges." },
	{ "AVERAGE_FACES"  , mesh::averageFaces, "Average nodes on faces." }
};

std::vector<Description> assembler::description = {
	{ "DISCRETIZATION", config::assembler::discretization, "A used discretization.",
			{ "FEM", "BEM" }, WRITE_TO_HELP }
};

std::vector<Description> solver::description = {
	{ "EPSILON", solver::epsilon, "Solver requested precision.", WRITE_TO_HELP },
	{ "ITERATIONS", solver::maxIterations, "Solver maximum iterations.", WRITE_TO_HELP },
	{ "FETI_METHOD", solver::FETI_METHOD, "The FETI method used by ESPRESO.", {
			"Total FETI",
			"Hybrid Total FETI" }, WRITE_TO_HELP },

	{ "PRECONDITIONER", solver::PRECONDITIONER, "Preconditioner.", {
			"NO preconditioner",
			"Lumped",
			"weight function",
			"Dirichlet" }, WRITE_TO_HELP },

	{ "CGSOLVER", solver::CG_SOLVER, "Conjugate gradients solver", {
			"standard",
			"pipelined" }, WRITE_TO_HELP },


	{ "REGULARIZATION", solver::REGULARIZATION, "Regularization of stiffness matrix.", {
			"fix points",
			"random detection of null pivots" }},

	{ "KSOLVER", solver::KSOLVER, "K solver precision.", {
			"directly with double precision",
			"iteratively",
			"directly with single precision",
			"directly with mixed precision" }},

	{ "F0SOLVER", solver::F0_SOLVER, "F0 solver precision.", {
			"with the same precision as KSOLVER",
			"always with double precision." }},

	{ "REDUNDANT_LAGRANGE", solver::REDUNDANT_LAGRANGE, "Set Lagrange multipliers also among HFETI corners." },
	{ "USE_SCHUR_COMPLEMENT", solver::USE_SCHUR_COMPLEMENT, "Use schur complement for stiffness matrix processing" },
	{ "KEEP_FACTORS", solver::KEEP_FACTORS, "Keep factors for whole iteration process." },

	{ "KSOLVER_SP_iter_steps", solver::KSOLVER_SP_iter_steps, "Number of reiteration steps for SP direct solver." },
	{ "KSOLVER_SP_iter_norm", solver::KSOLVER_SP_iter_norm , "Number of reiteration steps for SP direct solver." },

	{ "N_MICS", solver::N_MICS, "Number of MIC accelerators.", WRITE_TO_HELP }
};

namespace output {

std::vector<Description> description = {
	{ "SAVE_MESH"      , saveMesh     , "Save an input mesh.", WRITE_TO_HELP },
	{ "SAVE_FIXPOINTS" , saveFixPoints, "Save a mesh fix points." },
	{ "SAVE_FACES"     , saveFaces    , "Save faces between subdomains." },
	{ "SAVE_EDGES"     , saveLines    , "Save edges among subdomains." },
	{ "SAVE_CORNERS"   , saveCorners  , "Save corner nodes." },
	{ "SAVE_DIRICHLET" , saveDirichlet, "Save nodes with a dirichlet condition.", WRITE_TO_HELP },
	{ "SAVE_AVERAGING" , saveAveraging, "Save averaged nodes." },
	{ "SAVE_RESULTS"   , saveResults  , "Save the results.", WRITE_TO_HELP },

	{ "SUBDOMAIN_SHRINK_RATIO", subdomainShrinkRatio, "Shrink ratio for subdomains.", WRITE_TO_HELP },
	{ "CLUSTER_SHRINK_RATIO"  , clusterShrinkRatio  , "Shrink ratio for clusters.", WRITE_TO_HELP }
};

}

namespace info {

std::vector<Description> description = {
	{ "OUTPUT", output, "A location for saving output informations.", WRITE_TO_HELP },
	{ "VERBOSE_LEVEL", verboseLevel, "ESPRESO verbose level.", WRITE_TO_HELP },
	{ "TESTING_LEVEL", verboseLevel, "ESPRESO testing level.", WRITE_TO_HELP },
	{ "MEASURE_LEVEL", verboseLevel, "ESPRESO measure level.", WRITE_TO_HELP },
	{ "PRINT_MATRICES", printMatrices, "ESPRESO print solver input matrices." }
};

}

}
}

<|MERGE_RESOLUTION|>--- conflicted
+++ resolved
@@ -53,6 +53,9 @@
 
 bool     solver::REDUNDANT_LAGRANGE     = true;
 bool     solver::USE_SCHUR_COMPLEMENT   = false;
+size_t   solver::SCHUR_COMPLEMENT_PREC  = SC_DOUBLE_PRECISION;
+size_t   solver::SCHUR_COMPLEMENT_TYPE  = GENERAL;
+bool     solver::COMBINE_SC_AND_SPDS    = true;
 bool     solver::KEEP_FACTORS           = true;
 
 size_t   solver::KSOLVER                = DIRECT_DOUBLE_PRECISION;
@@ -60,56 +63,7 @@
 double   solver::KSOLVER_SP_iter_norm   = 1e-12;
 size_t   solver::F0_SOLVER              = KSOLVER_PRECISION;
 
-<<<<<<< HEAD
 size_t   solver::N_MICS                 = 2;
-=======
-	Assembler assembler = LinearElasticity; // Set by loader !!!
-}
-namespace solver {
-
-	static std::vector<Description> description = {
-			{DOUBLE_PARAMETER,  "EPSILON"              , "Solver requested precision."},
-			{INTEGER_PARAMETER, "ITERATIONS"           , "Solver maximum interations."},
-			{INTEGER_PARAMETER, "FETI_METHOD"          , "The method used by ESPRESO. 0 - TotalFETI, 1 - Hybrid Total FETI"},
-			{BOOLEAN_PARAMETER, "REDUNDANT_LAGRANGE"   , "Set Lagrange multipliers also among HFETI corners."},
-			{BOOLEAN_PARAMETER, "USE_SCHUR_COMPLEMENT" , "Use schur complement for stiffnes matrix processing"},
-			{INTEGER_PARAMETER, "SCHUR_COMPLEMENT_PREC", "Schur complement precission - 0 double prec; 1 single prec."},
-			{INTEGER_PARAMETER, "SCHUR_COMPLEMENT_TYPE", "Schur complement type - 0 - stored as general matrix; 1 = stored as symmetric matrix"},
-			{BOOLEAN_PARAMETER, "COMBINE_SC_AND_SPDS"  , "Combine usage of SC for Accelerator and Sparse Direct Solver for CPU."},
-			{BOOLEAN_PARAMETER, "KEEP_FACTORS"         , "Keep factors for whole iteration process."},
-			{INTEGER_PARAMETER, "PRECONDITIONER"       , "Preconditioner: 0 - NO preconditioner, 1 - Lumped, 2 - weight function, 3 - Dirichlet"},
-			{INTEGER_PARAMETER, "CGSOLVER"             , "Conjugate gradients solver: 0 - standard, 1 - pipelined"},
-			{INTEGER_PARAMETER, "REGULARIZATION"       , "Regularization of stiffness matrix by: 0 - fix points, 1 - random detection of null pivots"},
-			{INTEGER_PARAMETER, "KSOLVER"              , "K is solved: 0 - directly with DP, 1 - iteratively, 2 - directly with SP, 3 - directly with mixed precision"},
-			{INTEGER_PARAMETER, "KSOLVER_SP_iter_steps", "Number of reiteration steps for SP direct solver."},
-			{INTEGER_PARAMETER, "KSOLVER_SP_iter_norm" , "Number of reiteration steps for SP direct solver."},
-			{INTEGER_PARAMETER, "F0SOLVER"             , "F0 is solved: 0 - with the same precision as KSOLVER, 1 - always with DP."},
-			{INTEGER_PARAMETER, "N_MICS"               , "Number of MIC accelerators."}
-	};
-
-	static Configuration configuration(description, "espreso.config");
-
-	double epsilon               = configuration.value("EPSILON"              , 1e-5);
-	size_t maxIterations         = configuration.value("ITERATIONS"           , 1000);
-	size_t FETI_METHOD           = configuration.value("FETI_METHOD"          , config::TOTAL_FETI);
-	size_t PRECONDITIONER        = configuration.value("PRECONDITIONER"       , config::LUMPED);
-	size_t REGULARIZATION        = configuration.value("REGULARIZATION"       , config::FIX_POINTS);
-	size_t CG_SOLVER             = configuration.value("CGSOLVER"             , config::STANDARD);
-	size_t KSOLVER               = configuration.value("KSOLVER"              , config::DIRECT_DOUBLE_PRECISION);
-
-	bool   REDUNDANT_LAGRANGE    = configuration.value("REDUNDANT_LAGRANGE"   , true);
-	bool   USE_SCHUR_COMPLEMENT  = configuration.value("USE_SCHUR_COMPLEMENT" , false);
-	size_t SCHUR_COMPLEMENT_PREC = configuration.value("SCHUR_COMPLEMENT_PREC", 0);
-	size_t SCHUR_COMPLEMENT_TYPE = configuration.value("SCHUR_COMPLEMENT_TYPE", 0);
-	bool   COMBINE_SC_AND_SPDS   = configuration.value("COMBINE_SC_AND_SPDS"  , false);
-	bool   KEEP_FACTORS          = configuration.value("KEEP_FACTORS"         , false);
-
-	size_t KSOLVER_SP_iter_steps = configuration.value("KSOLVER_SP_iter_steps", 10);
-	double KSOLVER_SP_iter_norm  = configuration.value("KSOLVER_SP_iter_norm" , 1e-12);;
-	size_t F0_SOLVER             = configuration.value("F0SOLVER"             , config::KSOLVER_PRECISION);
-	size_t N_MICS                = configuration.value("N_MICS"               , 2);
->>>>>>> 2a7acaae
-
 
 /////////////////////////////// ASSEMBLER //////////////////////////////////////
 
@@ -205,6 +159,12 @@
 
 	{ "REDUNDANT_LAGRANGE", solver::REDUNDANT_LAGRANGE, "Set Lagrange multipliers also among HFETI corners." },
 	{ "USE_SCHUR_COMPLEMENT", solver::USE_SCHUR_COMPLEMENT, "Use schur complement for stiffness matrix processing" },
+	{ "SCHUR_COMPLEMENT_PREC", solver::SCHUR_COMPLEMENT_PREC, "Schur complement precision." },
+	{ "SCHUR_COMPLEMENT_TYPE", solver::SCHUR_COMPLEMENT_TYPE, "Schur complement matrix type.", {
+			"general",
+			"symmetric"}},
+
+	{ "COMBINE_SC_AND_SPDS", solver::COMBINE_SC_AND_SPDS, "Combine Schur complement for GPU and sparse direct solver for CPU." },
 	{ "KEEP_FACTORS", solver::KEEP_FACTORS, "Keep factors for whole iteration process." },
 
 	{ "KSOLVER_SP_iter_steps", solver::KSOLVER_SP_iter_steps, "Number of reiteration steps for SP direct solver." },
