
#include "esconfig.h"

namespace esconfig {

int MPIrank = 0;
int MPIsize = 1;

namespace mesh {
	size_t subdomains = 2;
	size_t fixPoints = 8;

	size_t corners = 6;
	bool vertexCorners = true;
	bool edgeCorners = false;
	bool faceCorners = false;
<<<<<<< HEAD
	bool averaging = false;
=======

	bool averageEdges = true;
	bool averageFaces = false;
>>>>>>> 307bdfd8

	Input input = GENERATOR;
	Output output = VTK_FULL;
}

namespace assembler {
	Discretization discretization = FEM;
	Assembler assembler = LinearElasticity;
}
namespace solver {

	double 		epsilon 				= 0.0001;	// Solver requested precision
	size_t 		maxIterations			= 200;		//
	size_t   	FETI_METHOD				= 1; 		// 0 - Total FETI; 1 - HFETI;
	size_t   	USE_SCHUR_COMPLEMENT	= 0; 		// 1 - YES
	size_t		KEEP_FACTORS			= 1; 		// 1 - YES; 0 - NO
	size_t   	PRECONDITIONER			= 1;		// 0 - NO preconditioner; 1 - Lumped; 2 - weight function;
	size_t		CG_SOLVER				= 0;		// 0 - Standard CG; 1 - Pipelined CG
	size_t		REGULARIZATION 			= 0;		// 0 - from mesh; 1 - from stifness matrix
	size_t		KSOLVER					= 0;		// 0 - Direct, 1 - Iter


}

}

<|MERGE_RESOLUTION|>--- conflicted
+++ resolved
@@ -14,13 +14,9 @@
 	bool vertexCorners = true;
 	bool edgeCorners = false;
 	bool faceCorners = false;
-<<<<<<< HEAD
-	bool averaging = false;
-=======
 
 	bool averageEdges = true;
 	bool averageFaces = false;
->>>>>>> 307bdfd8
 
 	Input input = GENERATOR;
 	Output output = VTK_FULL;
